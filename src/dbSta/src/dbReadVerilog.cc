/////////////////////////////////////////////////////////////////////////////
//
// Copyright (c) 2019, The Regents of the University of California
// All rights reserved.
//
// BSD 3-Clause License
//
// Redistribution and use in source and binary forms, with or without
// modification, are permitted provided that the following conditions are met:
//
// * Redistributions of source code must retain the above copyright notice, this
//   list of conditions and the following disclaimer.
//
// * Redistributions in binary form must reproduce the above copyright notice,
//   this list of conditions and the following disclaimer in the documentation
//   and/or other materials provided with the distribution.
//
// * Neither the name of the copyright holder nor the names of its
//   contributors may be used to endorse or promote products derived from
//   this software without specific prior written permission.
//
// THIS SOFTWARE IS PROVIDED BY THE COPYRIGHT HOLDERS AND CONTRIBUTORS "AS IS"
// AND ANY EXPRESS OR IMPLIED WARRANTIES, INCLUDING, BUT NOT LIMITED TO, THE
// IMPLIED WARRANTIES OF MERCHANTABILITY AND FITNESS FOR A PARTICULAR PURPOSE
// ARE DISCLAIMED. IN NO EVENT SHALL THE COPYRIGHT HOLDER OR CONTRIBUTORS BE
// LIABLE FOR ANY DIRECT, INDIRECT, INCIDENTAL, SPECIAL, EXEMPLARY, OR
// CONSEQUENTIAL DAMAGES (INCLUDING, BUT NOT LIMITED TO, PROCUREMENT OF
// SUBSTITUTE GOODS OR SERVICES; LOSS OF USE, DATA, OR PROFITS; OR BUSINESS
// INTERRUPTION) HOWEVER CAUSED AND ON ANY THEORY OF LIABILITY, WHETHER IN
// CONTRACT, STRICT LIABILITY, OR TORT (INCLUDING NEGLIGENCE OR OTHERWISE)
// ARISING IN ANY WAY OUT OF THE USE OF THIS SOFTWARE, EVEN IF ADVISED OF THE
// POSSIBILITY OF SUCH DAMAGE.
//
///////////////////////////////////////////////////////////////////////////////

#include "db_sta/dbReadVerilog.hh"

#include <odb/dbSet.h>

#include <fstream>
#include <map>
#include <string>
#include <vector>

#include "db_sta/dbNetwork.hh"
#include "db_sta/dbSta.hh"
#include "odb/db.h"
#include "ord/OpenRoad.hh"
#include "sta/ConcreteLibrary.hh"
#include "sta/ConcreteNetwork.hh"
#include "sta/NetworkCmp.hh"
#include "sta/PortDirection.hh"
#include "sta/Vector.hh"
#include "sta/VerilogReader.hh"
#include "utl/Logger.h"

namespace ord {

using odb::dbBlock;
using odb::dbBTerm;
using odb::dbBusPort;
using odb::dbChip;
using odb::dbDatabase;
using odb::dbInst;
using odb::dbIoType;
using odb::dbITerm;
using odb::dbMaster;
using odb::dbModBTerm;
using odb::dbModInst;
using odb::dbModITerm;
using odb::dbModNet;
using odb::dbModule;
using odb::dbMTerm;
using odb::dbNet;
using odb::dbTech;
using utl::ORD;

using sta::Cell;
using sta::CellPortBitIterator;
using sta::CellPortIterator;
using sta::ConcreteCell;
using sta::ConcreteCellPortIterator;
using sta::ConcretePort;
using sta::ConnectedPinIterator;
using sta::dbNetwork;
using sta::Instance;
using sta::InstanceChildIterator;
using sta::InstancePinIterator;
using sta::LeafInstanceIterator;
using sta::LibertyCell;
using sta::Net;
using sta::NetConnectedPinIterator;
using sta::NetIterator;
using sta::NetTermIterator;
using sta::Network;
using sta::Pin;
using sta::PinPathNameLess;
using sta::PinSeq;
using sta::Port;
using sta::PortDirection;
using sta::Term;
using utl::Logger;

dbVerilogNetwork::dbVerilogNetwork()
{
  report_ = nullptr;
  debug_ = nullptr;
}

void dbVerilogNetwork::init(dbNetwork* db_network)
{
  db_network_ = db_network;
  copyState(db_network_);
}

dbVerilogNetwork* makeDbVerilogNetwork()
{
  return new dbVerilogNetwork;
}

void initDbVerilogNetwork(ord::OpenRoad* openroad)
{
  sta::dbSta* sta = openroad->getSta();
  openroad->getVerilogNetwork()->init(sta->getDbNetwork());
}

void deleteDbVerilogNetwork(dbVerilogNetwork* verilog_network)
{
  delete verilog_network;
}

// Facade that looks in the db network for a liberty cell if
// there isn't one in the verilog network.
Cell* dbVerilogNetwork::findAnyCell(const char* name)
{
  Cell* cell = ConcreteNetwork::findAnyCell(name);
  if (cell == nullptr) {
    cell = db_network_->findAnyCell(name);
  }
  return cell;
}

void dbReadVerilog(const char* filename,
                   dbVerilogNetwork* verilog_network,
                   sta::VerilogReader* verilog_reader)
{
  if (verilog_reader == nullptr) {
    verilog_reader = new sta::VerilogReader(verilog_network);
  }
  verilog_reader->read(filename);
}

// Cell is a black box if all the ports have unknown port directions
bool dbVerilogNetwork::isBlackBox(ConcreteCell* cell)
{
  ConcreteCellPortIterator* port_iter = cell->portIterator();
  while (port_iter->hasNext()) {
    ConcretePort* port = port_iter->next();
    if (port->direction() != PortDirection::unknown()) {
      return false;
    }
  }
  return true;
}

////////////////////////////////////////////////////////////////

class Verilog2db
{
 public:
  Verilog2db(Network* verilog_network,
             dbDatabase* db,
             Logger* logger,
             bool hierarchy);
  void makeBlock();
  void makeUnusedBlock(const char* name);
  void makeDbNetlist();
  void makeUnusedDbNetlist();
  void processUnusedCells(const char* top_cell_name,
                          dbVerilogNetwork* verilog_network,
                          bool link_make_black_boxes);
  void restoreTopBlock(const char* orig_top_cell_name);

 private:
  struct LineInfo
  {
    std::string file_name;
    int line_number;
  };
  using InstPair = std::pair<const Instance*, dbModInst*>;
  using InstPairs = std::vector<InstPair>;
  void makeDbModule(Instance* inst, dbModule* parent, InstPairs& inst_pairs);
  void makeChildInsts(Instance* inst, dbModule* module, InstPairs& inst_pairs);
  void makeModBTerms(Cell* cell, dbModule* module);
  void makeModITerms(Instance* inst, dbModInst* modinst);
  dbIoType staToDb(PortDirection* dir);
  bool staToDb(dbModule* module,
               const Pin* pin,
               dbBTerm*& bterm,
               dbITerm*& iterm,
               dbModBTerm*& mod_bterm,
               dbModITerm*& mod_iterm);
  void recordBusPortsOrder();
  void makeDbNets(const Instance* inst);

  void makeVModNets(const Instance* inst, dbModInst* mod_inst);
  void makeVModNets(InstPairs& inst_pairs);
  dbModNet* constructModNet(Net* inst_pin_net, dbModule* module);

  bool hasTerminals(Net* net) const;
  dbMaster* getMaster(Cell* cell);
  void storeLineInfo(const std::string& attribute, dbInst* db_inst);
  void makeModNets(Instance* inst);

  Network* network_;
  dbDatabase* db_;
  dbBlock* block_ = nullptr;
  dbBlock* top_block_ = nullptr;
  Logger* logger_;
  std::map<Cell*, dbMaster*> master_map_;
  // Map file names to a unique id to avoid having to store the full file name
  // for each instance
  std::map<std::string, int> src_file_id_;
  // We have to store dont_touch instances and apply the attribute after
  // creating iterms; as iterms can't be added to a dont_touch inst
  std::vector<dbInst*> dont_touch_insts;
  bool hierarchy_ = false;
  static const std::regex line_info_re;
  std::vector<ConcreteCell*> unused_cells_;
};

// Example: "./designs/src/gcd/gcd.v:571.3-577.6"
const std::regex Verilog2db::line_info_re("^(.*):(\\d+)\\.\\d+-\\d+\\.\\d+$");

void dbLinkDesign(const char* top_cell_name,
                  dbVerilogNetwork* verilog_network,
                  sta::VerilogReader* verilog_reader,
                  dbDatabase* db,
                  Logger* logger,
                  bool hierarchy)
{
  debugPrint(
      logger, utl::ODB, "dbReadVerilog", 1, "dbLinkDesign {}", top_cell_name);
  bool link_make_black_boxes = true;
  bool success = verilog_network->linkNetwork(
      top_cell_name, link_make_black_boxes, verilog_network->report());
  if (success) {
    Verilog2db v2db(verilog_network, db, logger, hierarchy);
    v2db.makeBlock();
    v2db.makeDbNetlist();
<<<<<<< HEAD
    // Link unused modules in case if we want to swap to such modules later
    v2db.processUnusedCells(
        top_cell_name, verilog_network, link_make_black_boxes);
    deleteVerilogReader();
=======
    delete verilog_reader;
>>>>>>> e6acc20f
  }
}

Verilog2db::Verilog2db(Network* network,
                       dbDatabase* db,
                       Logger* logger,
                       bool hierarchy)
    : network_(network), db_(db), logger_(logger), hierarchy_(hierarchy)
{
}

void Verilog2db::makeBlock()
{
  dbChip* chip = db_->getChip();
  if (chip == nullptr) {
    chip = dbChip::create(db_);
  }
  block_ = chip->getBlock();
  if (block_) {
    // Delete existing db network objects.
    auto insts = block_->getInsts();
    for (auto iter = insts.begin(); iter != insts.end();) {
      iter = dbInst::destroy(iter);
    }
    auto nets = block_->getNets();
    for (auto iter = nets.begin(); iter != nets.end();) {
      iter = dbNet::destroy(iter);
    }
    auto bterms = block_->getBTerms();
    for (auto iter = bterms.begin(); iter != bterms.end();) {
      iter = dbBTerm::destroy(iter);
    }
    auto mod_insts = block_->getTopModule()->getChildren();
    for (auto iter = mod_insts.begin(); iter != mod_insts.end();) {
      iter = dbModInst::destroy(iter);
    }
  } else {
    const char* design
        = network_->name(network_->cell(network_->topInstance()));
    block_ = dbBlock::create(
        chip, design, db_->getTech(), network_->pathDivider());
  }
  dbTech* tech = db_->getTech();
  block_->setDefUnits(tech->getLefUnits());
  block_->setBusDelimeters('[', ']');
}

void Verilog2db::makeDbNetlist()
{
  recordBusPortsOrder();
  // As a side effect we accumulate the instance <-> modinst pairs
  InstPairs inst_pairs;
  makeDbModule(network_->topInstance(), /* parent */ nullptr, inst_pairs);
  makeDbNets(network_->topInstance());
  if (hierarchy_) {
    makeVModNets(inst_pairs);
  }
  for (auto inst : dont_touch_insts) {
    inst->setDoNotTouch(true);
  }
}

void Verilog2db::recordBusPortsOrder()
{
  // OpenDB does not have any concept of bus ports.
  // Use a property to annotate the bus names as msb or lsb first for writing
  // verilog.
  Cell* top_cell = network_->cell(network_->topInstance());
  std::unique_ptr<CellPortIterator> bus_iter{network_->portIterator(top_cell)};
  while (bus_iter->hasNext()) {
    Port* port = bus_iter->next();
    if (network_->isBus(port)) {
      const char* port_name = network_->name(port);
      const char* cell_name = network_->name(top_cell);
      int from = network_->fromIndex(port);
      int to = network_->toIndex(port);
      string key = std::string("bus_msb_first ") + port_name + " " + cell_name;
      odb::dbBoolProperty::create(block_, key.c_str(), from > to);
    }
  }
}

void Verilog2db::storeLineInfo(const std::string& attribute, dbInst* db_inst)
{
  if (attribute.empty()) {
    return;
  }

  std::smatch match;

  if (std::regex_match(attribute, match, line_info_re)) {
    const std::string file_name = match[1];
    const auto iter = src_file_id_.find(file_name);
    int file_id;
    if (iter != src_file_id_.end()) {
      file_id = iter->second;
    } else {
      file_id = src_file_id_.size();
      src_file_id_[file_name] = file_id;
      const auto id_string = fmt::format("src_file_{}", file_id);
      odb::dbStringProperty::create(
          block_, id_string.c_str(), file_name.c_str());
    }
    odb::dbIntProperty::create(db_inst, "src_file_id", file_id);
    odb::dbIntProperty::create(db_inst, "src_file_line", stoi(match[2]));
  }
}

// Recursively builds odb's dbModule/dbModInst hierarchy corresponding
// to the sta network rooted at inst.  parent is the dbModule to build
// the hierarchy under. If null the top module is used.

void Verilog2db::makeDbModule(
    Instance* inst,
    dbModule* parent,
    // harvest the hierarchical instances. Modnets connected to these
    InstPairs& inst_pairs)
{
  Cell* cell = network_->cell(inst);

  dbModule* module;
  if (parent == nullptr) {
    module = block_->getTopModule();
  } else {
    // This uniquifies the cell
    module = dbModule::makeUniqueDbModule(
        network_->name(cell), network_->name(inst), block_);

    std::string module_inst_name = network_->name(inst);

    dbModInst* modinst
        = dbModInst::create(parent, module, module_inst_name.c_str());

    inst_pairs.emplace_back(inst, modinst);

    debugPrint(logger_,
               utl::ODB,
               "dbReadVerilog",
               1,
               "Created module instance {} in parent {} ",
               module_inst_name.c_str(),
               parent->getName());

    if (modinst == nullptr) {
      logger_->error(ORD,
                     2023,
                     "hierachical instance creation failed for {} of {}",
                     network_->name(inst),
                     network_->name(cell));
    }
    if (hierarchy_) {
      makeModBTerms(cell, module);
      makeModITerms(inst, modinst);
    }
  }
  makeChildInsts(inst, module, inst_pairs);
}

void Verilog2db::makeModBTerms(Cell* cell, dbModule* module)
{
  dbBusPort* dbbusport = nullptr;
  // make the module ports
  std::unique_ptr<CellPortIterator> cp_iter{network_->portIterator(cell)};
  while (cp_iter->hasNext()) {
    Port* port = cp_iter->next();
    if (network_->isBus(port)) {
      // make the bus port as part of the port set for the cell.
      const char* port_name = network_->name(port);
      dbModBTerm* bmodterm = dbModBTerm::create(module, port_name);
      dbbusport = dbBusPort::create(module,
                                    bmodterm,  // the root of the bus port
                                    network_->fromIndex(port),
                                    network_->toIndex(port));
      bmodterm->setBusPort(dbbusport);
      const dbIoType io_type = staToDb(network_->direction(port));
      bmodterm->setIoType(io_type);

      //
      // Make a modbterm for each bus bit
      // Keep traversal in terms of bits
      // These modbterms are annotated as being
      // part of the port bus.
      //

      const int from_index = network_->fromIndex(port);
      const int to_index = network_->toIndex(port);
      const bool updown = (from_index <= to_index) ? true : false;
      const int size
          = updown ? to_index - from_index + 1 : from_index - to_index + 1;
      for (int i = 0; i < size; i++) {
        const int ix = updown ? from_index + i : from_index - i;
        const std::string bus_bit_port = port_name + std::string("[")
                                         + std::to_string(ix)
                                         + std::string("]");
        dbModBTerm* modbterm = dbModBTerm::create(module, bus_bit_port.c_str());
        if (i == 0) {
          dbbusport->setMembers(modbterm);
        }
        if (i == size - 1) {
          dbbusport->setLast(modbterm);
        }
        dbIoType io_type = staToDb(network_->direction(port));
        bmodterm->setIoType(io_type);
      }
    } else {
      const std::string port_name = network_->name(port);
      dbModBTerm* bmodterm = dbModBTerm::create(module, port_name.c_str());
      const dbIoType io_type = staToDb(network_->direction(port));
      bmodterm->setIoType(io_type);
      debugPrint(logger_,
                 utl::ODB,
                 "dbReadVerilog",
                 1,
                 "Created module bterm {} ",
                 bmodterm->getName());
    }
  }
  module->getModBTerms().reverse();
}

void Verilog2db::makeModITerms(Instance* inst, dbModInst* modinst)
{
  // make the instance iterms and set up their reference
  // to the child ports (dbModBTerms).

  InstancePinIterator* ip_iter = network_->pinIterator(inst);
  while (ip_iter->hasNext()) {
    Pin* cur_pin = ip_iter->next();
    const std::string pin_name_string = network_->portName(cur_pin);
    //
    // we do not need to store the pin names.. But they are
    // assumed to exist in the STA world.
    //
    dbModITerm* moditerm = dbModITerm::create(modinst, pin_name_string.c_str());
    dbModBTerm* modbterm;
    std::string port_name_str = std::move(pin_name_string);
    const size_t last_idx = port_name_str.find_last_of('/');
    if (last_idx != string::npos) {
      port_name_str = port_name_str.substr(last_idx + 1);
    }
    dbModule* module = modinst->getMaster();
    modbterm = module->findModBTerm(port_name_str.c_str());
    moditerm->setChildModBTerm(modbterm);
    modbterm->setParentModITerm(moditerm);

    debugPrint(logger_,
               utl::ODB,
               "dbReadVerilog",
               1,
               "Created module iterm {} for bterm {}",
               moditerm->getName(),
               modbterm->getName());
  }
}

void Verilog2db::makeChildInsts(Instance* inst,
                                dbModule* module,
                                InstPairs& inst_pairs)
{
  std::unique_ptr<InstanceChildIterator> child_iter{
      network_->childIterator(inst)};
  while (child_iter->hasNext()) {
    Instance* child = child_iter->next();
    if (network_->isHierarchical(child)) {
      makeDbModule(child, module, inst_pairs);
    } else {
      const char* child_name = network_->pathName(child);
      Instance* parent_instance = network_->parent(child);
      dbModule* parent_module = nullptr;
      Cell* parent_cell = nullptr;
      if (parent_instance == network_->topInstance() || hierarchy_ == false) {
        parent_module = block_->getTopModule();
        parent_cell = network_->cell(parent_instance);
      } else {
        parent_cell = network_->cell(parent_instance);
        parent_module = block_->findModule(network_->name(parent_cell));
      }
      (void) parent_module;
      (void) parent_cell;
      Cell* cell = network_->cell(child);
      dbMaster* master = getMaster(cell);
      if (master == nullptr) {
        logger_->warn(ORD,
                      2013,
                      "instance {} LEF master {} not found.",
                      child_name,
                      network_->name(cell));
        continue;
      }

      auto db_inst = dbInst::create(block_, master, child_name, false, module);
      debugPrint(logger_,
                 utl::ODB,
                 "dbReadVerilog",
                 2,
                 "Child inst {} created in makeChildInsts",
                 db_inst->getName());

      // Yosys writes a src attribute on sequential instances to give the
      // Verilog source info.
      storeLineInfo(network_->getAttribute(child, "src"), db_inst);

      const auto dont_touch = network_->getAttribute(child, "dont_touch");
      if (!dont_touch.empty()) {
        if (std::stoi(dont_touch)) {
          dont_touch_insts.push_back(db_inst);
        }
      }

      if (db_inst == nullptr) {
        logger_->error(ORD,
                       2015,
                       "Leaf instance creation failed for {} of {}",
                       network_->name(child),
                       module->getName());
      }
    }
  }

  if (module->getChildren().reversible()
      && module->getChildren().orderReversed()) {
    module->getChildren().reverse();
  }

  if (module->getInsts().reversible() && module->getInsts().orderReversed()) {
    module->getInsts().reverse();
  }
}

bool Verilog2db::staToDb(dbModule* module,
                         const Pin* pin,
                         dbBTerm*& bterm,
                         dbITerm*& iterm,
                         dbModBTerm*& mod_bterm,
                         dbModITerm*& mod_iterm)
{
  mod_bterm = nullptr;
  mod_iterm = nullptr;
  bterm = nullptr;
  iterm = nullptr;

  const char* port_name = network_->portName(pin);
  Instance* cur_inst = network_->instance(pin);
  std::string pin_name = network_->portName(pin);

  //
  // cases: All the things a pin could be:
  //
  // 1. A pin on a module instance (moditerm)
  // 2. A port on the top level (bterm)
  // 3. A pin on a dbInst (iterm)
  // 4. A port on a module (modbterm).
  //

  if (module) {
    if (cur_inst) {
      std::string instance_name = network_->pathName(cur_inst);
      size_t last_idx = instance_name.find_last_of('/');
      if (last_idx != string::npos) {
        instance_name = instance_name.substr(last_idx + 1);
      }
      dbModInst* mod_inst = module->findModInst(instance_name.c_str());
      if (mod_inst) {
        mod_iterm = mod_inst->findModITerm(pin_name.c_str());
      }
    }
  }

  if (!mod_iterm) {
    // a pin on the top level. Use the port name
    if (cur_inst == network_->topInstance()) {
      bterm = block_->findBTerm(port_name);
    } else {
      // a pin on an instance
      // we store just the pin name on the db inst iterm
      std::string instance_name = network_->pathName(cur_inst);
      size_t last_idx = pin_name.find_last_of('/');
      if (last_idx != string::npos) {
        pin_name = pin_name.substr(last_idx + 1);
      }
      // we store the full instance name for db insts
      dbInst* db_inst = module->findDbInst(instance_name.c_str());
      if (db_inst) {
        iterm = db_inst->findITerm(pin_name.c_str());
      } else {
        // a port on the module itself (a mod bterm)
        mod_bterm = module->findModBTerm(pin_name.c_str());
      }
    }
  }
  if (bterm || iterm || mod_iterm || mod_bterm) {
    return true;
  }
  return false;
}

dbIoType Verilog2db::staToDb(PortDirection* dir)
{
  if (dir == PortDirection::input()) {
    return dbIoType::INPUT;
  }
  if (dir == PortDirection::output()) {
    return dbIoType::OUTPUT;
  }
  if (dir == PortDirection::bidirect()) {
    return dbIoType::INOUT;
  }
  if (dir == PortDirection::tristate()) {
    return dbIoType::OUTPUT;
  }
  if (dir == PortDirection::unknown()) {
    return dbIoType::INPUT;
  }
  return dbIoType::INOUT;
}

void Verilog2db::makeDbNets(const Instance* inst)
{
  bool is_top = (inst == network_->topInstance());
  std::unique_ptr<NetIterator> net_iter{network_->netIterator(inst)};
  // Todo, put dbnets in the module in case of hierarchy (not block)
  while (net_iter->hasNext()) {
    Net* net = net_iter->next();

    if (!is_top && hasTerminals(net)) {
      continue;
    }

    const char* net_name = network_->pathName(net);
    dbNet* db_net = dbNet::create(block_, net_name);
    debugPrint(logger_,
               utl::ODB,
               "dbReadVerilog",
               2,
               "makeDbNets created net {}",
               db_net->getName());
    if (network_->isPower(net)) {
      db_net->setSigType(odb::dbSigType::POWER);
    }
    if (network_->isGround(net)) {
      db_net->setSigType(odb::dbSigType::GROUND);
    }

    // Sort connected pins for regression stability.
    PinSeq net_pins;
    std::unique_ptr<NetConnectedPinIterator> pin_iter{
        network_->connectedPinIterator(net)};
    while (pin_iter->hasNext()) {
      const Pin* pin = pin_iter->next();
      net_pins.push_back(pin);
    }
    sort(net_pins, PinPathNameLess(network_));

    for (const Pin* pin : net_pins) {
      if (network_->isTopLevelPort(pin)) {
        const char* port_name = network_->portName(pin);
        if (block_->findBTerm(port_name) == nullptr) {
          dbBTerm* bterm = dbBTerm::create(db_net, port_name);
          debugPrint(logger_,
                     utl::ODB,
                     "dbReadVerilog",
                     2,
                     "makeDbNets created bterm {}",
                     bterm->getName());
          dbIoType io_type = staToDb(network_->direction(pin));
          bterm->setIoType(io_type);
        }
      } else if (network_->isLeaf(pin)) {
        const char* port_name = network_->portName(pin);
        Instance* inst = network_->instance(pin);
        const char* inst_name = network_->pathName(inst);
        dbInst* db_inst = block_->findInst(inst_name);
        if (db_inst) {
          dbMaster* master = db_inst->getMaster();
          dbMTerm* mterm = master->findMTerm(block_, port_name);
          if (mterm) {
            db_inst->getITerm(mterm)->connect(db_net);
            debugPrint(logger_,
                       utl::ODB,
                       "dbReadVerilog",
                       2,
                       "makeDbNets connected mterm {} to net {}",
                       mterm->getName(),
                       db_net->getName());
          }
        }
      }
    }
  }

  std::unique_ptr<InstanceChildIterator> child_iter{
      network_->childIterator(inst)};
  while (child_iter->hasNext()) {
    const Instance* child = child_iter->next();
    makeDbNets(child);
  }
}

void Verilog2db::makeVModNets(InstPairs& inst_pairs)
{
  for (auto& [inst, modinst] : inst_pairs) {
    makeVModNets(inst, modinst);
  }
}

void Verilog2db::makeVModNets(const Instance* inst, dbModInst* mod_inst)
{
  // Given a hierarchical instance, get the pins on the outside
  // and the inside of the instance and construct the modnets

  debugPrint(logger_,
             utl::ODB,
             "dbReadVerilog",
             2,
             "makeVModNets inst: {} mod_inst: {}",
             network_->name(inst),
             mod_inst->getName());

  dbModule* parent_module = mod_inst->getParent();
  dbModule* child_module = mod_inst->getMaster();

  std::unique_ptr<InstancePinIterator> pinIter{network_->pinIterator(inst)};
  while (pinIter->hasNext()) {
    Pin* inst_pin = pinIter->next();
    Net* inst_pin_net = network_->net(inst_pin);

    if (!inst_pin_net) {
      continue;
    }

    dbModNet* upper_mod_net = constructModNet(inst_pin_net, parent_module);

    dbModITerm* mod_iterm = nullptr;
    dbModBTerm* mod_bterm = nullptr;
    dbBTerm* bterm = nullptr;
    dbITerm* iterm = nullptr;
    staToDb(child_module, inst_pin, bterm, iterm, mod_bterm, mod_iterm);
    if (mod_bterm) {
      mod_iterm = mod_bterm->getParentModITerm();
      if (mod_iterm) {
        mod_iterm->connect(upper_mod_net);
        debugPrint(logger_,
                   utl::ODB,
                   "dbReadVerilog",
                   2,
                   "makeVModNets connected mod_iterm {} to upper_mod_net {}",
                   mod_iterm->getName(),
                   upper_mod_net->getName());
      }
    }

    // make sure any top level bterms are connected to this net too...
    if (parent_module == block_->getTopModule()) {
      NetConnectedPinIterator* pin_iter
          = network_->connectedPinIterator(inst_pin_net);
      while (pin_iter->hasNext()) {
        const Pin* pin = pin_iter->next();
        staToDb(parent_module, pin, bterm, iterm, mod_bterm, mod_iterm);
        if (bterm) {
          bterm->connect(upper_mod_net);
          debugPrint(logger_,
                     utl::ODB,
                     "dbReadVerilog",
                     2,
                     "makeVModNets connected bterm {} to upper_mod_net {}",
                     bterm->getName(),
                     upper_mod_net->getName());
        }
      }
    }

    // push down inside the hierarchical instance to find any
    // modnets connected on the inside of the instance
    Net* below_pin_net;
    Term* below_term = network_->term(inst_pin);
    if (below_term) {
      below_pin_net = network_->net(below_term);
      const char* below_net_name = network_->name(below_pin_net);
      if (child_module->getModNet(below_net_name)) {
        continue;
      }
      std::string pin_name = network_->name(below_term);
      size_t last_idx = pin_name.find_last_of('/');
      if (last_idx != string::npos) {
        pin_name = pin_name.substr(last_idx + 1);
      }
      dbModBTerm* mod_bterm = child_module->findModBTerm(pin_name.c_str());
      dbModNet* lower_mod_net = constructModNet(below_pin_net, child_module);
      mod_bterm->connect(lower_mod_net);
      debugPrint(logger_,
                 utl::ODB,
                 "dbReadVerilog",
                 2,
                 "makeVModNets connected mod_bterm {} to lower_mod_net {}",
                 mod_bterm->getName(),
                 lower_mod_net->getName());
    }
  }
}

dbModNet* Verilog2db::constructModNet(Net* inst_pin_net, dbModule* module)
{
  dbModNet* db_mod_net = nullptr;

  std::unique_ptr<sta::NetPinIterator> npi{network_->pinIterator(inst_pin_net)};
  std::map<std::string, const sta::Pin*> net_pin_map;
  while (npi->hasNext()) {
    const sta::Pin* net_pin = npi->next();
    net_pin_map[network_->name(net_pin)] = net_pin;
  }

  const char* net_name = network_->name(inst_pin_net);
  db_mod_net = module->getModNet(net_name);
  if (!db_mod_net) {
    db_mod_net = dbModNet::create(module, net_name);
    debugPrint(logger_,
               utl::ODB,
               "dbReadVerilog",
               1,
               "created mod_net {} in module {}",
               net_name,
               module->getName());
  }
  for (auto& [name, pin] : net_pin_map) {
    dbITerm* iterm = nullptr;
    dbBTerm* bterm = nullptr;
    dbModITerm* mod_iterm = nullptr;
    dbModBTerm* mod_bterm = nullptr;
    // Make the connections to the mod net
    staToDb(module, pin, bterm, iterm, mod_bterm, mod_iterm);
    // leaf -> iterm
    // root -> bterm
    // instance -> moditerm
    // parent -> modbterm
    if (iterm) {
      iterm->connect(db_mod_net);
      debugPrint(logger_,
                 utl::ODB,
                 "dbReadVerilog",
                 1,
                 "connected iterm {} to mod net {}",
                 iterm->getName(),
                 db_mod_net->getName());
    } else if (bterm) {
      bterm->connect(db_mod_net);
      debugPrint(logger_,
                 utl::ODB,
                 "dbReadVerilog",
                 1,
                 "connected bterm {} to mod net {}",
                 bterm->getName(),
                 db_mod_net->getName());
    } else if (mod_bterm) {
      mod_bterm->connect(db_mod_net);
      debugPrint(logger_,
                 utl::ODB,
                 "dbReadVerilog",
                 1,
                 "connected mod_bterm {} to mod net {}",
                 mod_bterm->getName(),
                 db_mod_net->getName());
    } else if (mod_iterm) {
      mod_iterm->connect(db_mod_net);
      debugPrint(logger_,
                 utl::ODB,
                 "dbReadVerilog",
                 1,
                 "connected mod_iterm {} to mod net {}",
                 mod_iterm->getName(),
                 db_mod_net->getName());
    }
  }
  return db_mod_net;
}

bool Verilog2db::hasTerminals(Net* net) const
{
  std::unique_ptr<NetTermIterator> term_iter{network_->termIterator(net)};
  return term_iter->hasNext();
}

dbMaster* Verilog2db::getMaster(Cell* cell)
{
  auto miter = master_map_.find(cell);
  if (miter != master_map_.end()) {
    return miter->second;
  }
  const char* cell_name = network_->name(cell);
  dbMaster* master = db_->findMaster(cell_name);
  if (master) {
    master_map_[cell] = master;
    // Check for corresponding liberty cell.
    LibertyCell* lib_cell = network_->libertyCell(cell);
    if (lib_cell == nullptr) {
      logger_->warn(ORD, 2011, "LEF master {} has no liberty cell.", cell_name);
    }
    return master;
  }
  LibertyCell* lib_cell = network_->libertyCell(cell);
  if (lib_cell) {
    logger_->warn(ORD, 2012, "Liberty cell {} has no LEF master.", cell_name);
  }
  // OpenSTA read_verilog warns about missing cells.
  master_map_[cell] = nullptr;
  return nullptr;
}

//
// Create top-level mod nets to connect boundary bterms and iterms
//
void Verilog2db::makeModNets(Instance* inst)
{
  dbModule* module = block_->getTopModule();
  std::unique_ptr<InstancePinIterator> pinIter{network_->pinIterator(inst)};
  while (pinIter->hasNext()) {
    Pin* inst_pin = pinIter->next();
    debugPrint(logger_,
               utl::ODB,
               "dbReadVerilog",
               1,
               "makeModNets processing pin {}",
               network_->name(inst_pin));

    Net* below_pin_net;
    Term* below_term = network_->term(inst_pin);
    if (below_term) {
      below_pin_net = network_->net(below_term);
      if (below_pin_net) {
        const char* below_net_name = network_->name(below_pin_net);
        debugPrint(logger_,
                   utl::ODB,
                   "dbReadVerilog",
                   1,
                   "makeModNets below_net is {} for pin {}",
                   below_net_name,
                   network_->name(inst_pin));
        if (module->getModNet(below_net_name)) {
          debugPrint(logger_,
                     utl::ODB,
                     "dbReadVerilog",
                     1,
                     "makeModNets skips mod net creation for {} because it "
                     "already exists",
                     below_net_name);
          continue;
        }
        dbModBTerm* mod_bterm
            = module->findModBTerm(network_->name(below_term));
        dbModNet* lower_mod_net = constructModNet(below_pin_net, module);
        mod_bterm->connect(lower_mod_net);
        debugPrint(logger_,
                   utl::ODB,
                   "dbReadVerilog",
                   1,
                   "makeModNets connected mod_bterm {} to lower_mod_net {}",
                   mod_bterm->getName(),
                   lower_mod_net->getName());
      }
    }
  }
}

//
// Collect all unused modules such that they can be linked later
//
void Verilog2db::processUnusedCells(const char* top_cell_name,
                                    dbVerilogNetwork* verilog_network,
                                    bool link_make_black_boxes)
{
  // Collect all unused modules
  sta::LibraryIterator* libraryIterator = network_->libraryIterator();
  while (libraryIterator->hasNext()) {
    sta::ConcreteLibrary* lib
        = (sta::ConcreteLibrary*) (libraryIterator->next());
    sta::ConcreteLibraryCellIterator* lib_cell_iter = lib->cellIterator();
    while (lib_cell_iter->hasNext()) {
      sta::ConcreteCell* curr_cell = lib_cell_iter->next();
      if (!block_->findModule(curr_cell->name())
          && !verilog_network->isBlackBox(curr_cell)) {
        unused_cells_.emplace_back(curr_cell);
        debugPrint(logger_,
                   utl::ODB,
                   "dbReadVerilog",
                   1,
                   "Found unused cell {}",
                   curr_cell->name());
      }
    }
  }

  // Link each unused module and populate content in a separate child block.
  // There will one child block for each unused module.
  for (ConcreteCell* cell : unused_cells_) {
    makeUnusedBlock(cell->name());
    debugPrint(logger_,
               utl::ODB,
               "dbReadVerilog",
               1,
               "Linking unused cell {}",
               cell->name());
    // It is important to use actual top cell name as top module name
    (void) verilog_network->linkNetwork(
        cell->name(), link_make_black_boxes, verilog_network->report());

    makeUnusedDbNetlist();
    if (logger_->debugCheck(utl::ODB, "dbReadVerilog", 1)) {
      std::stringstream sstr;
      block_->printContent(sstr);
      std::string out_file_name
          = "child_block_" + std::string(cell->name()) + ".txt";
      std::ofstream out_file(out_file_name.c_str());
      out_file << sstr.str();
      out_file.close();
    }
  }

  if (!unused_cells_.empty()) {
    restoreTopBlock(top_cell_name);
    if (logger_->debugCheck(utl::ODB, "dbReadVerilog", 1)) {
      std::stringstream sstr;
      block_->printContent(sstr);
      std::ofstream out_file("top_block.txt");
      out_file << sstr.str();
      out_file.close();
    }
  }
}

//
// makeUnusedBlock: create a separate block for each unused module
//
void Verilog2db::makeUnusedBlock(const char* name)
{
  dbChip* chip = db_->getChip();
  if (chip == nullptr) {
    chip = dbChip::create(db_);
  }
  // Create a child block
  if (top_block_ == nullptr) {
    top_block_ = chip->getBlock();
  }
  dbTech* tech = db_->getTech();
  block_ = dbBlock::create(top_block_, name, tech, network_->pathDivider());
  block_->setDefUnits(tech->getLefUnits());
  block_->setBusDelimeters('[', ']');
  debugPrint(logger_,
             utl::ODB,
             "dbReadVerilog",
             1,
             "Created child block {} under parent block {}",
             block_->getName(),
             top_block_->getName());
}

//
// makeUnusedDbNetlist: populate module content
//
void Verilog2db::makeUnusedDbNetlist()
{
  recordBusPortsOrder();
  Instance* inst = network_->topInstance();
  dbModule* module = block_->getTopModule();
  Cell* cell = network_->cell(inst);
  makeModBTerms(cell, module);
  InstPairs inst_pairs;
  makeChildInsts(inst, module, inst_pairs);
  makeDbNets(inst);
  // Create top-level mod nets
  makeModNets(inst);
  if (hierarchy_) {
    makeVModNets(inst_pairs);
  }
  for (auto inst : dont_touch_insts) {
    inst->setDoNotTouch(true);
  }
}

//
// restoreTopBlock: restore original top cell and block
//
void Verilog2db::restoreTopBlock(const char* orig_top_cell_name)
{
  Instance* top_inst = network_->findInstance(orig_top_cell_name);
  ConcreteNetwork* cnetwork = static_cast<ConcreteNetwork*>(network_);
  cnetwork->setTopInstance(top_inst);
  block_ = top_block_;
}

}  // Namespace ord<|MERGE_RESOLUTION|>--- conflicted
+++ resolved
@@ -248,14 +248,10 @@
     Verilog2db v2db(verilog_network, db, logger, hierarchy);
     v2db.makeBlock();
     v2db.makeDbNetlist();
-<<<<<<< HEAD
     // Link unused modules in case if we want to swap to such modules later
     v2db.processUnusedCells(
         top_cell_name, verilog_network, link_make_black_boxes);
-    deleteVerilogReader();
-=======
     delete verilog_reader;
->>>>>>> e6acc20f
   }
 }
 
