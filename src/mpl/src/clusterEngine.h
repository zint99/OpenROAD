--- conflicted
+++ resolved
@@ -176,26 +176,7 @@
   Cluster* findIOClusterWithSameConstraint(odb::dbBTerm* bterm) const;
   void createClusterOfUnplacedIOs(odb::dbBTerm* bterm);
   void createIOPadClusters();
-<<<<<<< HEAD
   void createIOPadCluster(odb::dbInst* pad);
-  void classifyBoundariesStateForIOs();
-  std::map<Boundary, float> computeBlockageExtensionMap();
-  Boundary getConstraintBoundary(const odb::Rect& die,
-                                 const odb::Rect& constraint_region);
-  void createIOCluster(const odb::Rect& die,
-                       Boundary constraint_boundary,
-                       std::map<Boundary, Cluster*>& boundary_to_cluster,
-                       odb::dbBTerm* bterm);
-  void setIOClusterDimensions(const odb::Rect& die,
-                              Boundary boundary,
-                              int& x,
-                              int& y,
-                              int& width,
-                              int& height);
-=======
-  void createIOPadCluster(odb::dbInst* pad, odb::dbBTerm* bterm);
-  void mapIOPinsAndPads();
->>>>>>> 519227d1
   void treatEachMacroAsSingleCluster();
   void incorporateNewCluster(std::unique_ptr<Cluster> cluster, Cluster* parent);
   void setClusterMetrics(Cluster* cluster);
