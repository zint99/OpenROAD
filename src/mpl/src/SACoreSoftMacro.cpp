--- conflicted
+++ resolved
@@ -64,15 +64,9 @@
                                         block),
       root_(tree->root.get())
 {
-<<<<<<< HEAD
-  boundary_weight_ = boundary_weight;
-  macro_blockage_weight_ = macro_blockage_weight;
-  notch_weight_ = notch_weight;
-=======
   boundary_weight_ = soft_weights.boundary;
   macro_blockage_weight_ = soft_weights.macro_blockage;
-  original_notch_weight_ = soft_weights.notch;
->>>>>>> 0a489738
+  notch_weight_ = soft_weights.notch;
   resize_prob_ = resize_prob;
   notch_h_th_ = notch_h_threshold;
   notch_v_th_ = notch_v_threshold;
