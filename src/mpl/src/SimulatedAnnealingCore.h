// SPDX-License-Identifier: BSD-3-Clause
// Copyright (c) 2021-2025, The OpenROAD Authors

#pragma once

#include <map>
#include <random>
#include <set>
#include <string>
#include <vector>

#include "MplObserver.h"
#include "clusterEngine.h"
#include "util.h"

namespace utl {
class Logger;
}

namespace mpl {
struct BundledNet;
struct Rect;
class Graphics;

// Base class used for all annealing work within MPL.
// There are two types of SA Cores w.r.t. type of object that it receives.
// Each type has two purposes, one related to shaping, the other related
// to placement.
//
// SoftMacro:
//   - Generate tilings of mixed clusters;
//   - Cluster Placement.
//
// HardMacro:
//   - Generate tilings of macro clusters;
//   - Macro Placement.
template <class T>
class SimulatedAnnealingCore
{
 public:
  SimulatedAnnealingCore(PhysicalHierarchy* tree,
                         const Rect& outline,
                         const std::vector<T>& macros,
                         const SACoreWeights& weights,
                         float pos_swap_prob,
                         float neg_swap_prob,
                         float double_swap_prob,
                         float exchange_prob,
                         // Fast SA hyperparameter
                         float init_prob,
                         int max_num_step,
                         int num_perturb_per_step,
                         unsigned seed,
                         MplObserver* graphics,
                         utl::Logger* logger);

  virtual ~SimulatedAnnealingCore() = default;

  void setNumberOfMacrosToPlace(int macros_to_place)
  {
    macros_to_place_ = macros_to_place;
  };
  void setNets(const std::vector<BundledNet>& nets);
  void setFences(const std::map<int, Rect>& fences);
  void setGuides(const std::map<int, Rect>& guides);
  void setInitialSequencePair(const SequencePair& sequence_pair);

  bool isValid() const;
  bool isValid(const Rect& outline) const;
  void writeCostFile(const std::string& file_name) const;
  float getNormCost() const;
  float getWidth() const;
  float getHeight() const;
  float getAreaPenalty() const;
  float getOutlinePenalty() const;
  float getNormOutlinePenalty() const;
  float getWirelength() const;
  float getNormWirelength() const;
  float getGuidancePenalty() const;
  float getNormGuidancePenalty() const;
  float getFencePenalty() const;
  float getNormFencePenalty() const;
  void getMacros(std::vector<T>& macros) const;

  virtual void initialize() = 0;
  virtual void run() = 0;
  virtual void fillDeadSpace() = 0;

 protected:
  struct Result
  {
    SequencePair sequence_pair;
    // [Only for SoftMacro] The same sequence pair can represent different
    // floorplan arrangements depending on the macros' shapes.
    std::map<int, float> macro_id_to_width;
  };

  void fastSA();

  void setAvailableRegionForPins(const std::vector<mpl::Rect>& regions);
  void initSequencePair();
  void setDieArea(const Rect& die_area);
<<<<<<< HEAD
=======
  void setBlockedBoundariesForIOs();
>>>>>>> bb2a3e83
  void updateBestValidResult();
  void useBestValidResult();

  virtual float calNormCost() const = 0;
  virtual void calPenalty() = 0;
  void calOutlinePenalty();
  void calWirelength();
<<<<<<< HEAD
  void addClosestAvailableRegionDistToWL(const T& macro, float net_weight);
=======
  void addBoundaryDistToWirelength(const T& macro,
                                   const T& unplaced_ios,
                                   float net_weight);
>>>>>>> bb2a3e83
  bool isOutsideTheOutline(const T& macro) const;
  float computeDistance(const Point& a, const Point& b) const;
  void calGuidancePenalty();
  void calFencePenalty();

  // operations
  void packFloorplan();
  virtual void perturb() = 0;
  virtual void restore() = 0;
  // actions used
  void singleSeqSwap(bool pos);
  void doubleSeqSwap();
  void exchangeMacros();
  void generateRandomIndices(int& index1, int& index2);

  virtual void shrink() = 0;  // Shrink the size of macros

  // utilities
  static float calAverage(std::vector<float>& value_list);

  // For debugging
  void reportCoreWeights() const;
  void reportTotalCost() const;
  void reportLocations() const;
  void report(const PenaltyData& penalty) const;

  Rect outline_;
  Rect die_area_;  // Offset to the current outline.

  std::vector<Rect> available_regions_for_pins_;

  // Number of macros that will actually be part of the sequence pair
  int macros_to_place_ = 0;

  std::vector<BundledNet> nets_;
  std::map<int, Rect> fences_;  // Macro Id -> Fence
  std::map<int, Rect> guides_;  // Macro Id -> Guide

  SACoreWeights core_weights_;

  float original_notch_weight_ = 0.0;
  float notch_weight_ = 0.0;

  // Fast SA hyperparameter
  float init_prob_ = 0.0;
  float init_temperature_ = 1.0;
  int max_num_step_ = 0;
  int num_perturb_per_step_ = 0;

  // shrink_factor for dynamic weight
  const float shrink_factor_ = 0.8;
  const float shrink_freq_ = 0.1;

  // seed for reproduciabilty
  std::mt19937 generator_;
  std::uniform_real_distribution<float> distribution_;

  // current solution
  std::vector<int> pos_seq_;
  std::vector<int> neg_seq_;
  std::vector<T> macros_;  // here the macros can be HardMacro or SoftMacro

  // previous solution
  std::vector<int> pre_pos_seq_;
  std::vector<int> pre_neg_seq_;
  std::vector<T> pre_macros_;  // here the macros can be HardMacro or SoftMacro
  int macro_id_ = -1;          // the macro changed in the perturb
  int action_id_ = -1;         // the action_id of current step

  // metrics
  float width_ = 0.0;
  float height_ = 0.0;
  float pre_width_ = 0.0;
  float pre_height_ = 0.0;

  float outline_penalty_ = 0.0;
  float wirelength_ = 0.0;
  float guidance_penalty_ = 0.0;
  float fence_penalty_ = 0.0;

  float pre_outline_penalty_ = 0.0;
  float pre_wirelength_ = 0.0;
  float pre_guidance_penalty_ = 0.0;
  float pre_fence_penalty_ = 0.0;

  float norm_outline_penalty_ = 0.0;
  float norm_wirelength_ = 0.0;
  float norm_guidance_penalty_ = 0.0;
  float norm_fence_penalty_ = 0.0;
  float norm_area_penalty_ = 0.0;

  // probability of each action
  float pos_swap_prob_ = 0.0;
  float neg_swap_prob_ = 0.0;
  float double_swap_prob_ = 0.0;
  float exchange_prob_ = 0.0;

  utl::Logger* logger_ = nullptr;
  MplObserver* graphics_ = nullptr;

  Result best_valid_result_;

  std::vector<float> cost_list_;  // store the cost in the list
  std::vector<float> T_list_;     // store the temperature
  // we define accuracy to determine whether the floorplan is valid
  // because the error introduced by the type conversion
  static constexpr float acc_tolerance_ = 0.001;

  bool has_initial_sequence_pair_ = false;
};

// SACore wrapper function
// T can be SACoreHardMacro or SACoreSoftMacro
template <class T>
void runSA(T* sa_core)
{
  sa_core->initialize();
  sa_core->run();
}

}  // namespace mpl<|MERGE_RESOLUTION|>--- conflicted
+++ resolved
@@ -100,10 +100,6 @@
   void setAvailableRegionForPins(const std::vector<mpl::Rect>& regions);
   void initSequencePair();
   void setDieArea(const Rect& die_area);
-<<<<<<< HEAD
-=======
-  void setBlockedBoundariesForIOs();
->>>>>>> bb2a3e83
   void updateBestValidResult();
   void useBestValidResult();
 
@@ -111,13 +107,7 @@
   virtual void calPenalty() = 0;
   void calOutlinePenalty();
   void calWirelength();
-<<<<<<< HEAD
   void addClosestAvailableRegionDistToWL(const T& macro, float net_weight);
-=======
-  void addBoundaryDistToWirelength(const T& macro,
-                                   const T& unplaced_ios,
-                                   float net_weight);
->>>>>>> bb2a3e83
   bool isOutsideTheOutline(const T& macro) const;
   float computeDistance(const Point& a, const Point& b) const;
   void calGuidancePenalty();
