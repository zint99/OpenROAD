--- conflicted
+++ resolved
@@ -159,14 +159,10 @@
     reportEdgePinCounts();
     findAdjacencies();
   } else {
-<<<<<<< HEAD
-    logger_->warn(MPL, 2, "Some instances do not have Liberty models. TritonMP will place macros without connection information.");
-=======
     logger_->warn(MPL,
                   2,
-                  "Some instances do not have liberty models. TritonMP will "
+                  "Some instances do not have Liberty models. TritonMP will "
                   "place macros without connection information.");
->>>>>>> c27d7cea
   }
 }
 
@@ -796,12 +792,8 @@
           || dps == dbPlacementStatus::UNPLACED) {
         logger_->error(MPL,
                        3,
-<<<<<<< HEAD
-                       "Macro {} is unplaced. Use global_placement to get an initial placement before macro placement.",
-=======
                        "Macro {} is unplaced. Use global_placement to get an "
-                       "initial placement before macro placment.",
->>>>>>> c27d7cea
+                       "initial placement before macro placement.",
                        inst->getConstName());
       }
 
