or_integration_tests(
  "mpl"
  TESTS
    macro_only
    no_unfixed_macros
    guides1
    guides2
    io_constraints1
    io_constraints2
    io_pads1
    orientation_improve1
    orientation_improve2
    boundary_push1
    boundary_push2
    boundary_push3
<<<<<<< HEAD
=======
    centralization1
>>>>>>> 0e52ce5a
)

# Skipped
#mpl_man_tcl_check
#mpl_readme_msgs_check

add_subdirectory(cpp)<|MERGE_RESOLUTION|>--- conflicted
+++ resolved
@@ -13,10 +13,7 @@
     boundary_push1
     boundary_push2
     boundary_push3
-<<<<<<< HEAD
-=======
     centralization1
->>>>>>> 0e52ce5a
 )
 
 # Skipped
