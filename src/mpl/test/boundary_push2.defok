--- conflicted
+++ resolved
@@ -183,17 +183,10 @@
 TRACKS X 190 DO 282 STEP 3200 LAYER metal10 ;
 TRACKS Y 140 DO 282 STEP 3200 LAYER metal10 ;
 COMPONENTS 54 ;
-<<<<<<< HEAD
-    - MACRO_1 HM_100x100_1x1 + FIXED ( 600 222090 ) S ;
-    - MACRO_2 HM_100x100_1x1 + FIXED ( 600 21050 ) FS ;
-    - MACRO_3 HM_100x100_1x1 + FIXED ( 239440 21050 ) FS ;
-    - MACRO_4 HM_100x100_1x1 + FIXED ( 239440 222090 ) FS ;
-=======
     - MACRO_1 HM_100x100_1x1 + FIXED ( 600 20770 ) S ;
     - MACRO_2 HM_100x100_1x1 + FIXED ( 239440 221810 ) FS ;
     - MACRO_3 HM_100x100_1x1 + FIXED ( 600 221810 ) FS ;
     - MACRO_4 HM_100x100_1x1 + FIXED ( 239440 20770 ) FS ;
->>>>>>> bb2a3e83
     - _001_ DFF_X1 + PLACED ( 15591 18600 ) N ;
     - _002_ DFF_X1 + PLACED ( 15591 18600 ) N ;
     - _003_ DFF_X1 + PLACED ( 15591 18600 ) N ;
