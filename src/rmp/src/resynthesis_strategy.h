// SPDX-License-Identifier: BSD-3-Clause
// Copyright (c) 2025-2025, The OpenROAD Authors

#pragma once

#include "db_sta/dbSta.hh"
<<<<<<< HEAD
=======
#include "rmp/unique_name.h"
#include "rsz/Resizer.hh"
>>>>>>> 88adbed9
#include "utl/Logger.h"
#include "utl/unique_name.h"

namespace rmp {

class ResynthesisStrategy
{
 public:
  virtual ~ResynthesisStrategy() = default;
  virtual void OptimizeDesign(sta::dbSta* sta,
<<<<<<< HEAD
                              utl::UniqueName& name_generator,
=======
                              rmp::UniqueName& name_generator,
                              rsz::Resizer* resizer,
>>>>>>> 88adbed9
                              utl::Logger* logger)
      = 0;
};
}  // namespace rmp<|MERGE_RESOLUTION|>--- conflicted
+++ resolved
@@ -4,11 +4,7 @@
 #pragma once
 
 #include "db_sta/dbSta.hh"
-<<<<<<< HEAD
-=======
-#include "rmp/unique_name.h"
 #include "rsz/Resizer.hh"
->>>>>>> 88adbed9
 #include "utl/Logger.h"
 #include "utl/unique_name.h"
 
@@ -19,12 +15,8 @@
  public:
   virtual ~ResynthesisStrategy() = default;
   virtual void OptimizeDesign(sta::dbSta* sta,
-<<<<<<< HEAD
                               utl::UniqueName& name_generator,
-=======
-                              rmp::UniqueName& name_generator,
                               rsz::Resizer* resizer,
->>>>>>> 88adbed9
                               utl::Logger* logger)
       = 0;
 };
