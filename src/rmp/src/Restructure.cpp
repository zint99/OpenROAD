// SPDX-License-Identifier: BSD-3-Clause
// Copyright (c) 2019-2025, The OpenROAD Authors

#include "rmp/Restructure.h"

#include <sys/types.h>
#include <sys/wait.h>
#include <unistd.h>

#include <cstring>
#include <ctime>
#include <filesystem>
#include <fstream>
#include <iostream>
#include <limits>
<<<<<<< HEAD
=======
#include <mutex>
#include <set>
>>>>>>> 9c1a4f01
#include <sstream>
#include <string>
#include <system_error>
#include <utility>
#include <vector>

#include "base/abc/abc.h"
#include "base/main/abcapis.h"
#include "cut/blif.h"
#include "db_sta/dbNetwork.hh"
#include "db_sta/dbSta.hh"
#include "odb/db.h"
#include "ord/OpenRoad.hh"
#include "sta/Graph.hh"
#include "sta/Liberty.hh"
#include "sta/Network.hh"
#include "sta/PathEnd.hh"
#include "sta/PathExpanded.hh"
#include "sta/PatternMatch.hh"
#include "sta/PortDirection.hh"
#include "sta/Sdc.hh"
#include "sta/Search.hh"
#include "sta/Sta.hh"
#include "utl/Logger.h"
#include "zero_slack_strategy.h"

using utl::RMP;
using namespace abc;
using cut::Blif;

namespace rmp {

void Restructure::init(utl::Logger* logger,
                       sta::dbSta* open_sta,
                       odb::dbDatabase* db,
                       rsz::Resizer* resizer,
                       est::EstimateParasitics* estimate_parasitics)
{
  logger_ = logger;
  db_ = db;
  open_sta_ = open_sta;
  resizer_ = resizer;
  estimate_parasitics_ = estimate_parasitics;

  ord::abcInit();
}

void Restructure::deleteComponents()
{
}

Restructure::~Restructure()
{
  deleteComponents();
}

void Restructure::reset()
{
  lib_file_names_.clear();
  path_insts_.clear();
}

void Restructure::resynth(sta::Corner* corner)
{
  ZeroSlackStrategy zero_slack_strategy(corner);
  zero_slack_strategy.OptimizeDesign(
      open_sta_, name_generator_, resizer_, logger_);
}

void Restructure::run(char* liberty_file_name,
                      float slack_threshold,
                      unsigned max_depth,
                      char* workdir_name,
                      char* abc_logfile)
{
  reset();
  block_ = db_->getChip()->getBlock();
  if (!block_) {
    return;
  }

  logfile_ = abc_logfile;
  sta::Slack worst_slack = slack_threshold;

  lib_file_names_.emplace_back(liberty_file_name);
  work_dir_name_ = workdir_name;
  work_dir_name_ = work_dir_name_ + "/";

  if (is_area_mode_) {  // Only in area mode
    removeConstCells();
  }

  getBlob(max_depth);

  if (path_insts_.size()) {
    runABC();

    postABC(worst_slack);
  }
}

void Restructure::getBlob(unsigned max_depth)
{
  open_sta_->ensureGraph();
  open_sta_->ensureLevelized();
  open_sta_->searchPreamble();

  sta::PinSet ends(open_sta_->getDbNetwork());

  getEndPoints(ends, is_area_mode_, max_depth);
  if (ends.size()) {
    sta::PinSet boundary_points = !is_area_mode_
                                      ? resizer_->findFanins(ends)
                                      : resizer_->findFaninFanouts(ends);
    // fanin_fanouts.insert(ends.begin(), ends.end()); // Add seq cells
    logger_->report("Found {} pins in extracted logic.",
                    boundary_points.size());
    for (const sta::Pin* pin : boundary_points) {
      odb::dbITerm* term = nullptr;
      odb::dbBTerm* port = nullptr;
      odb::dbModITerm* moditerm = nullptr;
      open_sta_->getDbNetwork()->staToDb(pin, term, port, moditerm);
      if (term && !term->getInst()->getMaster()->isBlock()) {
        path_insts_.insert(term->getInst());
      }
    }
    logger_->report("Found {} instances for restructuring.",
                    path_insts_.size());
  }
}

void Restructure::runABC()
{
  const std::string prefix
      = work_dir_name_ + std::string(block_->getConstName());
  input_blif_file_name_ = prefix + "_crit_path.blif";
  std::vector<std::string> files_to_remove;

  debugPrint(logger_,
             utl::RMP,
             "remap",
             1,
             "Constants before remap {}",
             countConsts(block_));

  Blif blif_(
      logger_, open_sta_, locell_, loport_, hicell_, hiport_, ++blif_call_id_);
  blif_.setReplaceableInstances(path_insts_);
  blif_.writeBlif(input_blif_file_name_.c_str(), !is_area_mode_);
  debugPrint(
      logger_, RMP, "remap", 1, "Writing blif file {}", input_blif_file_name_);
  files_to_remove.emplace_back(input_blif_file_name_);

  // abc optimization
  std::vector<Mode> modes;
  std::vector<pid_t> child_proc;

  if (is_area_mode_) {
    // Area Mode
    modes = {Mode::AREA_1, Mode::AREA_2, Mode::AREA_3};
  } else {
    // Delay Mode
    modes = {Mode::DELAY_1, Mode::DELAY_2, Mode::DELAY_3, Mode::DELAY_4};
  }

  child_proc.resize(modes.size(), 0);

  std::string best_blif;
  int best_inst_count = std::numeric_limits<int>::max();
  float best_delay_gain = std::numeric_limits<float>::max();

  debugPrint(
      logger_, RMP, "remap", 1, "Running ABC with {} modes.", modes.size());

  for (size_t curr_mode_idx = 0; curr_mode_idx < modes.size();
       curr_mode_idx++) {
    output_blif_file_name_
        = prefix + std::to_string(curr_mode_idx) + "_crit_path_out.blif";

    opt_mode_ = modes[curr_mode_idx];

    const std::string abc_script_file
        = prefix + std::to_string(curr_mode_idx) + "ord_abc_script.tcl";
    if (logfile_ == "") {
      logfile_ = prefix + "abc.log";
    }

    debugPrint(logger_,
               RMP,
               "remap",
               1,
               "Writing ABC script file {}.",
               abc_script_file);

    if (writeAbcScript(abc_script_file)) {
      // call linked abc
      Abc_Start();
      Abc_Frame_t* abc_frame = Abc_FrameGetGlobalFrame();
      const std::string command = "source " + abc_script_file;
      child_proc[curr_mode_idx]
          = Cmd_CommandExecute(abc_frame, command.c_str());
      if (child_proc[curr_mode_idx]) {
        logger_->error(RMP, 6, "Error executing ABC command {}.", command);
        return;
      }
      Abc_Stop();
      // exit linked abc
      files_to_remove.emplace_back(abc_script_file);
    }
  }  // end modes

  // Inspect ABC results to choose blif with least instance count
  for (int curr_mode_idx = 0; curr_mode_idx < modes.size(); curr_mode_idx++) {
    // Skip failed ABC runs
    if (child_proc[curr_mode_idx] != 0) {
      continue;
    }

    output_blif_file_name_
        = prefix + std::to_string(curr_mode_idx) + "_crit_path_out.blif";
    const std::string abc_log_name = logfile_ + std::to_string(curr_mode_idx);

    int level_gain = 0;
    float delay = std::numeric_limits<float>::max();
    int num_instances = 0;
    bool success = readAbcLog(abc_log_name, level_gain, delay);
    if (success) {
      success
          = blif_.inspectBlif(output_blif_file_name_.c_str(), num_instances);
      logger_->report(
          "Optimized to {} instances in iteration {} with max path depth "
          "decrease of {}, delay of {}.",
          num_instances,
          curr_mode_idx,
          level_gain,
          delay);

      if (success) {
        if (is_area_mode_) {
          if (num_instances < best_inst_count) {
            best_inst_count = num_instances;
            best_blif = output_blif_file_name_;
          }
        } else {
          // Using only DELAY_4 for delay based gain since other modes not
          // showing good gains
          if (modes[curr_mode_idx] == Mode::DELAY_4) {
            best_delay_gain = delay;
            best_blif = output_blif_file_name_;
          }
        }
      }
    }
    files_to_remove.emplace_back(output_blif_file_name_);
  }

  if (best_inst_count < std::numeric_limits<int>::max()
      || best_delay_gain < std::numeric_limits<float>::max()) {
    // read back netlist
    debugPrint(logger_, RMP, "remap", 1, "Reading blif file {}.", best_blif);
    blif_.readBlif(best_blif.c_str(), block_);
    debugPrint(logger_,
               utl::RMP,
               "remap",
               1,
               "Number constants after restructure {}.",
               countConsts(block_));
  } else {
    logger_->info(
        RMP, 4, "All re-synthesis runs discarded, keeping original netlist.");
  }

  for (const auto& file_to_remove : files_to_remove) {
    if (!logger_->debugCheck(RMP, "remap", 1)) {
<<<<<<< HEAD
      if (std::remove(file_to_remove.c_str()) != 0) {
        logger_->error(RMP, 11, "Fail to remove file {}", file_to_remove);
=======
      std::error_code err;
      if (std::filesystem::remove(file_to_remove, err); err) {
        logger_->error(RMP, 37, "Fail to remove file {}", file_to_remove);
>>>>>>> 9c1a4f01
      }
    }
  }
}

void Restructure::postABC(float worst_slack)
{
  // Leave the parasitics up to date.
  estimate_parasitics_->estimateWireParasitics();
}
void Restructure::getEndPoints(sta::PinSet& ends,
                               bool area_mode,
                               unsigned max_depth)
{
  auto sta_state = open_sta_->search();
  sta::VertexSet* end_points = sta_state->endpoints();
  std::size_t path_found = end_points->size();
  logger_->report("Number of paths for restructure are {}", path_found);
  for (auto& end_point : *end_points) {
    if (!is_area_mode_) {
      sta::Path* path
          = open_sta_->vertexWorstSlackPath(end_point, sta::MinMax::max());
      sta::PathExpanded expanded(path, open_sta_);
      // Members in expanded include gate output and net so divide by 2
      logger_->report("Found path of depth {}", expanded.size() / 2);
      if (expanded.size() / 2 > max_depth) {
        ends.insert(end_point->pin());
        // Use only one end point to limit blob size for timing
        break;
      }
    } else {
      ends.insert(end_point->pin());
    }
  }

  // unconstrained end points
  if (is_area_mode_) {
    auto errors = open_sta_->checkTiming(false /*no_input_delay*/,
                                         false /*no_output_delay*/,
                                         false /*reg_multiple_clks*/,
                                         true /*reg_no_clks*/,
                                         true /*unconstrained_endpoints*/,
                                         false /*loops*/,
                                         false /*generated_clks*/);
    debugPrint(logger_, RMP, "remap", 1, "Size of errors = {}", errors.size());
    if (!errors.empty() && errors[0]->size() > 1) {
      sta::CheckError* error = errors[0];
      bool first = true;
      for (auto pinName : *error) {
        debugPrint(logger_, RMP, "remap", 1, "Unconstrained pin: {}", pinName);
        if (!first && open_sta_->getDbNetwork()->findPin(pinName)) {
          ends.insert(open_sta_->getDbNetwork()->findPin(pinName));
        }
        first = false;
      }
    }
    if (errors.size() > 1 && errors[1]->size() > 1) {
      sta::CheckError* error = errors[1];
      bool first = true;
      for (auto pinName : *error) {
        debugPrint(logger_, RMP, "remap", 1, "Unclocked pin: {}", pinName);
        if (!first && open_sta_->getDbNetwork()->findPin(pinName)) {
          ends.insert(open_sta_->getDbNetwork()->findPin(pinName));
        }
        first = false;
      }
    }
  }
  logger_->report("Found {} end points for restructure", ends.size());
}

int Restructure::countConsts(odb::dbBlock* top_block)
{
  int const_nets = 0;
  for (auto block_net : top_block->getNets()) {
    if (block_net->getSigType().isSupply()) {
      const_nets++;
    }
  }

  return const_nets;
}

void Restructure::removeConstCells()
{
  if (!hicell_.size() || !locell_.size()) {
    return;
  }

  odb::dbMaster* hicell_master = nullptr;
  odb::dbMTerm* hiterm = nullptr;
  odb::dbMaster* locell_master = nullptr;
  odb::dbMTerm* loterm = nullptr;

  for (auto&& lib : block_->getDb()->getLibs()) {
    hicell_master = lib->findMaster(hicell_.c_str());

    locell_master = lib->findMaster(locell_.c_str());
    if (locell_master && hicell_master) {
      break;
    }
  }
  if (!hicell_master || !locell_master) {
    return;
  }

  hiterm = hicell_master->findMTerm(hiport_.c_str());
  loterm = locell_master->findMTerm(loport_.c_str());
  if (!hiterm || !loterm) {
    return;
  }

  open_sta_->clearLogicConstants();
  open_sta_->findLogicConstants();
  std::set<odb::dbInst*> constInsts;
  int const_cnt = 1;
  for (auto inst : block_->getInsts()) {
    int outputs = 0;
    int const_outputs = 0;
    auto master = inst->getMaster();
    sta::LibertyCell* cell = open_sta_->getDbNetwork()->libertyCell(
        open_sta_->getDbNetwork()->dbToSta(master));
    if (cell->hasSequentials()) {
      continue;
    }

    for (auto&& iterm : inst->getITerms()) {
      if (iterm->getSigType() == odb::dbSigType::POWER
          || iterm->getSigType() == odb::dbSigType::GROUND) {
        continue;
      }

      if (iterm->getIoType() != odb::dbIoType::OUTPUT) {
        continue;
      }
      outputs++;
      auto pin = open_sta_->getDbNetwork()->dbToSta(iterm);
      sta::LogicValue pinVal = open_sta_->simLogicValue(pin);
      if (pinVal == sta::LogicValue::one || pinVal == sta::LogicValue::zero) {
        odb::dbNet* net = iterm->getNet();
        if (net) {
          odb::dbMaster* const_master = (pinVal == sta::LogicValue::one)
                                            ? hicell_master
                                            : locell_master;
          odb::dbMTerm* const_port
              = (pinVal == sta::LogicValue::one) ? hiterm : loterm;
          std::string inst_name = "rmp_const_" + std::to_string(const_cnt);
          debugPrint(logger_,
                     RMP,
                     "remap",
                     2,
                     "Adding cell {} inst {} for {}",
                     const_master->getName(),
                     inst_name,
                     inst->getName());
          auto new_inst
              = odb::dbInst::create(block_, const_master, inst_name.c_str());
          if (new_inst) {
            iterm->disconnect();
            new_inst->getITerm(const_port)->connect(net);
          } else {
            logger_->warn(RMP, 9, "Could not create instance {}.", inst_name);
          }
        }
        const_outputs++;
        const_cnt++;
      }
    }
    if (outputs > 0 && outputs == const_outputs) {
      constInsts.insert(inst);
    }
  }
  open_sta_->clearLogicConstants();

  debugPrint(
      logger_, RMP, "remap", 2, "Removing {} instances...", constInsts.size());

  for (auto inst : constInsts) {
    removeConstCell(inst);
  }
  logger_->report("Removed {} instances with constant outputs.",
                  constInsts.size());
}

void Restructure::removeConstCell(odb::dbInst* inst)
{
  for (auto iterm : inst->getITerms()) {
    iterm->disconnect();
  }
  odb::dbInst::destroy(inst);
}

bool Restructure::writeAbcScript(std::string file_name)
{
  std::ofstream script(file_name.c_str());

  if (!script.is_open()) {
    logger_->error(RMP, 3, "Cannot open file {} for writing.", file_name);
    return false;
  }

  for (const auto& lib_name : lib_file_names_) {
    // abc read_lib prints verbose by default, -v toggles to off to avoid read
    // time being printed
    std::string read_lib_str = "read_lib -v " + lib_name + "\n";
    script << read_lib_str;
  }

  script << "read_blif -n " << input_blif_file_name_ << std::endl;

  if (logger_->debugCheck(RMP, "remap", 1)) {
    script << "write_verilog " << input_blif_file_name_ + std::string(".v")
           << std::endl;
  }

  writeOptCommands(script);

  script << "write_blif " << output_blif_file_name_ << std::endl;

  if (logger_->debugCheck(RMP, "remap", 1)) {
    script << "write_verilog " << output_blif_file_name_ + std::string(".v")
           << std::endl;
  }

  script.close();

  return true;
}

void Restructure::writeOptCommands(std::ofstream& script)
{
  std::string choice
      = "alias choice \"fraig_store; resyn2; fraig_store; resyn2; fraig_store; "
        "fraig_restore\"";
  std::string choice2
      = "alias choice2 \"fraig_store; balance; fraig_store; resyn2; "
        "fraig_store; resyn2; fraig_store; resyn2; fraig_store; "
        "fraig_restore\"";
  script << "bdd; sop" << std::endl;

  script << "alias resyn2 \"balance; rewrite; refactor; balance; rewrite; "
            "rewrite -z; balance; refactor -z; rewrite -z; balance\""
         << std::endl;
  script << choice << std::endl;
  script << choice2 << std::endl;

  if (opt_mode_ == Mode::AREA_3) {
    script << "choice2" << std::endl;  // << "scleanup" << std::endl;
  } else {
    script << "resyn2" << std::endl;  // << "scleanup" << std::endl;
  }

  switch (opt_mode_) {
    case Mode::DELAY_1: {
      script << "map -D 0.01 -A 0.9 -B 0.2 -M 0 -p" << std::endl;
      script << "buffer -p -c" << std::endl;
      break;
    }
    case Mode::DELAY_2: {
      script << "choice" << std::endl;
      script << "map -D 0.01 -A 0.9 -B 0.2 -M 0 -p" << std::endl;
      script << "choice" << std::endl;
      script << "map -D 0.01" << std::endl;
      script << "buffer -p -c" << std::endl << "topo" << std::endl;
      break;
    }
    case Mode::DELAY_3: {
      script << "choice2" << std::endl;
      script << "map -D 0.01 -A 0.9 -B 0.2 -M 0 -p" << std::endl;
      script << "choice2" << std::endl;
      script << "map -D 0.01" << std::endl;
      script << "buffer -p -c" << std::endl << "topo" << std::endl;
      break;
    }
    case Mode::DELAY_4: {
      script << "choice2" << std::endl;
      script << "amap -F 20 -A 20 -C 5000 -Q 0.1 -m" << std::endl;
      script << "choice2" << std::endl;
      script << "map -D 0.01 -A 0.9 -B 0.2 -M 0 -p" << std::endl;
      script << "buffer -p -c" << std::endl;
      break;
    }
    case Mode::AREA_2:
    case Mode::AREA_3: {
      script << "choice2" << std::endl;
      script << "amap -m -Q 0.1 -F 20 -A 20 -C 5000" << std::endl;
      script << "choice2" << std::endl;
      script << "amap -m -Q 0.1 -F 20 -A 20 -C 5000" << std::endl;
      break;
    }
    case Mode::AREA_1:
    default: {
      script << "choice2" << std::endl;
      script << "amap -m -Q 0.1 -F 20 -A 20 -C 5000" << std::endl;
      break;
    }
  }
}

void Restructure::setMode(const char* mode_name)
{
  is_area_mode_ = true;

  if (!strcmp(mode_name, "timing")) {
    is_area_mode_ = false;
    opt_mode_ = Mode::DELAY_1;
  } else if (!strcmp(mode_name, "area")) {
    opt_mode_ = Mode::AREA_1;
  } else {
    logger_->warn(RMP, 10, "Mode {} not recognized.", mode_name);
  }
}

void Restructure::setTieHiPort(sta::LibertyPort* tieHiPort)
{
  if (tieHiPort) {
    hicell_ = tieHiPort->libertyCell()->name();
    hiport_ = tieHiPort->name();
  }
}

void Restructure::setTieLoPort(sta::LibertyPort* tieLoPort)
{
  if (tieLoPort) {
    locell_ = tieLoPort->libertyCell()->name();
    loport_ = tieLoPort->name();
  }
}

bool Restructure::readAbcLog(std::string abc_file_name,
                             int& level_gain,
                             float& final_delay)
{
  std::ifstream abc_file(abc_file_name);
  if (abc_file.bad()) {
    logger_->error(RMP, 2, "cannot open file {}", abc_file_name);
    return false;
  }
  logger_->report("Reading ABC log {}.", abc_file_name);
  std::string buf;
  const char delimiter = ' ';
  bool status = true;
  std::vector<double> level;
  std::vector<float> delay;

  // read the file line by line
  while (std::getline(abc_file, buf)) {
    // convert the line in to stream:
    std::istringstream ss(buf);
    std::vector<std::string> tokens;

    // read the line, word by word
    while (std::getline(ss, buf, delimiter)) {
      tokens.push_back(buf);
    }

    if (!tokens.empty() && tokens[0] == "Error:") {
      status = false;
      logger_->warn(RMP,
                    5,
                    "ABC run failed, see log file {} for details.",
                    abc_file_name);
      break;
    }
    if (tokens.size() > 7 && tokens[tokens.size() - 3] == "lev"
        && tokens[tokens.size() - 2] == "=") {
      level.emplace_back(std::stoi(tokens[tokens.size() - 1]));
    }
    if (tokens.size() > 7) {
      std::string prev_token;
      for (std::string token : tokens) {
        if (prev_token == "delay" && token.at(0) == '=') {
          std::string delay_str = token;
          if (delay_str.size() > 1) {
            delay_str.erase(
                delay_str.begin());  // remove first char which is '='
            delay.emplace_back(std::stof(delay_str));
          }
          break;
        }
        prev_token = std::move(token);
      }
    }
  }

  if (level.size() > 1) {
    level_gain = level[0] - level[level.size() - 1];
  }
  if (delay.size() > 0) {
    final_delay = delay[delay.size() - 1];  // last value in file
  }
  return status;
}
}  // namespace rmp<|MERGE_RESOLUTION|>--- conflicted
+++ resolved
@@ -13,11 +13,8 @@
 #include <fstream>
 #include <iostream>
 #include <limits>
-<<<<<<< HEAD
-=======
 #include <mutex>
 #include <set>
->>>>>>> 9c1a4f01
 #include <sstream>
 #include <string>
 #include <system_error>
@@ -292,14 +289,9 @@
 
   for (const auto& file_to_remove : files_to_remove) {
     if (!logger_->debugCheck(RMP, "remap", 1)) {
-<<<<<<< HEAD
-      if (std::remove(file_to_remove.c_str()) != 0) {
-        logger_->error(RMP, 11, "Fail to remove file {}", file_to_remove);
-=======
       std::error_code err;
       if (std::filesystem::remove(file_to_remove, err); err) {
-        logger_->error(RMP, 37, "Fail to remove file {}", file_to_remove);
->>>>>>> 9c1a4f01
+        logger_->error(RMP, 11, "Fail to remove file {}", file_to_remove);
       }
     }
   }
