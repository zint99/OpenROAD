// SPDX-License-Identifier: BSD-3-Clause
// Copyright (c) 2020-2025, The OpenROAD Authors

#include "graphics.h"

#include <algorithm>
#include <cmath>
#include <cstdio>
#include <limits>
#include <memory>
#include <string>
#include <utility>
#include <vector>

#include "nesterovBase.h"
#include "nesterovPlace.h"
#include "placerBase.h"
#include "utl/Logger.h"

namespace gpl {

Graphics::Graphics(utl::Logger* logger)
    : HeatMapDataSource(logger, "gpl", "gpl"), logger_(logger), mode_(Mbff)
{
  gui::Gui::get()->registerRenderer(this);
}

Graphics::Graphics(utl::Logger* logger,
                   std::shared_ptr<PlacerBaseCommon> pbc,
                   std::vector<std::shared_ptr<PlacerBase>>& pbVec)
    : HeatMapDataSource(logger, "gpl", "gpl"),
      pbc_(std::move(pbc)),
      pbVec_(pbVec),
      logger_(logger),
      mode_(Initial)
{
  gui::Gui::get()->registerRenderer(this);
}

Graphics::Graphics(utl::Logger* logger,
                   NesterovPlace* np,
                   std::shared_ptr<PlacerBaseCommon> pbc,
                   std::shared_ptr<NesterovBaseCommon> nbc,
                   std::vector<std::shared_ptr<PlacerBase>>& pbVec,
                   std::vector<std::shared_ptr<NesterovBase>>& nbVec,
                   bool draw_bins,
                   odb::dbInst* inst)
    : HeatMapDataSource(logger, "gpl", "gpl"),
      pbc_(std::move(pbc)),
      nbc_(std::move(nbc)),
      pbVec_(pbVec),
      nbVec_(nbVec),
      np_(np),
      draw_bins_(draw_bins),
      logger_(logger),
      mode_(Nesterov)
{
  gui::Gui::get()->registerRenderer(this);
  initHeatmap();
  if (inst) {
    for (GCell* cell : nbc_->getGCells()) {
      if (cell->contains(inst)) {
        selected_ = cell;
        break;
      }
    }
  }
}

void Graphics::initHeatmap()
{
  addMultipleChoiceSetting(
      "Type",
      "Type:",
      []() {
        return std::vector<std::string>{
            "Density", "Overflow", "Overflow Normalized"};
      },
      [this]() -> std::string {
        switch (heatmap_type_) {
          case Density:
            return "Density";
          case Overflow:
            return "Overflow";
          case OverflowMinMax:
            return "Overflow Normalized";
        }
        return "Density";
      },
      [this](const std::string& value) {
        if (value == "Density") {
          heatmap_type_ = Density;
        } else if (value == "Overflow") {
          heatmap_type_ = Overflow;
        } else if (value == "Overflow Normalized") {
          heatmap_type_ = OverflowMinMax;
        } else {
          heatmap_type_ = Density;
        }
      });

  setBlock(pbc_->db()->getChip()->getBlock());
  registerHeatMap();
}

void Graphics::drawBounds(gui::Painter& painter)
{
  // draw core bounds
  auto& die = pbc_->die();
  painter.setPen(gui::Painter::yellow, /* cosmetic */ true);
  painter.drawLine(die.coreLx(), die.coreLy(), die.coreUx(), die.coreLy());
  painter.drawLine(die.coreUx(), die.coreLy(), die.coreUx(), die.coreUy());
  painter.drawLine(die.coreUx(), die.coreUy(), die.coreLx(), die.coreUy());
  painter.drawLine(die.coreLx(), die.coreUy(), die.coreLx(), die.coreLy());
}

void Graphics::drawInitial(gui::Painter& painter)
{
  drawBounds(painter);

  painter.setPen(gui::Painter::white, /* cosmetic */ true);
  for (auto& inst : pbc_->placeInsts()) {
    int lx = inst->lx();
    int ly = inst->ly();
    int ux = inst->ux();
    int uy = inst->uy();

    gui::Painter::Color color = gui::Painter::dark_green;
    color.a = 180;
    painter.setBrush(color);
    painter.drawRect({lx, ly, ux, uy});
  }
}

void Graphics::drawForce(gui::Painter& painter)
{
  for (const auto& nb : nbVec_) {
    const auto& bins = nb->bins();
    if (bins.empty()) {
      continue;
    }
    const auto& bin = *bins.begin();
    const auto size = std::max(bin.dx(), bin.dy());
    if (size * painter.getPixelsPerDBU() < 10) {  // too small
      return;
    }
    float efMax = 0;
    int max_len = std::numeric_limits<int>::max();
    for (auto& bin : bins) {
      efMax = std::max(efMax,
                       std::hypot(bin.electroForceX(), bin.electroForceY()));
      max_len = std::min({max_len, bin.dx(), bin.dy()});
    }

    for (auto& bin : bins) {
      float fx = bin.electroForceX();
      float fy = bin.electroForceY();
      float f = std::hypot(fx, fy);
      float ratio = f / efMax;
      float dx = fx / f * max_len * ratio;
      float dy = fy / f * max_len * ratio;

      int cx = bin.cx();
      int cy = bin.cy();

      painter.setPen(gui::Painter::red, true);
      painter.drawLine(cx, cy, cx + dx, cy + dy);

      // Draw a circle at the outer end of the line
      int circle_x = static_cast<int>(cx + dx);
      int circle_y = static_cast<int>(cy + dy);
      float bin_area = bin.dx() * bin.dy();
      int circle_radius = static_cast<int>(0.05 * std::sqrt(bin_area / M_PI));
      painter.setPen(gui::Painter::red, true);
      painter.drawCircle(circle_x, circle_y, circle_radius);
    }
  }
}

void Graphics::drawCells(const std::vector<GCellHandle>& cells,
                         gui::Painter& painter)
{
  for (const auto& handle : cells) {
    const GCell* gCell
        = handle;  // Uses the conversion operator to get a GCell*
    drawSingleGCell(gCell, painter);
  }
}

void Graphics::drawCells(const std::vector<GCell*>& cells,
                         gui::Painter& painter)
{
  for (const auto& gCell : cells) {
    drawSingleGCell(gCell, painter);
  }
}

void Graphics::drawSingleGCell(const GCell* gCell, gui::Painter& painter)
{
  const int gcx = gCell->dCx();
  const int gcy = gCell->dCy();

  int xl = gcx - gCell->dx() / 2;
  int yl = gcy - gCell->dy() / 2;
  int xh = gcx + gCell->dx() / 2;
  int yh = gcy + gCell->dy() / 2;

  gui::Painter::Color color;
  if (gCell->isInstance()) {
    color = gCell->isLocked() ? gui::Painter::dark_cyan
                              : gui::Painter::dark_green;
  } else if (gCell->isFiller()) {
    color = gui::Painter::dark_magenta;
  }

  if (gCell == selected_) {
    color = gui::Painter::yellow;
  }

  color.a = 180;
  painter.setBrush(color);
  painter.drawRect({xl, yl, xh, yh});
}

void Graphics::drawNesterov(gui::Painter& painter)
{
  drawBounds(painter);
  if (draw_bins_) {
    // Draw the bins
    painter.setPen(gui::Painter::transparent);

    for (const auto& nb : nbVec_) {
      for (auto& bin : nb->bins()) {
        int density = bin.density() * 50 + 20;
        gui::Painter::Color color;
        if (density > 255) {
          color = {255, 165, 0, 180};  // orange = out of the range
        } else {
          density = 255 - std::max(density, 20);
          color = {density, density, density, 180};
        }

        painter.setBrush(color);
        painter.drawRect({bin.lx(), bin.ly(), bin.ux(), bin.uy()});
      }
    }
  }

  // Draw the placeable objects
  painter.setPen(gui::Painter::white);
  drawCells(nbc_->getGCells(), painter);
  for (const auto& nb : nbVec_) {
    drawCells(nb->getGCells(), painter);
  }

  painter.setBrush(gui::Painter::Color(gui::Painter::light_gray, 50));
  for (const auto& pb : pbVec_) {
    for (auto& inst : pb->nonPlaceInsts()) {
      painter.drawRect({inst->lx(), inst->ly(), inst->ux(), inst->uy()});
    }
  }

  // Draw lines to neighbors
  if (selected_) {
    painter.setPen(gui::Painter::yellow, true);
    for (GPin* pin : selected_->gPins()) {
      GNet* net = pin->gNet();
      if (!net) {
        continue;
      }
      for (GPin* other_pin : net->gPins()) {
        GCell* neighbor = other_pin->gCell();
        if (neighbor == selected_) {
          continue;
        }
        painter.drawLine(
            pin->cx(), pin->cy(), other_pin->cx(), other_pin->cy());
      }
    }
  }

  // Draw force direction lines
  if (draw_bins_) {
    drawForce(painter);
  }
}

void Graphics::drawMBFF(gui::Painter& painter)
{
  painter.setPen(gui::Painter::yellow, /* cosmetic */ true);
  for (const auto& [start, end] : mbff_edges_) {
    painter.drawLine(start, end);
  }

  for (odb::dbInst* inst : mbff_cluster_) {
    odb::Rect bbox = inst->getBBox()->getBox();
    painter.drawRect(bbox);
  }
}

void Graphics::drawObjects(gui::Painter& painter)
{
  switch (mode_) {
    case Mbff:
      drawMBFF(painter);
      break;
    case Nesterov:
      drawNesterov(painter);
      break;
    case Initial:
      drawInitial(painter);
      break;
  }
}

void Graphics::reportSelected()
{  // TODO: PD_FIX
  if (!selected_) {
    return;
  }
  logger_->report("Inst: {}", selected_->getName());

  if (np_) {
    auto wlCoeffX = np_->getWireLengthCoefX();
    auto wlCoeffY = np_->getWireLengthCoefY();

    logger_->report("  Wire Length Gradient");
    for (auto& gPin : selected_->gPins()) {
      FloatPoint wlGrad
          = nbc_->getWireLengthGradientPinWA(gPin, wlCoeffX, wlCoeffY);
      const float weight = gPin->gNet()->totalWeight();
      logger_->report("          ({:+.2e}, {:+.2e}) (weight = {}) pin {}",
                      wlGrad.x,
                      wlGrad.y,
                      weight,
                      gPin->pin()->getName());
    }

    FloatPoint wlGrad
        = nbc_->getWireLengthGradientWA(selected_, wlCoeffX, wlCoeffY);
    logger_->report("  sum wl  ({: .2e}, {: .2e})", wlGrad.x, wlGrad.y);

    auto densityGrad = nbVec_[0]->getDensityGradient(selected_);
    float densityPenalty = nbVec_[0]->getDensityPenalty();
    logger_->report("  density ({: .2e}, {: .2e}) (penalty: {})",
                    densityPenalty * densityGrad.x,
                    densityPenalty * densityGrad.y,
                    densityPenalty);
    logger_->report("  overall ({: .2e}, {: .2e})",
                    wlGrad.x + densityPenalty * densityGrad.x,
                    wlGrad.y + densityPenalty * densityGrad.y);
  }
}

void Graphics::cellPlot(bool pause)
{
  gui::Gui::get()->redraw();
  if (pause) {
    reportSelected();
    gui::Gui::get()->pause();
  }
}

void Graphics::mbffMapping(const LineSegs& segs)
{
  mbff_edges_ = segs;
  gui::Gui::get()->redraw();
  gui::Gui::get()->pause();
  mbff_edges_.clear();
}

void Graphics::mbffFlopClusters(const std::vector<odb::dbInst*>& ffs)
{
  mbff_cluster_ = ffs;
  gui::Gui::get()->redraw();
  gui::Gui::get()->pause();
  mbff_cluster_.clear();
}

gui::SelectionSet Graphics::select(odb::dbTechLayer* layer,
                                   const odb::Rect& region)
{
  selected_ = nullptr;

  if (layer || !nbc_) {
    return gui::SelectionSet();
  }

  for (GCell* cell : nbc_->getGCells()) {
    const int gcx = cell->dCx();
    const int gcy = cell->dCy();

    int xl = gcx - cell->dx() / 2;
    int yl = gcy - cell->dy() / 2;
    int xh = gcx + cell->dx() / 2;
    int yh = gcy + cell->dy() / 2;

    if (region.xMax() < xl || region.yMax() < yl || region.xMin() > xh
        || region.yMin() > yh) {
      continue;
    }

    selected_ = cell;
    gui::Gui::get()->redraw();
    if (cell->isInstance()) {
      reportSelected();
      gui::SelectionSet selected;
      for (Instance* inst : cell->insts()) {
        selected.insert(gui::Gui::get()->makeSelected(inst->dbInst()));
      }
      return selected;
    }
  }
  return gui::SelectionSet();
}

void Graphics::status(const std::string& message)
{
  gui::Gui::get()->status(message);
}

double Graphics::getGridXSize() const
{
  const BinGrid& grid = nbVec_[0]->getBinGrid();
  return grid.binSizeX() / (double) getBlock()->getDbUnitsPerMicron();
}

double Graphics::getGridYSize() const
{
  const BinGrid& grid = nbVec_[0]->getBinGrid();
  return grid.binSizeY() / (double) getBlock()->getDbUnitsPerMicron();
}

odb::Rect Graphics::getBounds() const
{
  return getBlock()->getCoreArea();
}

bool Graphics::populateMap()
{
  BinGrid& grid = nbVec_[0]->getBinGrid();
  odb::dbBlock* block = pbc_->db()->getChip()->getBlock();

  double min_value = std::numeric_limits<double>::max();
  double max_value = std::numeric_limits<double>::lowest();

  if (heatmap_type_ == OverflowMinMax) {
    for (const Bin& bin : grid.bins()) {
      int64_t binArea = bin.binArea();
      const float scaledBinArea
          = static_cast<float>(binArea * bin.targetDensity());

      double value = std::max(
          0.0f,
          static_cast<float>(bin.instPlacedAreaUnscaled())
              + static_cast<float>(bin.nonPlaceAreaUnscaled()) - scaledBinArea);
      value = block->dbuAreaToMicrons(value);

      min_value = std::min(min_value, value);
      max_value = std::max(max_value, value);
    }
  }

  for (const Bin& bin : grid.bins()) {
    odb::Rect box(bin.lx(), bin.ly(), bin.ux(), bin.uy());
    double value = 0.0;

    if (heatmap_type_ == Density) {
      value = bin.density() * 100.0;
    } else if (heatmap_type_ == Overflow || heatmap_type_ == OverflowMinMax) {
      int64_t binArea = bin.binArea();
      const float scaledBinArea
          = static_cast<float>(binArea * bin.targetDensity());

      double raw_value = std::max(
          0.0f,
          static_cast<float>(bin.instPlacedAreaUnscaled())
              + static_cast<float>(bin.nonPlaceAreaUnscaled()) - scaledBinArea);
      raw_value = block->dbuAreaToMicrons(raw_value);

      if (heatmap_type_ == OverflowMinMax && max_value > min_value) {
        value = (raw_value - min_value) / (max_value - min_value) * 100.0;
      } else {
        value = raw_value;
      }
    }

    addToMap(box, value);
  }

  return true;
}

void Graphics::populateXYGrid()
{
  BinGrid& grid = nbVec_[0]->getBinGrid();
  std::vector<Bin>& bin = grid.bins();
  int x_grid = grid.binCntX();
  int y_grid = grid.binCntY();

  std::vector<int> x_grid_set, y_grid_set;
  x_grid_set.reserve(x_grid + 1);
  y_grid_set.reserve(y_grid + 1);

  x_grid_set.push_back(bin[0].lx());
  y_grid_set.push_back(bin[0].ly());

  for (int x = 0; x < x_grid && x < static_cast<int>(bin.size()); x++) {
    x_grid_set.push_back(bin[x].ux());
  }

  for (int y = 0; y < y_grid; y++) {
    size_t index = static_cast<size_t>(y) * static_cast<size_t>(x_grid);
    if (index < bin.size()) {
      y_grid_set.push_back(bin[index].uy());
    }
  }
  setXYMapGrid(x_grid_set, y_grid_set);
}

void Graphics::combineMapData(bool base_has_value,
                              double& base,
                              const double new_data,
                              const double data_area,
                              const double intersection_area,
                              const double rect_area)
{
  base += new_data * intersection_area / rect_area;
}

/* static */
bool Graphics::guiActive()
{
  return gui::Gui::enabled();
}

void Graphics::addFrameLabel(gui::Gui* gui,
                             const odb::Rect& bbox,
                             const std::string& label,
                             const std::string& label_name,
                             int image_width_px)
{
  int label_x = bbox.xMin() + 300;
  int label_y = bbox.yMin() + 300;

<<<<<<< HEAD
  gui::Painter::Color color = gui::Painter::stringToColor("yellow", logger_);
  gui::Painter::Anchor anchor
      = gui::Painter::stringToAnchor("bottom left", logger_);
=======
  gui::Painter::Color color = gui::Painter::yellow;
  gui::Painter::Anchor anchor = gui::Painter::BOTTOM_LEFT;
>>>>>>> 6fcb9d74

  int font_size = std::clamp(image_width_px / 50, 15, 24);

  gui->addLabel(label_x, label_y, label, color, font_size, anchor, label_name);
}

void Graphics::saveLabeledImage(const std::string& path,
                                const std::string& label,
                                bool select_buffers,
                                const std::string& heatmap_control,
                                int image_width_px)
{
  gui::Gui* gui = getGuiObjectFromGraphics();
  odb::Rect bbox = pbc_->db()->getChip()->getBlock()->getBBox()->getBox();

  if (!heatmap_control.empty()) {
    gui->setDisplayControlsVisible(heatmap_control, true);
  }

  if (select_buffers) {
    gui->select("Inst", "", "Description", "Timing Repair Buffer", true, -1);
  }

  static int label_id = 0;
  std::string label_name = fmt::format("auto_label_{}", label_id++);

  addFrameLabel(gui, bbox, label, label_name, image_width_px);
  gui->saveImage(path);
  gui->deleteLabel(label_name);

  if (!heatmap_control.empty()) {
    gui->setDisplayControlsVisible(heatmap_control, false);
  }

  gui->clearSelections();
}

}  // namespace gpl<|MERGE_RESOLUTION|>--- conflicted
+++ resolved
@@ -543,14 +543,8 @@
   int label_x = bbox.xMin() + 300;
   int label_y = bbox.yMin() + 300;
 
-<<<<<<< HEAD
-  gui::Painter::Color color = gui::Painter::stringToColor("yellow", logger_);
-  gui::Painter::Anchor anchor
-      = gui::Painter::stringToAnchor("bottom left", logger_);
-=======
   gui::Painter::Color color = gui::Painter::yellow;
   gui::Painter::Anchor anchor = gui::Painter::BOTTOM_LEFT;
->>>>>>> 6fcb9d74
 
   int font_size = std::clamp(image_width_px / 50, 15, 24);
 
