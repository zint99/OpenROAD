// SPDX-License-Identifier: BSD-3-Clause
// Copyright (c) 2020-2025, The OpenROAD Authors

#include "graphics.h"

#include <algorithm>
#include <cmath>
#include <cstdio>
#include <limits>
#include <memory>
#include <string>
#include <utility>
#include <vector>

#include "nesterovBase.h"
#include "nesterovPlace.h"
#include "placerBase.h"
#include "utl/Logger.h"

namespace gpl {

Graphics::Graphics(utl::Logger* logger)
    : HeatMapDataSource(logger, "gpl", "gpl"), logger_(logger), mode_(Mbff)
{
  gui::Gui::get()->registerRenderer(this);
}

Graphics::Graphics(utl::Logger* logger,
                   std::shared_ptr<PlacerBaseCommon> pbc,
                   std::vector<std::shared_ptr<PlacerBase>>& pbVec)
    : HeatMapDataSource(logger, "gpl", "gpl"),
      pbc_(std::move(pbc)),
      pbVec_(pbVec),
      logger_(logger),
      mode_(Initial)
{
  gui::Gui::get()->registerRenderer(this);
}

Graphics::Graphics(utl::Logger* logger,
                   NesterovPlace* np,
                   std::shared_ptr<PlacerBaseCommon> pbc,
                   std::shared_ptr<NesterovBaseCommon> nbc,
                   std::vector<std::shared_ptr<PlacerBase>>& pbVec,
                   std::vector<std::shared_ptr<NesterovBase>>& nbVec,
                   bool draw_bins,
                   odb::dbInst* inst)
    : HeatMapDataSource(logger, "gpl", "gpl"),
      pbc_(std::move(pbc)),
      nbc_(std::move(nbc)),
      pbVec_(pbVec),
      nbVec_(nbVec),
      np_(np),
      draw_bins_(draw_bins),
      logger_(logger),
      mode_(Nesterov)
{
  gui::Gui::get()->registerRenderer(this);
  initHeatmap();
  if (inst) {
    for (size_t idx = 0; idx < nbc_->getGCells().size(); ++idx) {
      auto cell = nbc_->getGCellByIndex(idx);
      if (cell->contains(inst)) {
        selected_ = idx;
        break;
      }
    }
  }
}

void Graphics::initHeatmap()
{
  addMultipleChoiceSetting(
      "Type",
      "Type:",
      []() {
        return std::vector<std::string>{
            "Density", "Overflow", "Overflow Normalized"};
      },
      [this]() -> std::string {
        switch (heatmap_type_) {
          case Density:
            return "Density";
          case Overflow:
            return "Overflow";
          case OverflowMinMax:
            return "Overflow Normalized";
        }
        return "Density";
      },
      [this](const std::string& value) {
        if (value == "Density") {
          heatmap_type_ = Density;
        } else if (value == "Overflow") {
          heatmap_type_ = Overflow;
        } else if (value == "Overflow Normalized") {
          heatmap_type_ = OverflowMinMax;
        } else {
          heatmap_type_ = Density;
        }
      });

  setBlock(pbc_->db()->getChip()->getBlock());
  registerHeatMap();
}

void Graphics::drawBounds(gui::Painter& painter)
{
  // draw core bounds
  auto& die = pbc_->die();
  painter.setPen(gui::Painter::yellow, /* cosmetic */ true);
  painter.drawLine(die.coreLx(), die.coreLy(), die.coreUx(), die.coreLy());
  painter.drawLine(die.coreUx(), die.coreLy(), die.coreUx(), die.coreUy());
  painter.drawLine(die.coreUx(), die.coreUy(), die.coreLx(), die.coreUy());
  painter.drawLine(die.coreLx(), die.coreUy(), die.coreLx(), die.coreLy());
}

void Graphics::drawInitial(gui::Painter& painter)
{
  drawBounds(painter);

  painter.setPen(gui::Painter::white, /* cosmetic */ true);
  for (auto& inst : pbc_->placeInsts()) {
    int lx = inst->lx();
    int ly = inst->ly();
    int ux = inst->ux();
    int uy = inst->uy();

    gui::Painter::Color color = gui::Painter::dark_green;
    color.a = 180;
    painter.setBrush(color);
    painter.drawRect({lx, ly, ux, uy});
  }
}

void Graphics::drawForce(gui::Painter& painter)
{
  for (const auto& nb : nbVec_) {
    const auto& bins = nb->bins();
    if (bins.empty()) {
      continue;
    }
    const auto& bin = *bins.begin();
    const auto size = std::max(bin.dx(), bin.dy());
    if (size * painter.getPixelsPerDBU() < 10) {  // too small
      return;
    }
    float efMax = 0;
    int max_len = std::numeric_limits<int>::max();
    for (auto& bin : bins) {
      efMax = std::max(efMax,
                       std::hypot(bin.electroForceX(), bin.electroForceY()));
      max_len = std::min({max_len, bin.dx(), bin.dy()});
    }

    for (auto& bin : bins) {
      float fx = bin.electroForceX();
      float fy = bin.electroForceY();
      float f = std::hypot(fx, fy);
      float ratio = f / efMax;
      float dx = fx / f * max_len * ratio;
      float dy = fy / f * max_len * ratio;

      int cx = bin.cx();
      int cy = bin.cy();

      painter.setPen(gui::Painter::red, true);
      painter.drawLine(cx, cy, cx + dx, cy + dy);

      // Draw a circle at the outer end of the line
      int circle_x = static_cast<int>(cx + dx);
      int circle_y = static_cast<int>(cy + dy);
      float bin_area = bin.dx() * bin.dy();
      int circle_radius = static_cast<int>(0.05 * std::sqrt(bin_area / M_PI));
      painter.setPen(gui::Painter::red, true);
      painter.drawCircle(circle_x, circle_y, circle_radius);
    }
  }
}

void Graphics::drawCells(const std::vector<GCellHandle>& cells,
                         gui::Painter& painter)
{
  for (const auto& handle : cells) {
    const GCell* gCell = handle;
    drawSingleGCell(gCell, painter);
  }
}

void Graphics::drawCells(const std::vector<GCell*>& cells,
                         gui::Painter& painter)
{
  for (const auto& gCell : cells) {
    drawSingleGCell(gCell, painter);
  }
}

void Graphics::drawSingleGCell(const GCell* gCell, gui::Painter& painter)
{
  const int gcx = gCell->dCx();
  const int gcy = gCell->dCy();

  int xl = gcx - gCell->dx() / 2;
  int yl = gcy - gCell->dy() / 2;
  int xh = gcx + gCell->dx() / 2;
  int yh = gcy + gCell->dy() / 2;

  gui::Painter::Color color;
  // Highlight modified instances (overrides base color, unless selected)
  switch (gCell->changeType()) {
    case GCell::GCellChange::kRoutability:
      color = {255, 255, 255, 100};  // White
      break;
    case GCell::GCellChange::kTimingDriven:
      color = {180, 150, 255, 100};  // Light purple
      break;
    default:
      if (gCell->isInstance()) {
        color = gCell->isLocked() ? gui::Painter::dark_cyan
                                  : gui::Painter::dark_green;
      } else if (gCell->isFiller()) {
        color = gui::Painter::dark_magenta;
      }
      color.a = 180;
      break;
  }

  // Highlight selection (highest priority)
  if (gCell == nbc_->getGCellByIndex(selected_)) {
    color = gui::Painter::yellow;
    color.a = 180;
  }

  painter.setBrush(color);
  painter.drawRect({xl, yl, xh, yh});

  if (gCell->isInstance()) {
    odb::dbInst* db_inst = gCell->insts()[0]->dbInst();
    if (db_inst != nullptr) {
      odb::dbBox* bbox = db_inst->getBBox();
      if (bbox != nullptr) {
        int origLx = bbox->xMin();
        int origLy = bbox->yMin();
        int origUx = bbox->xMax();
        int origUy = bbox->yMax();

        gui::Painter::Color outline = gui::Painter::black;
        outline.a = 150;  // Semi-transparent

        painter.setPen(outline, /*cosmetic=*/false, /*width=*/1);
        painter.drawRect({origLx, origLy, origUx, origUy});
      }
    }
  }
}

void Graphics::drawNesterov(gui::Painter& painter)
{
  drawBounds(painter);
  if (draw_bins_) {
    // Draw the bins
    painter.setPen(gui::Painter::transparent);

    for (const auto& nb : nbVec_) {
      for (auto& bin : nb->bins()) {
        int density = bin.density() * 50 + 20;
        gui::Painter::Color color;
        if (density > 255) {
          color = {255, 165, 0, 180};  // orange = out of the range
        } else {
          density = 255 - std::max(density, 20);
          color = {density, density, density, 180};
        }

        painter.setBrush(color);
        painter.drawRect({bin.lx(), bin.ly(), bin.ux(), bin.uy()});
      }
    }
  }

  // Draw the placeable objects
  painter.setPen(gui::Painter::white);
  drawCells(nbc_->getGCells(), painter);
  for (const auto& nb : nbVec_) {
    drawCells(nb->getGCells(), painter);
  }

  painter.setBrush(gui::Painter::Color(gui::Painter::light_gray, 50));
  for (const auto& pb : pbVec_) {
    for (auto& inst : pb->nonPlaceInsts()) {
      painter.drawRect({inst->lx(), inst->ly(), inst->ux(), inst->uy()});
    }
  }

  // Draw lines to neighbors
  if (nbc_->getGCellByIndex(selected_)) {
    painter.setPen(gui::Painter::yellow, true);
    for (GPin* pin : nbc_->getGCellByIndex(selected_)->gPins()) {
      GNet* net = pin->gNet();
      if (!net) {
        continue;
      }
      for (GPin* other_pin : net->gPins()) {
        GCell* neighbor = other_pin->gCell();
        if (neighbor == nbc_->getGCellByIndex(selected_)) {
          continue;
        }
        painter.drawLine(
            pin->cx(), pin->cy(), other_pin->cx(), other_pin->cy());
      }
    }
  }

  // Draw force direction lines
  if (draw_bins_) {
    drawForce(painter);
  }
}

void Graphics::drawMBFF(gui::Painter& painter)
{
  painter.setPen(gui::Painter::yellow, /* cosmetic */ true);
  for (const auto& [start, end] : mbff_edges_) {
    painter.drawLine(start, end);
  }

  for (odb::dbInst* inst : mbff_cluster_) {
    odb::Rect bbox = inst->getBBox()->getBox();
    painter.drawRect(bbox);
  }
}

void Graphics::drawObjects(gui::Painter& painter)
{
  switch (mode_) {
    case Mbff:
      drawMBFF(painter);
      break;
    case Nesterov:
      drawNesterov(painter);
      break;
    case Initial:
      drawInitial(painter);
      break;
  }
}

void Graphics::reportSelected()
{  // TODO: PD_FIX
  if (selected_ == kInvalidIndex) {
    return;
  }
<<<<<<< HEAD
  logger_->report("Inst: {}", selected_->getName());
=======
  logger_->report("Inst: {}", nbc_->getGCellByIndex(selected_)->name());
>>>>>>> e9350662

  if (np_) {
    auto wlCoeffX = np_->getWireLengthCoefX();
    auto wlCoeffY = np_->getWireLengthCoefY();

    logger_->report("  Wire Length Gradient");
    for (auto& gPin : nbc_->getGCellByIndex(selected_)->gPins()) {
      FloatPoint wlGrad
          = nbc_->getWireLengthGradientPinWA(gPin, wlCoeffX, wlCoeffY);
      const float weight = gPin->gNet()->totalWeight();
      logger_->report("          ({:+.2e}, {:+.2e}) (weight = {}) pin {}",
                      wlGrad.x,
                      wlGrad.y,
                      weight,
                      gPin->pin()->getName());
    }

    FloatPoint wlGrad = nbc_->getWireLengthGradientWA(
        nbc_->getGCellByIndex(selected_), wlCoeffX, wlCoeffY);
    logger_->report("  sum wl  ({: .2e}, {: .2e})", wlGrad.x, wlGrad.y);

    auto densityGrad
        = nbVec_[0]->getDensityGradient(nbc_->getGCellByIndex(selected_));
    float densityPenalty = nbVec_[0]->getDensityPenalty();
    logger_->report("  density ({: .2e}, {: .2e}) (penalty: {})",
                    densityPenalty * densityGrad.x,
                    densityPenalty * densityGrad.y,
                    densityPenalty);
    logger_->report("  overall ({: .2e}, {: .2e})",
                    wlGrad.x + densityPenalty * densityGrad.x,
                    wlGrad.y + densityPenalty * densityGrad.y);
  }
}

void Graphics::cellPlot(bool pause)
{
  gui::Gui::get()->redraw();
  if (pause) {
    reportSelected();
    gui::Gui::get()->pause();
  }
}

void Graphics::mbffMapping(const LineSegs& segs)
{
  mbff_edges_ = segs;
  gui::Gui::get()->redraw();
  gui::Gui::get()->pause();
  mbff_edges_.clear();
}

void Graphics::mbffFlopClusters(const std::vector<odb::dbInst*>& ffs)
{
  mbff_cluster_ = ffs;
  gui::Gui::get()->redraw();
  gui::Gui::get()->pause();
  mbff_cluster_.clear();
}

gui::SelectionSet Graphics::select(odb::dbTechLayer* layer,
                                   const odb::Rect& region)
{
  selected_ = kInvalidIndex;

  if (layer || !nbc_) {
    return gui::SelectionSet();
  }

  for (size_t idx = 0; idx < nbc_->getGCells().size(); ++idx) {
    auto cell = nbc_->getGCellByIndex(idx);
    const int gcx = cell->dCx();
    const int gcy = cell->dCy();

    int xl = gcx - cell->dx() / 2;
    int yl = gcy - cell->dy() / 2;
    int xh = gcx + cell->dx() / 2;
    int yh = gcy + cell->dy() / 2;

    if (region.xMax() < xl || region.yMax() < yl || region.xMin() > xh
        || region.yMin() > yh) {
      continue;
    }

    selected_ = idx;
    gui::Gui::get()->redraw();
    if (cell->isInstance()) {
      reportSelected();
      gui::SelectionSet selected;
      for (Instance* inst : cell->insts()) {
        selected.insert(gui::Gui::get()->makeSelected(inst->dbInst()));
      }
      return selected;
    }
  }
  return gui::SelectionSet();
}

void Graphics::status(const std::string& message)
{
  gui::Gui::get()->status(message);
}

double Graphics::getGridXSize() const
{
  const BinGrid& grid = nbVec_[0]->getBinGrid();
  return grid.binSizeX() / (double) getBlock()->getDbUnitsPerMicron();
}

double Graphics::getGridYSize() const
{
  const BinGrid& grid = nbVec_[0]->getBinGrid();
  return grid.binSizeY() / (double) getBlock()->getDbUnitsPerMicron();
}

odb::Rect Graphics::getBounds() const
{
  return getBlock()->getCoreArea();
}

bool Graphics::populateMap()
{
  BinGrid& grid = nbVec_[0]->getBinGrid();
  odb::dbBlock* block = pbc_->db()->getChip()->getBlock();

  double min_value = std::numeric_limits<double>::max();
  double max_value = std::numeric_limits<double>::lowest();

  if (heatmap_type_ == OverflowMinMax) {
    for (const Bin& bin : grid.bins()) {
      int64_t binArea = bin.binArea();
      const float scaledBinArea
          = static_cast<float>(binArea * bin.targetDensity());

      double value = std::max(
          0.0f,
          static_cast<float>(bin.instPlacedAreaUnscaled())
              + static_cast<float>(bin.nonPlaceAreaUnscaled()) - scaledBinArea);
      value = block->dbuAreaToMicrons(value);

      min_value = std::min(min_value, value);
      max_value = std::max(max_value, value);
    }
  }

  for (const Bin& bin : grid.bins()) {
    odb::Rect box(bin.lx(), bin.ly(), bin.ux(), bin.uy());
    double value = 0.0;

    if (heatmap_type_ == Density) {
      value = bin.density() * 100.0;
    } else if (heatmap_type_ == Overflow || heatmap_type_ == OverflowMinMax) {
      int64_t binArea = bin.binArea();
      const float scaledBinArea
          = static_cast<float>(binArea * bin.targetDensity());

      double raw_value = std::max(
          0.0f,
          static_cast<float>(bin.instPlacedAreaUnscaled())
              + static_cast<float>(bin.nonPlaceAreaUnscaled()) - scaledBinArea);
      raw_value = block->dbuAreaToMicrons(raw_value);

      if (heatmap_type_ == OverflowMinMax && max_value > min_value) {
        value = (raw_value - min_value) / (max_value - min_value) * 100.0;
      } else {
        value = raw_value;
      }
    }

    addToMap(box, value);
  }

  return true;
}

void Graphics::populateXYGrid()
{
  BinGrid& grid = nbVec_[0]->getBinGrid();
  std::vector<Bin>& bin = grid.bins();
  int x_grid = grid.binCntX();
  int y_grid = grid.binCntY();

  std::vector<int> x_grid_set, y_grid_set;
  x_grid_set.reserve(x_grid + 1);
  y_grid_set.reserve(y_grid + 1);

  x_grid_set.push_back(bin[0].lx());
  y_grid_set.push_back(bin[0].ly());

  for (int x = 0; x < x_grid && x < static_cast<int>(bin.size()); x++) {
    x_grid_set.push_back(bin[x].ux());
  }

  for (int y = 0; y < y_grid; y++) {
    size_t index = static_cast<size_t>(y) * static_cast<size_t>(x_grid);
    if (index < bin.size()) {
      y_grid_set.push_back(bin[index].uy());
    }
  }
  setXYMapGrid(x_grid_set, y_grid_set);
}

void Graphics::combineMapData(bool base_has_value,
                              double& base,
                              const double new_data,
                              const double data_area,
                              const double intersection_area,
                              const double rect_area)
{
  base += new_data * intersection_area / rect_area;
}

/* static */
bool Graphics::guiActive()
{
  return gui::Gui::enabled();
}

void Graphics::addFrameLabel(gui::Gui* gui,
                             const odb::Rect& bbox,
                             const std::string& label,
                             const std::string& label_name,
                             int image_width_px)
{
  int label_x = bbox.xMin() + 300;
  int label_y = bbox.yMin() + 300;

  gui::Painter::Color color = gui::Painter::yellow;
  gui::Painter::Anchor anchor = gui::Painter::BOTTOM_LEFT;

  int font_size = std::clamp(image_width_px / 50, 15, 24);

  gui->addLabel(label_x, label_y, label, color, font_size, anchor, label_name);
}

void Graphics::saveLabeledImage(const std::string& path,
                                const std::string& label,
                                bool select_buffers,
                                const std::string& heatmap_control,
                                int image_width_px)
{
  gui::Gui* gui = getGuiObjectFromGraphics();
  odb::Rect bbox = pbc_->db()->getChip()->getBlock()->getBBox()->getBox();

  if (!heatmap_control.empty()) {
    gui->setDisplayControlsVisible(heatmap_control, true);
  }

  if (select_buffers) {
    gui->select("Inst", "", "Description", "Timing Repair Buffer", true, -1);
  }

  static int label_id = 0;
  std::string label_name = fmt::format("auto_label_{}", label_id++);

  addFrameLabel(gui, bbox, label, label_name, image_width_px);
  gui->saveImage(path);
  gui->deleteLabel(label_name);

  if (!heatmap_control.empty()) {
    gui->setDisplayControlsVisible(heatmap_control, false);
  }

  gui->clearSelections();
}

}  // namespace gpl<|MERGE_RESOLUTION|>--- conflicted
+++ resolved
@@ -350,11 +350,7 @@
   if (selected_ == kInvalidIndex) {
     return;
   }
-<<<<<<< HEAD
-  logger_->report("Inst: {}", selected_->getName());
-=======
   logger_->report("Inst: {}", nbc_->getGCellByIndex(selected_)->name());
->>>>>>> e9350662
 
   if (np_) {
     auto wlCoeffX = np_->getWireLengthCoefX();
