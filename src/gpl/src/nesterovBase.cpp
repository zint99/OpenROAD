// SPDX-License-Identifier: BSD-3-Clause
// Copyright (c) 2018-2025, The OpenROAD Authors

#include "nesterovBase.h"

#include <omp.h>

#include <algorithm>
#include <cassert>
#include <cmath>
#include <cstddef>
#include <cstdint>
#include <cstdlib>
#include <fstream>
#include <iostream>
#include <iterator>
#include <memory>
#include <random>
#include <string>
#include <unordered_set>
#include <utility>
#include <vector>

#include "fft.h"
#include "nesterovPlace.h"
#include "odb/db.h"
#include "placerBase.h"
#include "utl/Logger.h"

#define REPLACE_SQRT2 1.414213562373095048801L

namespace gpl {

using odb::dbBlock;
using utl::GPL;

static float calculateBiVariateNormalCDF(biNormalParameters i);

static int64_t getOverlapArea(const Bin* bin,
                              const Instance* inst,
                              int dbu_per_micron);

static int64_t getOverlapAreaUnscaled(const Bin* bin, const Instance* inst);

static float getDistance(const std::vector<FloatPoint>& a,
                         const std::vector<FloatPoint>& b);

static float getSecondNorm(const std::vector<FloatPoint>& a);

// Note that
// int64_t is ideal in the following function, but
// runtime is doubled compared with float.
//
// Choose to use "float" only in the following functions
static float getOverlapDensityArea(const Bin& bin, const GCell* cell);

static float fastExp(float exp);

////////////////////////////////////////////////
// GCell

GCell::GCell(Instance* inst) : GCell(std::vector<Instance*>{inst})
{
}

GCell::GCell(const std::vector<Instance*>& insts)
{
  insts_ = insts;
  updateLocations();
}

GCell::GCell(const int cx, const int cy, const int dx, const int dy)
{
  dLx_ = lx_ = cx - dx / 2;
  dLy_ = ly_ = cy - dy / 2;
  dUx_ = ux_ = cx + dx / 2;
  dUy_ = uy_ = cy + dy / 2;
}

bool GCell::isLocked() const
{
  return std::any_of(insts_.begin(), insts_.end(), [](Instance* inst) {
    return inst->isLocked();
  });
}

void GCell::lock()
{
  for (Instance* inst : insts_) {
    inst->lock();
  }
}

std::string GCell::getName() const
{
  if (insts_.empty()) {
    return "fill";
  }
  std::string name = insts_[0]->dbInst()->getConstName();
  if (insts_.size() > 1) {
    name += "-(Cluster)";
  }
  return name;
}

void GCell::setAllLocations(int lx, int ly, int ux, int uy)
{
  dLx_ = lx_ = lx;
  dLy_ = ly_ = ly;
  dUx_ = ux_ = ux;
  dUy_ = uy_ = uy;
}

void GCell::addGPin(GPin* gPin)
{
  gPins_.push_back(gPin);
}

void GCell::updateLocations()
{
  odb::Rect bbox;
  if (insts_.size() == 1) {
    Instance* inst = insts_[0];
    bbox.init(inst->lx(), inst->ly(), inst->ux(), inst->uy());
  } else {
    bbox.mergeInit();
    int64_t inst_area = 0;
    for (Instance* inst : insts_) {
      inst_area += inst->area();
      bbox.merge({inst->lx(), inst->ly(), inst->ux(), inst->uy()});
    }
    odb::Rect core_area = insts_[0]->dbInst()->getBlock()->getCoreArea();
    const int center_x = bbox.xCenter();
    const int center_y = bbox.yCenter();
    const double aspect_ratio = core_area.dx() / (double) core_area.dy();
    const double height = std::sqrt(inst_area / aspect_ratio);
    const double width = height * aspect_ratio;
    bbox.init(center_x - width / 2,
              center_y - height / 2,
              center_x + width / 2,
              center_y + height / 2);
  }
  // density coordi has the same center points.
  dLx_ = lx_ = bbox.xMin();
  dLy_ = ly_ = bbox.yMin();
  dUx_ = ux_ = bbox.xMax();
  dUy_ = uy_ = bbox.yMax();
}

void GCell::setCenterLocation(int cx, int cy)
{
  const int halfDx = dx() / 2;
  const int halfDy = dy() / 2;

  lx_ = cx - halfDx;
  ly_ = cy - halfDy;
  ux_ = cx + halfDx;
  uy_ = cy + halfDy;

  for (auto& gPin : gPins_) {
    gPin->updateLocation(this);
  }
}

// changing size and preserve center coordinates
void GCell::setSize(int dx, int dy, GCellChange change)
{
  const int centerX = cx();
  const int centerY = cy();

  lx_ = centerX - dx / 2;
  ly_ = centerY - dy / 2;
  ux_ = centerX + dx / 2;
  uy_ = centerY + dy / 2;

  change_ = change;
}

// Used for initialization
void GCell::setDensityLocation(int dLx, int dLy)
{
  dUx_ = dLx + (dUx_ - dLx_);
  dUy_ = dLy + (dUy_ - dLy_);
  dLx_ = dLx;
  dLy_ = dLy;

  // assume that density Center change the gPin coordi
  for (auto& gPin : gPins_) {
    gPin->updateDensityLocation(this);
  }
}

// Used for updating density locations
void GCell::setDensityCenterLocation(int dCx, int dCy)
{
  const int halfDDx = dDx() / 2;
  const int halfDDy = dDy() / 2;

  dLx_ = dCx - halfDDx;
  dLy_ = dCy - halfDDy;
  dUx_ = dCx + halfDDx;
  dUy_ = dCy + halfDDy;

  // assume that density Center change the gPin coordi
  for (auto& gPin : gPins_) {
    gPin->updateDensityLocation(this);
  }
}

// changing size and preserve center coordinates
void GCell::setDensitySize(int dDx, int dDy)
{
  const int dCenterX = dCx();
  const int dCenterY = dCy();

  dLx_ = dCenterX - dDx / 2;
  dLy_ = dCenterY - dDy / 2;
  dUx_ = dCenterX + dDx / 2;
  dUy_ = dCenterY + dDy / 2;
}

void GCell::setDensityScale(float densityScale)
{
  densityScale_ = densityScale;
}

void GCell::setGradientX(float gradientX)
{
  gradientX_ = gradientX;
}

void GCell::setGradientY(float gradientY)
{
  gradientY_ = gradientY;
}

bool GCell::contains(odb::dbInst* db_inst) const
{
  return std::any_of(insts_.begin(), insts_.end(), [=](Instance* inst) {
    return inst->dbInst() == db_inst;
  });
}

bool GCell::isInstance() const
{
  return !insts_.empty();
}

bool GCell::isFiller() const
{
  return insts_.empty();
}

bool GCell::isMacroInstance() const
{
  if (!isInstance()) {
    return false;
  }
  return insts_[0]->isMacro();
}

bool GCell::isStdInstance() const
{
  if (!isInstance()) {
    return false;
  }
  return !insts_[0]->isMacro();
}

void GCell::print(utl::Logger* logger, bool print_only_name = true) const
{
  if (!insts_.empty()) {
    logger->report("print gcell:{}", insts_[0]->dbInst()->getName());
  } else {
    logger->report("print gcell insts_ empty! (filler cell)");
  }

  if (!print_only_name) {
    logger->report(
        "insts_ size: {}, gPins_ size: {}", insts_.size(), gPins_.size());
    logger->report("lx_: {} ly_: {} ux_: {} uy_: {}", lx_, ly_, ux_, uy_);
    logger->report(
        "dLx_: {} dLy_: {} dUx_: {} dUy_: {}", dLx_, dLy_, dUx_, dUy_);
    logger->report("densityScale_: {} gradientX_: {} gradientY_: {}",
                   densityScale_,
                   gradientX_,
                   gradientY_);
  }
}

void GCell::writeAttributesToCSV(std::ostream& out) const
{
  out << "," << insts_.size() << "," << gPins_.size();
  out << "," << lx_ << "," << ly_ << "," << ux_ << "," << uy_;
  out << "," << dLx_ << "," << dLy_ << "," << dUx_ << "," << dUy_;
  out << "," << densityScale_ << "," << gradientX_ << "," << gradientY_;
}

////////////////////////////////////////////////
// GNet

GNet::GNet(Net* net)
{
  nets_.push_back(net);
}

GNet::GNet(const std::vector<Net*>& nets)
{
  nets_ = nets;
}

Net* GNet::getPbNet() const
{
  return *nets_.begin();
}

void GNet::setTimingWeight(float timingWeight)
{
  timingWeight_ = timingWeight;
}

void GNet::setCustomWeight(float customWeight)
{
  customWeight_ = customWeight;
}

void GNet::addGPin(GPin* gPin)
{
  gPins_.push_back(gPin);
}

void GNet::updateBox()
{
  lx_ = ly_ = INT_MAX;
  ux_ = uy_ = INT_MIN;

  for (auto& gPin : gPins_) {
    lx_ = std::min(gPin->cx(), lx_);
    ly_ = std::min(gPin->cy(), ly_);
    ux_ = std::max(gPin->cx(), ux_);
    uy_ = std::max(gPin->cy(), uy_);
  }
}

int64_t GNet::getHpwl() const
{
  if (ux_ < lx_) {  // dangling net
    return 0;
  }
  int64_t lx = lx_;
  int64_t ly = ly_;
  int64_t ux = ux_;
  int64_t uy = uy_;
  return (ux - lx) + (uy - ly);
}

void GNet::clearWaVars()
{
  waExpMinSumX_ = 0;
  waXExpMinSumX_ = 0;

  waExpMaxSumX_ = 0;
  waXExpMaxSumX_ = 0;

  waExpMinSumY_ = 0;
  waYExpMinSumY_ = 0;

  waExpMaxSumY_ = 0;
  waYExpMaxSumY_ = 0;
}

void GNet::setDontCare()
{
  isDontCare_ = true;
}

bool GNet::isDontCare() const
{
  return gPins_.empty() || isDontCare_;
}

void GNet::print(utl::Logger* log) const
{
  log->report("print net: {}", nets_[0]->getDbNet()->getName());
  log->report("gPins_ size: {}", gPins_.size());
  log->report("nets_ size: {}", nets_.size());
  // log->report("gpl_net_: {}", pb_net->);
  log->report("lx_: {}, ly_: {}, ux_: {}, uy_: {}", lx_, ly_, ux_, uy_);
  log->report("timingWeight_: {}", timingWeight_);
  log->report("customWeight_: {}", customWeight_);
  log->report(
      "waExpMinSumX_: {}, waXExpMinSumX_: {}", waExpMinSumX_, waXExpMinSumX_);
  log->report(
      "waExpMaxSumX_: {}, waXExpMaxSumX_: {}", waExpMaxSumX_, waXExpMaxSumX_);
  log->report(
      "waExpMinSumY_: {}, waYExpMinSumY_: {}", waExpMinSumY_, waYExpMinSumY_);
  log->report(
      "waExpMaxSumY_: {}, waYExpMaxSumY_: {}", waExpMaxSumY_, waYExpMaxSumY_);
  log->report("isDontCare_: {}", isDontCare_ ? "true" : "false");
}

////////////////////////////////////////////////
// GPin

GPin::GPin(Pin* pin)
{
  pins_.push_back(pin);
  cx_ = pin->cx();
  cy_ = pin->cy();
  offsetCx_ = pin->getOffsetCx();
  offsetCy_ = pin->getOffsetCy();
}

GPin::GPin(const std::vector<Pin*>& pins)
{
  pins_ = pins;
}

Pin* GPin::getPbPin() const
{
  return *pins_.begin();
}

void GPin::setGCell(GCell* gCell)
{
  gCell_ = gCell;
}

void GPin::setGNet(GNet* gNet)
{
  gNet_ = gNet;
}

void GPin::setCenterLocation(int cx, int cy)
{
  cx_ = cx;
  cy_ = cy;
}

void GPin::clearWaVars()
{
  hasMaxExpSumX_ = false;
  hasMaxExpSumY_ = false;
  hasMinExpSumX_ = false;
  hasMinExpSumY_ = false;

  maxExpSumX_ = maxExpSumY_ = 0;
  minExpSumX_ = minExpSumY_ = 0;
}

void GPin::setMaxExpSumX(float maxExpSumX)
{
  hasMaxExpSumX_ = true;
  maxExpSumX_ = maxExpSumX;
}

void GPin::setMaxExpSumY(float maxExpSumY)
{
  hasMaxExpSumY_ = true;
  maxExpSumY_ = maxExpSumY;
}

void GPin::setMinExpSumX(float minExpSumX)
{
  hasMinExpSumX_ = true;
  minExpSumX_ = minExpSumX;
}

void GPin::setMinExpSumY(float minExpSumY)
{
  hasMinExpSumY_ = true;
  minExpSumY_ = minExpSumY;
}

void GPin::updateLocation(const GCell* gCell)
{
  cx_ = gCell->cx() + offsetCx_;
  cy_ = gCell->cy() + offsetCy_;
}

void GPin::updateDensityLocation(const GCell* gCell)
{
  cx_ = gCell->dCx() + offsetCx_;
  cy_ = gCell->dCy() + offsetCy_;
}

void GPin::updateCoordi()
{
  Pin* pb_pin = pins_[0];
  cx_ = pb_pin->cx();
  cy_ = pb_pin->cy();
  offsetCx_ = pb_pin->getOffsetCx();
  offsetCy_ = pb_pin->getOffsetCy();
}

void GPin::print(utl::Logger* log) const
{
  if (getPbPin()->getDbITerm() != nullptr) {
    log->report("--> print pin: {}", getPbPin()->getDbITerm()->getName());
  } else {
    log->report("pin()->dbIterm() is nullptr!");
  }
  if (gCell_) {
    if (gCell_->isInstance()) {
      log->report("GCell*: {}", gCell_->getName());
    } else {
      log->report("GCell of gpin is filler!");
    }
  } else {
    log->report("gcell of gpin is null");
  }
  log->report("GNet: {}", gNet_->getPbNet()->getDbNet()->getName());
  log->report("pins_.size(): {}", pins_.size());
  log->report("offsetCx_: {}", offsetCx_);
  log->report("offsetCy_: {}", offsetCy_);
  log->report("cx_: {}", cx_);
  log->report("cy_: {}", cy_);
  log->report("maxExpSumX_: {}", maxExpSumX_);
  log->report("maxExpSumY_: {}", maxExpSumY_);
  log->report("minExpSumX_: {}", minExpSumX_);
  log->report("minExpSumY_: {}", minExpSumY_);
  log->report("hasMaxExpSumX_: {}", hasMaxExpSumX_);
  log->report("hasMaxExpSumY_: {}", hasMaxExpSumY_);
  log->report("hasMinExpSumX_: {}", hasMinExpSumX_);
  log->report("hasMinExpSumY_: {}", hasMinExpSumY_);
}

////////////////////////////////////////////////////////
// Bin

Bin::Bin(int x, int y, int lx, int ly, int ux, int uy, float targetDensity)
{
  x_ = x;
  y_ = y;
  lx_ = lx;
  ly_ = ly;
  ux_ = ux;
  uy_ = uy;
  targetDensity_ = targetDensity;
}

int64_t Bin::getBinArea() const
{
  return static_cast<int64_t>(dx()) * static_cast<int64_t>(dy());
}

float Bin::getDensity() const
{
  return density_;
}

float Bin::getTargetDensity() const
{
  return targetDensity_;
}

float Bin::electroForceX() const
{
  return electroForceX_;
}

float Bin::electroForceY() const
{
  return electroForceY_;
}

float Bin::electroPhi() const
{
  return electroPhi_;
}

void Bin::setDensity(float density)
{
  density_ = density;
}

void Bin::setTargetDensity(float density)
{
  targetDensity_ = density;
}

void Bin::setElectroForce(float electroForceX, float electroForceY)
{
  electroForceX_ = electroForceX;
  electroForceY_ = electroForceY;
}

void Bin::setElectroPhi(float phi)
{
  electroPhi_ = phi;
}

////////////////////////////////////////////////
// BinGrid

BinGrid::BinGrid(Die* die)
{
  setCorePoints(die);
}

void BinGrid::setCorePoints(const Die* die)
{
  lx_ = die->coreLx();
  ly_ = die->coreLy();
  ux_ = die->coreUx();
  uy_ = die->coreUy();
}

void BinGrid::setPlacerBase(std::shared_ptr<PlacerBase> pb)
{
  pb_ = std::move(pb);
}

void BinGrid::setLogger(utl::Logger* log)
{
  log_ = log;
}

void BinGrid::setTargetDensity(float density)
{
  targetDensity_ = density;
}

void BinGrid::setBinCnt(int binCntX, int binCntY)
{
  isSetBinCnt_ = true;
  binCntX_ = binCntX;
  binCntY_ = binCntY;
}

int BinGrid::lx() const
{
  return lx_;
}
int BinGrid::ly() const
{
  return ly_;
}

int BinGrid::ux() const
{
  return ux_;
}

int BinGrid::uy() const
{
  return uy_;
}

int BinGrid::cx() const
{
  return (ux_ + lx_) / 2;
}

int BinGrid::cy() const
{
  return (uy_ + ly_) / 2;
}

int BinGrid::dx() const
{
  return (ux_ - lx_);
}
int BinGrid::dy() const
{
  return (uy_ - ly_);
}
int BinGrid::getBinCntX() const
{
  return binCntX_;
}

int BinGrid::getBinCntY() const
{
  return binCntY_;
}

double BinGrid::getBinSizeX() const
{
  return binSizeX_;
}

double BinGrid::getBinSizeY() const
{
  return binSizeY_;
}

int64_t BinGrid::getOverflowArea() const
{
  return sumOverflowArea_;
}

int64_t BinGrid::getOverflowAreaUnscaled() const
{
  return sumOverflowAreaUnscaled_;
}

static unsigned int roundDownToPowerOfTwo(unsigned int x)
{
  x |= (x >> 1);
  x |= (x >> 2);
  x |= (x >> 4);
  x |= (x >> 8);
  x |= (x >> 16);
  return x ^ (x >> 1);
}

void BinGrid::initBins()
{
  assert(omp_get_thread_num() == 0);
  int64_t totalBinArea
      = static_cast<int64_t>(ux_ - lx_) * static_cast<int64_t>(uy_ - ly_);

  int64_t averagePlaceInstArea = 0;
  if (!pb_->placeInsts().empty()) {
    averagePlaceInstArea = pb_->placeInstsArea() / pb_->placeInsts().size();
  } else {
    log_->warn(GPL, 306, "GPL component has no placed instances.");
  }

  int64_t idealBinArea = 0;
  if (targetDensity_ != 0) {
    idealBinArea
        = std::round(static_cast<float>(averagePlaceInstArea) / targetDensity_);
  }

  int idealBinCnt = 0;
  if (idealBinArea != 0) {
    idealBinCnt = totalBinArea / idealBinArea;
  }
  if (idealBinCnt < 4) {  // the smallest we allow is 2x2 bins
    idealBinCnt = 4;
  }

  dbBlock* block = pb_->db()->getChip()->getBlock();
  log_->info(
      GPL, 23, format_label_float, "Placement target density:", targetDensity_);
  log_->info(GPL,
             24,
             format_label_um2,
             "Movable insts average area:",
             block->dbuAreaToMicrons(averagePlaceInstArea));
  log_->info(GPL,
             25,
             format_label_um2,
             "Ideal bin area:",
             block->dbuAreaToMicrons(idealBinArea));
  log_->info(GPL, 26, format_label_int, "Ideal bin count:", idealBinCnt);
  log_->info(GPL,
             27,
             format_label_um2,
             "Total bin area:",
             block->dbuAreaToMicrons(totalBinArea));

  if (!isSetBinCnt_) {
    // Consider the apect ratio of the block when computing the number
    // of bins so that the bins remain relatively square.
    const int width = ux_ - lx_;
    const int height = uy_ - ly_;
    const int ratio = roundDownToPowerOfTwo(std::max(width, height)
                                            / std::min(width, height));

    int foundBinCnt = 2;
    // find binCnt: 2, 4, 8, 16, 32, 64, ...
    // s.t. #bins(binCnt) <= idealBinCnt <= #bins(binCnt*2).
    for (foundBinCnt = 2; foundBinCnt <= 1024; foundBinCnt *= 2) {
      if ((foundBinCnt == 2
           || foundBinCnt * (foundBinCnt * ratio) <= idealBinCnt)
          && 4 * foundBinCnt * (foundBinCnt * ratio) > idealBinCnt) {
        break;
      }
    }

    if (width > height) {
      binCntX_ = foundBinCnt * ratio;
      binCntY_ = foundBinCnt;
    } else {
      binCntX_ = foundBinCnt;
      binCntY_ = foundBinCnt * ratio;
    }
  }

  log_->info(
      GPL, 28, "{:21} {:7d} , {:6d}", "Bin count (X, Y):", binCntX_, binCntY_);

  binSizeX_ = static_cast<double>((ux_ - lx_)) / binCntX_;
  binSizeY_ = static_cast<double>((uy_ - ly_)) / binCntY_;

  log_->info(GPL,
             29,
             "{:21} {:7.3f} * {:6.3f} um",
             "Bin size (W * H):",
             block->dbuToMicrons(binSizeX_),
             block->dbuToMicrons(binSizeY_));

  // initialize bins_ vector
  bins_.resize(binCntX_ * (size_t) binCntY_);
#pragma omp parallel for num_threads(num_threads_)
  for (int idxY = 0; idxY < binCntY_; ++idxY) {
    for (int idxX = 0; idxX < binCntX_; ++idxX) {
      const int bin_lx = lx_ + std::lround(idxX * binSizeX_);
      const int bin_ly = ly_ + std::lround(idxY * binSizeY_);
      const int bin_ux = lx_ + std::lround((idxX + 1) * binSizeX_);
      const int bin_uy = ly_ + std::lround((idxY + 1) * binSizeY_);
      const int bin_index = idxY * binCntX_ + idxX;
      bins_[bin_index]
          = Bin(idxX, idxY, bin_lx, bin_ly, bin_ux, bin_uy, targetDensity_);
      auto& bin = bins_[bin_index];
      if (bin.dx() < 0 || bin.dy() < 0) {
        log_->warn(GPL,
                   34,
                   "Bin (center: {},{}, index: {}) has negative size: {}, {}",
                   bin.cx(),
                   bin.cy(),
                   bin_index,
                   bin.dx(),
                   bin.dy());
      }
    }
  }

  log_->info(GPL, 30, format_label_int, "Number of bins:", bins_.size());

  // only initialized once
  updateBinsNonPlaceArea();
}

void BinGrid::updateBinsNonPlaceArea()
{
  for (auto& bin : bins_) {
    bin.setNonPlaceArea(0);
    bin.setNonPlaceAreaUnscaled(0);
  }

  for (auto& inst : pb_->nonPlaceInsts()) {
    std::pair<int, int> pairX = getMinMaxIdxX(inst);
    std::pair<int, int> pairY = getMinMaxIdxY(inst);
    for (int y = pairY.first; y < pairY.second; y++) {
      for (int x = pairX.first; x < pairX.second; x++) {
        Bin& bin = bins_[y * binCntX_ + x];

        // Note that nonPlaceArea should have scale-down with
        // target density.
        // See MS-replace paper
        //
        bin.addNonPlaceArea(
            getOverlapArea(
                &bin,
                inst,
                pb_->db()->getChip()->getBlock()->getDbUnitsPerMicron())
            * bin.getTargetDensity());
        bin.addNonPlaceAreaUnscaled(getOverlapAreaUnscaled(&bin, inst)
                                    * bin.getTargetDensity());
      }
    }
  }
}

// Core Part
void BinGrid::updateBinsGCellDensityArea(const std::vector<GCellHandle>& cells)
{
  // clear the Bin-area info
  for (Bin& bin : bins_) {
    bin.setInstPlacedAreaUnscaled(0);
    bin.setFillerArea(0);
  }

  for (auto& cell : cells) {
    std::pair<int, int> pairX = getDensityMinMaxIdxX(cell);
    std::pair<int, int> pairY = getDensityMinMaxIdxY(cell);

    // The following function is critical runtime hotspot
    // for global placer.
    //
    if (cell->isInstance()) {
      // macro should have
      // scale-down with target-density
      if (cell->isMacroInstance()) {
        for (int y = pairY.first; y < pairY.second; y++) {
          for (int x = pairX.first; x < pairX.second; x++) {
            Bin& bin = bins_[y * binCntX_ + x];

            const float scaledAvea = getOverlapDensityArea(bin, cell)
                                     * cell->getDensityScale()
                                     * bin.getTargetDensity();
            bin.addInstPlacedAreaUnscaled(scaledAvea);
          }
        }
      }
      // normal cells
      else if (cell->isStdInstance()) {
        for (int y = pairY.first; y < pairY.second; y++) {
          for (int x = pairX.first; x < pairX.second; x++) {
            Bin& bin = bins_[y * binCntX_ + x];
            const float scaledArea
                = getOverlapDensityArea(bin, cell) * cell->getDensityScale();
            bin.addInstPlacedAreaUnscaled(scaledArea);
          }
        }
      }
    } else if (cell->isFiller()) {
      for (int y = pairY.first; y < pairY.second; y++) {
        for (int x = pairX.first; x < pairX.second; x++) {
          Bin& bin = bins_[y * binCntX_ + x];
          bin.addFillerArea(getOverlapDensityArea(bin, cell)
                            * cell->getDensityScale());
        }
      }
    }
  }

  odb::dbBlock* block = pb_->db()->getChip()->getBlock();
  sumOverflowArea_ = 0;
  sumOverflowAreaUnscaled_ = 0;
  // update density and overflowArea
  // for nesterov use and FFT library
#pragma omp parallel for num_threads(num_threads_) \
    reduction(+ : sumOverflowArea_, sumOverflowAreaUnscaled_)
  for (auto it = bins_.begin(); it < bins_.end(); ++it) {
    Bin& bin = *it;  // old-style loop for old OpenMP

    // Copy unscaled to scaled
    bin.setInstPlacedArea(bin.getInstPlacedAreaUnscaled());

    int64_t binArea = bin.getBinArea();
    const float scaledBinArea
        = static_cast<float>(binArea * bin.getTargetDensity());
    bin.setDensity((static_cast<float>(bin.instPlacedArea())
                    + static_cast<float>(bin.getFillerArea())
                    + static_cast<float>(bin.getNonPlaceArea()))
                   / scaledBinArea);

    const float overflowArea = std::max(
        0.0f,
        static_cast<float>(bin.instPlacedArea())
            + static_cast<float>(bin.getNonPlaceArea()) - scaledBinArea);
    sumOverflowArea_ += overflowArea;  // NOLINT

    const float overflowAreaUnscaled
        = std::max(0.0f,
                   static_cast<float>(bin.getInstPlacedAreaUnscaled())
                       + static_cast<float>(bin.getNonPlaceAreaUnscaled())
                       - scaledBinArea);
    sumOverflowAreaUnscaled_ += overflowAreaUnscaled;
    if (overflowAreaUnscaled > 0) {
      debugPrint(log_,
                 GPL,
                 "overflow",
                 1,
                 "overflow:{}, bin:{},{}",
                 block->dbuAreaToMicrons(overflowAreaUnscaled),
                 block->dbuToMicrons(bin.lx()),
                 block->dbuToMicrons(bin.ly()));
      debugPrint(log_,
                 GPL,
                 "overflow",
                 1,
                 "binArea:{}, scaledBinArea:{}",
                 block->dbuAreaToMicrons(binArea),
                 block->dbuAreaToMicrons(scaledBinArea));
      debugPrint(
          log_,
          GPL,
          "overflow",
          1,
          "bin.instPlacedAreaUnscaled():{}, bin.nonPlaceAreaUnscaled():{}",
          block->dbuAreaToMicrons(bin.getInstPlacedAreaUnscaled()),
          block->dbuAreaToMicrons(bin.getNonPlaceAreaUnscaled()));
    }
  }
}

std::pair<int, int> BinGrid::getDensityMinMaxIdxX(const GCell* gcell) const
{
  int lowerIdx = (gcell->dLx() - lx()) / binSizeX_;
  int upperIdx = std::ceil((gcell->dUx() - lx()) / binSizeX_);

  lowerIdx = std::max(lowerIdx, 0);
  upperIdx = std::min(upperIdx, binCntX_);
  return std::make_pair(lowerIdx, upperIdx);
}

std::pair<int, int> BinGrid::getDensityMinMaxIdxY(const GCell* gcell) const
{
  int lowerIdx = (gcell->dLy() - ly()) / binSizeY_;
  int upperIdx = std::ceil((gcell->dUy() - ly()) / binSizeY_);

  lowerIdx = std::max(lowerIdx, 0);
  upperIdx = std::min(upperIdx, binCntY_);
  return std::make_pair(lowerIdx, upperIdx);
}

std::pair<int, int> BinGrid::getMinMaxIdxX(const Instance* inst) const
{
  int lowerIdx = (inst->lx() - lx()) / binSizeX_;
  int upperIdx = std::ceil((inst->ux() - lx()) / binSizeX_);

  return std::make_pair(std::max(lowerIdx, 0), std::min(upperIdx, binCntX_));
}

std::pair<int, int> BinGrid::getMinMaxIdxY(const Instance* inst) const
{
  int lowerIdx = (inst->ly() - ly()) / binSizeY_;
  int upperIdx = std::ceil((inst->uy() - ly()) / binSizeY_);

  return std::make_pair(std::max(lowerIdx, 0), std::min(upperIdx, binCntY_));
}

////////////////////////////////////////////////
// NesterovBaseVars
void NesterovBaseVars::reset()
{
  *this = NesterovBaseVars();
}

////////////////////////////////////////////////
// NesterovPlaceVars
void NesterovPlaceVars::reset()
{
  *this = NesterovPlaceVars();
}

////////////////////////////////////////////////
// NesterovBaseCommon
///////////////////////////////////////////////

NesterovBaseCommon::NesterovBaseCommon(NesterovBaseVars nbVars,
                                       std::shared_ptr<PlacerBaseCommon> pbc,
                                       utl::Logger* log,
                                       int num_threads,
                                       const Clusters& clusters)
    : num_threads_{num_threads}
{
  assert(omp_get_thread_num() == 0);
  nbVars_ = nbVars;
  pbc_ = std::move(pbc);
  log_ = log;
  delta_area_ = 0;
  new_gcells_count_ = 0;

  // gCellStor init
  gCellStor_.reserve(pbc_->placeInsts().size());

  std::unordered_set<Instance*> in_cluster;
  for (const Cluster& cluster : clusters) {
    std::vector<Instance*> insts;
    for (odb::dbInst* db_inst : cluster) {
      Instance* inst = pbc_->dbToPb(db_inst);
      in_cluster.insert(inst);
      insts.emplace_back(inst);
    }
    gCellStor_.emplace_back(insts);
  }

  for (Instance* inst : pbc_->placeInsts()) {
    if (in_cluster.find(inst) == in_cluster.end()) {
      gCellStor_.emplace_back(inst);
    }
  }

  // TODO:
  // at this moment, GNet and GPin is equal to
  // Net and Pin

  // gPinStor init
  gPinStor_.reserve(pbc_->getPins().size());
  for (auto& pin : pbc_->getPins()) {
    GPin myGPin(pin);
    gPinStor_.push_back(myGPin);
  }

  // gNetStor init
  gNetStor_.reserve(pbc_->getNets().size());
  for (auto& net : pbc_->getNets()) {
    GNet myGNet(net);
    gNetStor_.push_back(myGNet);
  }

  // gCell ptr init
  nbc_gcells_.reserve(gCellStor_.size());
  for (size_t i = 0; i < gCellStor_.size(); ++i) {
    GCell& gCell = gCellStor_[i];
    if (!gCell.isInstance()) {
      continue;
    }
    nbc_gcells_.push_back(&gCell);
    for (Instance* inst : gCell.insts()) {
      gCellMap_[inst] = &gCell;
      db_inst_to_nbc_index_map_[inst->dbInst()] = i;
    }
  }

  // gPin ptr init
  gPins_.reserve(gPinStor_.size());
  for (size_t i = 0; i < gPinStor_.size(); ++i) {
    GPin& gPin = gPinStor_[i];
    gPins_.push_back(&gPin);
    gPinMap_[gPin.getPbPin()] = &gPin;
    if (gPin.getPbPin()->isITerm()) {
      db_iterm_to_index_map_[gPin.getPbPin()->getDbITerm()] = i;
    } else if (gPin.getPbPin()->isBTerm()) {
      db_bterm_to_index_map_[gPin.getPbPin()->getDbBTerm()] = i;
    } else {
      debugPrint(log_, GPL, "callbacks", 1, "gPin neither bterm or iterm!");
    }
  }

  // gNet ptr init
  gNets_.reserve(gNetStor_.size());
  for (size_t i = 0; i < gNetStor_.size(); ++i) {
    GNet& gNet = gNetStor_[i];
    gNets_.push_back(&gNet);
    gNetMap_[gNet.getPbNet()] = &gNet;
    db_net_to_index_map_[gNet.getPbNet()->getDbNet()] = i;
  }

  // gCellStor_'s pins_ fill
#pragma omp parallel for num_threads(num_threads_)
  for (auto it = gCellStor_.begin(); it < gCellStor_.end(); ++it) {
    auto& gCell = *it;  // old-style loop for old OpenMP

    if (gCell.isFiller()) {
      continue;
    }

    for (Instance* inst : gCell.insts()) {
      for (auto& pin : inst->getPins()) {
        gCell.addGPin(pbToNb(pin));
      }
    }
  }

  // gPinStor_' GNet and GCell fill
#pragma omp parallel for num_threads(num_threads_)
  for (auto it = gPinStor_.begin(); it < gPinStor_.end(); ++it) {
    auto& gPin = *it;  // old-style loop for old OpenMP

    gPin.setGCell(pbToNb(gPin.getPbPin()->getInstance()));
    gPin.setGNet(pbToNb(gPin.getPbPin()->getNet()));
  }

  // gNetStor_'s GPin fill
#pragma omp parallel for num_threads(num_threads_)
  for (auto it = gNetStor_.begin(); it < gNetStor_.end(); ++it) {
    auto& gNet = *it;  // old-style loop for old OpenMP

    for (auto& pin : gNet.getPbNet()->getPins()) {
      gNet.addGPin(pbToNb(pin));
    }
  }
}

GCell* NesterovBaseCommon::pbToNb(Instance* inst) const
{
  auto gcPtr = gCellMap_.find(inst);
  return (gcPtr == gCellMap_.end()) ? nullptr : gcPtr->second;
}

GPin* NesterovBaseCommon::pbToNb(Pin* pin) const
{
  auto gpPtr = gPinMap_.find(pin);
  return (gpPtr == gPinMap_.end()) ? nullptr : gpPtr->second;
}

GNet* NesterovBaseCommon::pbToNb(Net* net) const
{
  auto gnPtr = gNetMap_.find(net);
  return (gnPtr == gNetMap_.end()) ? nullptr : gnPtr->second;
}

GCell* NesterovBaseCommon::dbToNb(odb::dbInst* inst) const
{
  Instance* pbInst = pbc_->dbToPb(inst);
  return pbToNb(pbInst);
}

GPin* NesterovBaseCommon::dbToNb(odb::dbITerm* pin) const
{
  Pin* pbPin = pbc_->dbToPb(pin);
  return pbToNb(pbPin);
}

GPin* NesterovBaseCommon::dbToNb(odb::dbBTerm* pin) const
{
  Pin* pbPin = pbc_->dbToPb(pin);
  return pbToNb(pbPin);
}

GNet* NesterovBaseCommon::dbToNb(odb::dbNet* net) const
{
  Net* pbNet = pbc_->dbToPb(net);
  return pbToNb(pbNet);
}

//
// WA force cals - wlCoeffX / wlCoeffY
//
// * Note that wlCoeffX and wlCoeffY is 1/gamma
// in ePlace paper.
void NesterovBaseCommon::updateWireLengthForceWA(float wlCoeffX, float wlCoeffY)
{
  assert(omp_get_thread_num() == 0);
  // clear all WA variables.
#pragma omp parallel for num_threads(num_threads_)
  for (auto gPin = gPinStor_.begin(); gPin < gPinStor_.end(); ++gPin) {
    // old-style loop for old OpenMP
    gPin->clearWaVars();
  }

#pragma omp parallel for num_threads(num_threads_)
  for (auto gNet = gNetStor_.begin(); gNet < gNetStor_.end(); ++gNet) {
    // old-style loop for old OpenMP

    gNet->clearWaVars();
    gNet->updateBox();

    for (auto& gPin : gNet->getGPins()) {
      // The WA terms are shift invariant:
      //
      //   Sum(x_i * exp(x_i))    Sum(x_i * exp(x_i - C))
      //   -----------------    = -----------------
      //   Sum(exp(x_i))          Sum(exp(x_i - C))
      //
      // So we shift to keep the exponential from overflowing
      float expMinX = (gNet->lx() - gPin->cx()) * wlCoeffX;
      float expMaxX = (gPin->cx() - gNet->ux()) * wlCoeffX;
      float expMinY = (gNet->ly() - gPin->cy()) * wlCoeffY;
      float expMaxY = (gPin->cy() - gNet->uy()) * wlCoeffY;

      // min x
      if (expMinX > nbVars_.minWireLengthForceBar) {
        gPin->setMinExpSumX(fastExp(expMinX));
        gNet->addWaExpMinSumX(gPin->minExpSumX());
        gNet->addWaXExpMinSumX(gPin->cx() * gPin->minExpSumX());
        if (gPin->getGCell() && gPin->getGCell()->isInstance()) {
          debugPrint(log_,
                     GPL,
                     "wlUpdateWA",
                     1,
                     "MinX updated: {} {:g}",
                     gPin->getGCell()->getName(),
                     gPin->minExpSumX());
        }
      }

      // max x
      if (expMaxX > nbVars_.minWireLengthForceBar) {
        gPin->setMaxExpSumX(fastExp(expMaxX));
        gNet->addWaExpMaxSumX(gPin->maxExpSumX());
        gNet->addWaXExpMaxSumX(gPin->cx() * gPin->maxExpSumX());
        if (gPin->getGCell() && gPin->getGCell()->isInstance()) {
          debugPrint(log_,
                     GPL,
                     "wlUpdateWA",
                     1,
                     "MaxX updated: {} {:g}",
                     gPin->getGCell()->getName(),
                     gPin->maxExpSumX());
        }
      }

      // min y
      if (expMinY > nbVars_.minWireLengthForceBar) {
        gPin->setMinExpSumY(fastExp(expMinY));
        gNet->addWaExpMinSumY(gPin->minExpSumY());
        gNet->addWaYExpMinSumY(gPin->cy() * gPin->minExpSumY());
        if (gPin->getGCell() && gPin->getGCell()->isInstance()) {
          debugPrint(log_,
                     GPL,
                     "wlUpdateWA",
                     1,
                     "MinY updated: {} {:g}",
                     gPin->getGCell()->getName(),
                     gPin->minExpSumY());
        }
      }

      // max y
      if (expMaxY > nbVars_.minWireLengthForceBar) {
        gPin->setMaxExpSumY(fastExp(expMaxY));
        gNet->addWaExpMaxSumY(gPin->maxExpSumY());
        gNet->addWaYExpMaxSumY(gPin->cy() * gPin->maxExpSumY());
        if (gPin->getGCell() && gPin->getGCell()->isInstance()) {
          debugPrint(log_,
                     GPL,
                     "wlUpdateWA",
                     1,
                     "MaxY updated: {} {:g}",
                     gPin->getGCell()->getName(),
                     gPin->maxExpSumY());
        }
      }
    }
  }
}

GCell& NesterovBaseCommon::getGCell(size_t index)
{
  if (index >= gCellStor_.size()) {
    log_->error(utl::GPL,
                316,
                "getGCell: index {} out of bounds (gCellStor_.size() = {}).",
                index,
                gCellStor_.size());
  }
  return gCellStor_[index];
}

size_t NesterovBaseCommon::getGCellIndex(const GCell* gCell) const
{
  return std::distance(gCellStor_.data(), gCell);
}

// get x,y WA Gradient values with given GCell
FloatPoint NesterovBaseCommon::getWireLengthGradientWA(const GCell* gCell,
                                                       float wlCoeffX,
                                                       float wlCoeffY) const
{
  FloatPoint gradientPair;

  for (auto& gPin : gCell->gPins()) {
    auto tmpPair = getWireLengthGradientPinWA(gPin, wlCoeffX, wlCoeffY);

    debugPrint(log_,
               GPL,
               "getGradientWA",
               1,
               "wlPair: {:g} {:g}",
               tmpPair.x,
               tmpPair.y);

    // apply timing/custom net weight
    tmpPair.x *= gPin->getGNet()->getTotalWeight();
    tmpPair.y *= gPin->getGNet()->getTotalWeight();

    gradientPair.x += tmpPair.x;
    gradientPair.y += tmpPair.y;
  }

  if (gCell->isInstance()) {
    debugPrint(log_,
               GPL,
               "getGradientWA",
               1,
               "{}, gradient: {:g} {:g}",
               gCell->getName(),
               gradientPair.x,
               gradientPair.y);
  }

  // return sum
  return gradientPair;
}

// get x,y WA Gradient values from GPin
// Please check the JingWei's Ph.D. thesis full paper,
// Equation (4.13)
//
// You can't understand the following function
// unless you read the (4.13) formula
FloatPoint NesterovBaseCommon::getWireLengthGradientPinWA(const GPin* gPin,
                                                          float wlCoeffX,
                                                          float wlCoeffY) const
{
  float gradientMinX = 0, gradientMinY = 0;
  float gradientMaxX = 0, gradientMaxY = 0;

  // min x
  if (gPin->hasMinExpSumX()) {
    // from Net.
    float waExpMinSumX = gPin->getGNet()->waExpMinSumX();
    float waXExpMinSumX = gPin->getGNet()->waXExpMinSumX();

    gradientMinX
        = (waExpMinSumX * (gPin->minExpSumX() * (1.0 - wlCoeffX * gPin->cx()))
           + wlCoeffX * gPin->minExpSumX() * waXExpMinSumX)
          / (waExpMinSumX * waExpMinSumX);
  }

  // max x
  if (gPin->hasMaxExpSumX()) {
    float waExpMaxSumX = gPin->getGNet()->waExpMaxSumX();
    float waXExpMaxSumX = gPin->getGNet()->waXExpMaxSumX();

    gradientMaxX
        = (waExpMaxSumX * (gPin->maxExpSumX() * (1.0 + wlCoeffX * gPin->cx()))
           - wlCoeffX * gPin->maxExpSumX() * waXExpMaxSumX)
          / (waExpMaxSumX * waExpMaxSumX);
  }

  // min y
  if (gPin->hasMinExpSumY()) {
    float waExpMinSumY = gPin->getGNet()->waExpMinSumY();
    float waYExpMinSumY = gPin->getGNet()->waYExpMinSumY();

    gradientMinY
        = (waExpMinSumY * (gPin->minExpSumY() * (1.0 - wlCoeffY * gPin->cy()))
           + wlCoeffY * gPin->minExpSumY() * waYExpMinSumY)
          / (waExpMinSumY * waExpMinSumY);
  }

  // max y
  if (gPin->hasMaxExpSumY()) {
    float waExpMaxSumY = gPin->getGNet()->waExpMaxSumY();
    float waYExpMaxSumY = gPin->getGNet()->waYExpMaxSumY();

    gradientMaxY
        = (waExpMaxSumY * (gPin->maxExpSumY() * (1.0 + wlCoeffY * gPin->cy()))
           - wlCoeffY * gPin->maxExpSumY() * waYExpMaxSumY)
          / (waExpMaxSumY * waExpMaxSumY);
  }

  debugPrint(log_,
             GPL,
             "getGradientWAPin",
             1,
             "{}, X[{:g} {:g}]  Y[{:g} {:g}]",
             gPin->getGCell()->getName(),
             gradientMinX,
             gradientMaxX,
             gradientMinY,
             gradientMaxY);

  return FloatPoint(gradientMinX - gradientMaxX, gradientMinY - gradientMaxY);
}

FloatPoint NesterovBaseCommon::getWireLengthPreconditioner(
    const GCell* gCell) const
{
  return FloatPoint(gCell->gPins().size(), gCell->gPins().size());
}

void NesterovBaseCommon::updateDbGCells()
{
  if (db_cbk_) {
    db_cbk_->removeOwner();
  }
  assert(omp_get_thread_num() == 0);
#pragma omp parallel for num_threads(num_threads_)
  for (auto it = getGCells().begin(); it < getGCells().end(); ++it) {
    auto& gCell = *it;  // old-style loop for old OpenMP
    if (gCell->isInstance()) {
      for (Instance* inst : gCell->insts()) {
        odb::dbInst* db_inst = inst->dbInst();
        db_inst->setPlacementStatus(odb::dbPlacementStatus::PLACED);

        // pad awareness on X coordinates
        db_inst->setLocation(gCell->dCx() - inst->dx() / 2
                                 + pbc_->siteSizeX() * pbc_->getPadLeft(),
                             gCell->dCy() - inst->dy() / 2);
      }
    }
  }
  if (db_cbk_) {
    db_cbk_->addOwner(pbc_->db()->getChip()->getBlock());
  }
}

int64_t NesterovBaseCommon::getHpwl()
{
  assert(omp_get_thread_num() == 0);
  int64_t hpwl = 0;
#pragma omp parallel for num_threads(num_threads_) reduction(+ : hpwl)
  for (auto gNet = gNetStor_.begin(); gNet < gNetStor_.end(); ++gNet) {
    // old-style loop for old OpenMP
    gNet->updateBox();
    hpwl += gNet->getHpwl();
  }
  return hpwl;
}

void NesterovBaseCommon::resetMinRcCellSize()
{
  minRcCellSize_.clear();
  minRcCellSize_.shrink_to_fit();
}

void NesterovBaseCommon::resizeMinRcCellSize()
{
  minRcCellSize_.resize(nbc_gcells_.size(), odb::Rect(0, 0, 0, 0));
}

void NesterovBaseCommon::updateMinRcCellSize()
{
  for (auto& gCell : nbc_gcells_) {
    if (!gCell->isStdInstance()) {
      continue;
    }

    int idx = &gCell - nbc_gcells_.data();
    minRcCellSize_[idx] = odb::Rect(0, 0, gCell->dx(), gCell->dy());
  }
}

void NesterovBaseCommon::revertGCellSizeToMinRc()
{
  for (auto& gCell : nbc_gcells_) {
    if (!gCell->isStdInstance()) {
      continue;
    }

    int idx = &gCell - nbc_gcells_.data();
    const odb::Rect& rect = minRcCellSize_[idx];
    int dx = rect.dx();
    int dy = rect.dy();

    if (rect.area() > gCell->insts()[0]->area()) {
      gCell->setSize(dx, dy, GCell::GCellChange::kRoutability);
    } else {
      gCell->setSize(dx, dy, GCell::GCellChange::kNone);
    }
  }
}

GCell* NesterovBaseCommon::getGCellByIndex(size_t idx)
{
  if (idx >= gCellStor_.size()) {
    log_->error(GPL,
                315,
                "getGCellByIndex out of bounds: idx = {}, size = {}",
                idx,
                gCellStor_.size());
  }
  return &gCellStor_[idx];
}

// fixPointers() member functions assumes there was push_backs to storage
// vectors, invalidating them. This function resets the pointers and maintain
// consistency among parallel vectors. Most of the code here is based on
// nesterovBaseCommon constructor.
//
void NesterovBaseCommon::fixPointers()
{
  nbc_gcells_.clear();
  gCellMap_.clear();
  db_inst_to_nbc_index_map_.clear();
  nbc_gcells_.reserve(gCellStor_.size());
  for (size_t i = 0; i < gCellStor_.size(); ++i) {
    GCell& gCell = gCellStor_[i];
    if (!gCell.isInstance()) {
      continue;
    }
    nbc_gcells_.push_back(&gCell);
    for (Instance* inst : gCell.insts()) {
      gCellMap_[inst] = &gCell;
      db_inst_to_nbc_index_map_[inst->dbInst()] = i;
    }
  }

  gPins_.clear();
  gPinMap_.clear();
  db_iterm_to_index_map_.clear();
  db_bterm_to_index_map_.clear();
  gPins_.reserve(gPinStor_.size());
  for (size_t i = 0; i < gPinStor_.size(); ++i) {
    GPin& gPin = gPinStor_[i];
    gPins_.push_back(&gPin);
    gPinMap_[gPin.getPbPin()] = &gPin;
    if (gPin.getPbPin()->isITerm()) {
      db_iterm_to_index_map_[gPin.getPbPin()->getDbITerm()] = i;
    } else if (gPin.getPbPin()->isBTerm()) {
      db_bterm_to_index_map_[gPin.getPbPin()->getDbBTerm()] = i;
    } else {
      debugPrint(log_, GPL, "callbacks", 1, "gPin neither bterm or iterm!");
    }
  }

  gNets_.clear();
  gNetMap_.clear();
  db_net_to_index_map_.clear();
  gNets_.reserve(gNetStor_.size());
  for (size_t i = 0; i < gNetStor_.size(); ++i) {
    GNet& gNet = gNetStor_[i];
    gNets_.push_back(&gNet);
    gNetMap_[gNet.getPbNet()] = &gNet;
    db_net_to_index_map_[gNet.getPbNet()->getDbNet()] = i;
  }

  for (auto& gCell : gCellStor_) {
    if (gCell.isFiller()) {
      continue;
    }

    gCell.clearGPins();
    for (Instance* inst : gCell.insts()) {
      for (odb::dbITerm* iterm : inst->dbInst()->getITerms()) {
        if (isValidSigType(iterm->getSigType())) {
          auto it = db_iterm_to_index_map_.find(iterm);
          if (it != db_iterm_to_index_map_.end()) {
            size_t gpin_index = it->second;
            gCell.addGPin(&gPinStor_[gpin_index]);
          } else {
            debugPrint(log_,
                       GPL,
                       "callbacks",
                       1,
                       "warning: gpin nullptr (from iterm:{}) in gcell:{}",
                       iterm->getName(),
                       inst->dbInst()->getName());
          }
        }
      }
    }
  }

  for (auto& gPin : gPinStor_) {
    auto iterm = gPin.getPbPin()->getDbITerm();
    if (iterm != nullptr) {
      if (isValidSigType(iterm->getSigType())) {
        auto inst_it = db_inst_to_nbc_index_map_.find(iterm->getInst());
        auto net_it = db_net_to_index_map_.find(iterm->getNet());

        if (inst_it != db_inst_to_nbc_index_map_.end()) {
          gPin.setGCell(&gCellStor_[inst_it->second]);
        }

        if (net_it != db_net_to_index_map_.end()) {
          gPin.setGNet(&gNetStor_[net_it->second]);
        } else {
          debugPrint(
              log_,
              GPL,
              "callbacks",
              1,
              "warning: Net not found in db_net_map_ for ITerm: {} -> {}",
              iterm->getNet()->getName(),
              iterm->getName());
        }
      } else {
        debugPrint(log_,
                   GPL,
                   "callbacks",
                   1,
                   "warning: invalid type itermType: {}",
                   iterm->getSigType().getString());
      }
    }
  }

  for (auto& gNet : gNetStor_) {
    gNet.clearGPins();
    for (odb::dbITerm* iterm : gNet.getPbNet()->getDbNet()->getITerms()) {
      if (isValidSigType(iterm->getSigType())) {
        auto it = db_iterm_to_index_map_.find(iterm);
        if (it != db_iterm_to_index_map_.end()) {
          size_t gpin_index = it->second;
          gNet.addGPin(&gPinStor_[gpin_index]);
        }
      }
    }

    for (odb::dbBTerm* bterm : gNet.getPbNet()->getDbNet()->getBTerms()) {
      if (isValidSigType(bterm->getSigType())) {
        auto it = db_bterm_to_index_map_.find(bterm);
        if (it != db_bterm_to_index_map_.end()) {
          size_t gpin_index = it->second;
          gNet.addGPin(&gPinStor_[gpin_index]);
          if (gPinStor_[gpin_index].getGCell()) {
            gPinStor_[gpin_index].getGCell()->addGPin(&gPinStor_[gpin_index]);
          }
        } else {
          debugPrint(log_,
                     GPL,
                     "callbacks",
                     1,
                     "warning: gpin not found for BTerm: {}",
                     bterm->getName());
        }
      }
    }
  }
}

////////////////////////////////////////////////
// NesterovBase

NesterovBase::NesterovBase(NesterovBaseVars nbVars,
                           std::shared_ptr<PlacerBase> pb,
                           std::shared_ptr<NesterovBaseCommon> nbc,
                           utl::Logger* log)
{
  nbVars_ = nbVars;
  pb_ = std::move(pb);
  nbc_ = std::move(nbc);
  log_ = log;

  // Set a fixed seed
  srand(42);
  // area update from pb
  stdInstsArea_ = pb_->stdInstsArea();
  macroInstsArea_ = pb_->macroInstsArea();

  int dbu_per_micron = pb_->db()->getChip()->getBlock()->getDbUnitsPerMicron();

  // update gFillerCells
  initFillerGCells();

  nb_gcells_.reserve(pb_->getInsts().size() + fillerStor_.size());

  // add place instances
  for (auto& pb_inst : pb_->placeInsts()) {
    int x_offset = rand() % (2 * dbu_per_micron) - dbu_per_micron;
    int y_offset = rand() % (2 * dbu_per_micron) - dbu_per_micron;

    GCell* gCell = nbc_->pbToNb(pb_inst);
    if (pb_inst != gCell->insts()[0]) {
      // Only process the first cluster once
      continue;
    }

    for (Instance* inst : gCell->insts()) {
      inst->setLocation(pb_inst->lx() + x_offset, pb_inst->ly() + y_offset);
    }
    gCell->updateLocations();
    nb_gcells_.emplace_back(nbc_.get(), nbc_->getGCellIndex(gCell));
    size_t gcells_index = nb_gcells_.size() - 1;
    db_inst_to_nb_index_[pb_inst->dbInst()] = gcells_index;
  }

  // add filler cells to gCells_
  for (size_t i = 0; i < fillerStor_.size(); ++i) {
    nb_gcells_.emplace_back(this, i);
    filler_stor_index_to_nb_index_[i] = nb_gcells_.size() - 1;
  }

  debugPrint(log_,
             GPL,
             "FillerInit",
             1,
             format_label_int,
             "FillerInit:NumGCells:",
             nb_gcells_.size());
  debugPrint(log_,
             GPL,
             "FillerInit",
             1,
             format_label_int,
             "FillerInit:NumGNets:",
             nbc_->getGNets().size());
  debugPrint(log_,
             GPL,
             "FillerInit",
             1,
             format_label_int,
             "FillerInit:NumGPins:",
             nbc_->getGPins().size());

  // initialize bin grid structure
  // send param into binGrid structure
  if (nbVars_.isSetBinCnt) {
    bg_.setBinCnt(nbVars_.binCntX, nbVars_.binCntY);
  }

  bg_.setPlacerBase(pb_);
  bg_.setLogger(log_);
  bg_.setCorePoints(&(pb_->getDie()));
  bg_.setTargetDensity(targetDensity_);

  // update binGrid info
  bg_.initBins();

  // initialize fft structrue based on bins
  std::unique_ptr<FFT> fft(new FFT(bg_.getBinCntX(),
                                   bg_.getBinCntY(),
                                   bg_.getBinSizeX(),
                                   bg_.getBinSizeY()));

  fft_ = std::move(fft);

  // update densitySize and densityScale in each gCell
  updateDensitySize();
}

// virtual filler GCells
void NesterovBase::initFillerGCells()
{
  dbBlock* block = pb_->db()->getChip()->getBlock();
  // extract average dx/dy in range (10%, 90%)
  std::vector<int> dxStor;
  std::vector<int> dyStor;

  dxStor.reserve(pb_->placeInsts().size());
  dyStor.reserve(pb_->placeInsts().size());
  for (auto& placeInst : pb_->placeInsts()) {
    dxStor.push_back(placeInst->dx());
    dyStor.push_back(placeInst->dy());
  }

  // sort
  std::sort(dxStor.begin(), dxStor.end());
  std::sort(dyStor.begin(), dyStor.end());

  // average from (10 - 90%) .
  int64_t dxSum = 0, dySum = 0;

  int minIdx = dxStor.size() * 0.05;
  int maxIdx = dxStor.size() * 0.95;

  // when #instances are too small,
  // extracts average values in whole ranges.
  if (minIdx == maxIdx) {
    minIdx = 0;
    maxIdx = dxStor.size();
  }

  // This should never happen (implies no placeable insts) but it
  // quiets clang-tidy.
  if (maxIdx == minIdx) {
    return;
  }

  for (int i = minIdx; i < maxIdx; i++) {
    dxSum += dxStor[i];
    dySum += dyStor[i];
  }

  // the avgDx and avgDy will be used as filler cells'
  // width and height
  fillerDx_ = static_cast<int>(dxSum / (maxIdx - minIdx));
  fillerDy_ = static_cast<int>(dySum / (maxIdx - minIdx));

  int64_t coreArea = pb_->getDie().coreArea();
  whiteSpaceArea_ = coreArea - static_cast<int64_t>(pb_->nonPlaceInstsArea());

  // if(pb_->group() == nullptr) {
  //   // nonPlaceInstsArea should not have density downscaling!!!
  //   whiteSpaceArea_ = coreArea - pb_->nonPlaceInstsArea();
  // } else {
  //   int64_t domainArea = 0;
  //   for(auto boundary: pb_->group()->getRegion()->getBoundaries()) {
  //     domainArea += boundary->getBox().area();
  //   }
  //   whiteSpaceArea_ = domainArea - pb_->nonPlaceInstsArea();
  // }

  float tmp_targetDensity
      = static_cast<float>(stdInstsArea_)
            / static_cast<float>(whiteSpaceArea_ - macroInstsArea_)
        + 0.01;
  // targetDensity initialize
  if (nbVars_.useUniformTargetDensity) {
    targetDensity_ = tmp_targetDensity;
  } else {
    targetDensity_ = nbVars_.targetDensity;
  }

  const int64_t nesterovInstanceArea = getNesterovInstsArea();

  // TODO density screening
  movableArea_ = whiteSpaceArea_ * targetDensity_;

  totalFillerArea_ = movableArea_ - nesterovInstanceArea;
  uniformTargetDensity_ = static_cast<float>(nesterovInstanceArea)
                          / static_cast<float>(whiteSpaceArea_);
  uniformTargetDensity_ = ceilf(uniformTargetDensity_ * 100) / 100;

  if (totalFillerArea_ < 0) {
    log_->warn(GPL,
               302,
               "Target density {:.4f} is too low for the available free area.\n"
               "Automatically adjusting to uniform density {:.4f}.",
               targetDensity_,
               uniformTargetDensity_);
    targetDensity_ = uniformTargetDensity_;
    movableArea_ = whiteSpaceArea_ * targetDensity_;
    totalFillerArea_ = movableArea_ - nesterovInstanceArea;
  }

  // limit filler cells
  const double limit_filler_ratio = 10;
  const double filler_scale_factor = std::sqrt(
      totalFillerArea_ / (limit_filler_ratio * nesterovInstanceArea));
  if (filler_scale_factor > 1.0) {
    debugPrint(log_,
               GPL,
               "FillerInit",
               1,
               "InitialFillerCellSize {} {}",
               fillerDx_,
               fillerDy_);

    const double max_edge_fillers = 1024;
    const int max_filler_x = std::max(
        static_cast<int>(pb_->getDie().coreDx() / max_edge_fillers), fillerDx_);
    const int max_filler_y = std::max(
        static_cast<int>(pb_->getDie().coreDy() / max_edge_fillers), fillerDy_);
    debugPrint(log_,
               GPL,
               "FillerInit",
               1,
               "FillerCellMaxSize {} {}",
               max_filler_x,
               max_filler_y);

    debugPrint(log_,
               GPL,
               "FillerInit",
               1,
               "FillerCellScaleFactor {:.4f}",
               filler_scale_factor);

    fillerDx_ *= filler_scale_factor;
    fillerDy_ *= filler_scale_factor;

    fillerDx_ = std::min(fillerDx_, max_filler_x);
    fillerDy_ = std::min(fillerDy_, max_filler_y);
  }

  const int fillerCnt = static_cast<int>(
      totalFillerArea_ / static_cast<int64_t>(fillerDx_ * fillerDy_));

  debugPrint(log_,
             GPL,
             "FillerInit",
             1,
             "CoreArea {}",
             block->dbuAreaToMicrons(coreArea));
  debugPrint(log_,
             GPL,
             "FillerInit",
             1,
             "nesterovInstsArea {}",
             block->dbuAreaToMicrons(nesterovInstanceArea));
  debugPrint(log_,
             GPL,
             "FillerInit",
             1,
             "WhiteSpaceArea {}",
             block->dbuAreaToMicrons(whiteSpaceArea_));
  debugPrint(log_,
             GPL,
             "FillerInit",
             1,
             "MovableArea {}",
             block->dbuAreaToMicrons(movableArea_));
  debugPrint(log_,
             GPL,
             "FillerInit",
             1,
             "TotalFillerArea {}",
             block->dbuAreaToMicrons(totalFillerArea_));
  debugPrint(log_, GPL, "FillerInit", 1, "NumFillerCells {}", fillerCnt);
  debugPrint(log_,
             GPL,
             "FillerInit",
             1,
             "FillerCellArea {}",
             block->dbuAreaToMicrons(getFillerCellArea()));
  debugPrint(log_,
             GPL,
             "FillerInit",
             1,
             "FillerCellSize {} {}",
             block->dbuToMicrons(fillerDx_),
             block->dbuToMicrons(fillerDy_));

  //
  // mt19937 supports huge range of random values.
  // rand()'s RAND_MAX is only 32767.
  //
  std::mt19937 randVal(0);
  for (int i = 0; i < fillerCnt; i++) {
    // instability problem between g++ and clang++!
    auto randX = randVal();
    auto randY = randVal();

    // place filler cells on random coordi and
    // set size as avgDx and avgDy
    GCell myGCell(randX % pb_->getDie().coreDx() + pb_->getDie().coreLx(),
                  randY % pb_->getDie().coreDy() + pb_->getDie().coreLy(),
                  fillerDx_,
                  fillerDy_);

    fillerStor_.push_back(myGCell);
  }
  // totalFillerArea_ = fillerStor_.size() * getFillerCellArea();
  initial_filler_area_ = totalFillerArea_;
}

NesterovBase::~NesterovBase() = default;

// gcell update
void NesterovBase::updateGCellCenterLocation(
    const std::vector<FloatPoint>& coordis)
{
  for (int idx = 0; idx < coordis.size(); ++idx) {
    nb_gcells_[idx]->setCenterLocation(coordis[idx].x, coordis[idx].y);
  }
}

void NesterovBase::updateGCellDensityCenterLocation(
    const std::vector<FloatPoint>& coordis)
{
  for (int idx = 0; idx < coordis.size(); ++idx) {
    nb_gcells_[idx]->setDensityCenterLocation(coordis[idx].x, coordis[idx].y);
  }
  bg_.updateBinsGCellDensityArea(nb_gcells_);
}

void NesterovBase::setTargetDensity(float density)
{
  assert(omp_get_thread_num() == 0);
  targetDensity_ = density;
  bg_.setTargetDensity(density);
#pragma omp parallel for num_threads(nbc_->getNumThreads())
  for (auto bin = getBins().begin(); bin < getBins().end(); ++bin) {
    // old-style loop for old OpenMP
    bin->setTargetDensity(density);
  }
  // update nonPlaceArea's target denstiy
  bg_.updateBinsNonPlaceArea();
}

int NesterovBase::getBinCntX() const
{
  return bg_.getBinCntX();
}

int NesterovBase::getBinCntY() const
{
  return bg_.getBinCntY();
}

double NesterovBase::getBinSizeX() const
{
  return bg_.getBinSizeX();
}

double NesterovBase::getBinSizeY() const
{
  return bg_.getBinSizeY();
}

int64_t NesterovBase::getOverflowArea() const
{
  return bg_.getOverflowArea();
}

int64_t NesterovBase::getOverflowAreaUnscaled() const
{
  return bg_.getOverflowAreaUnscaled();
}

int NesterovBase::getFillerDx() const
{
  return fillerDx_;
}

int NesterovBase::getFillerDy() const
{
  return fillerDy_;
}

int NesterovBase::getFillerCnt() const
{
  return static_cast<int>(fillerStor_.size());
}

int64_t NesterovBase::getFillerCellArea() const
{
  return static_cast<int64_t>(fillerDx_) * static_cast<int64_t>(fillerDy_);
}

GCell& NesterovBase::getFillerGCell(size_t index)
{
  if (index >= fillerStor_.size()) {
    log_->error(
        utl::GPL,
        314,
        "getFillerGCell: index {} out of bounds (fillerStor_.size() = {}).",
        index,
        fillerStor_.size());
  }
  return fillerStor_[index];
}

int64_t NesterovBase::getWhiteSpaceArea() const
{
  return whiteSpaceArea_;
}

int64_t NesterovBase::getMovableArea() const
{
  return movableArea_;
}

int64_t NesterovBase::getTotalFillerArea() const
{
  return totalFillerArea_;
}

int64_t NesterovBase::getNesterovInstsArea() const
{
  return stdInstsArea_
         + static_cast<int64_t>(
             std::round(pb_->macroInstsArea() * targetDensity_));
}

float NesterovBase::getSumPhi() const
{
  return sumPhi_;
}

float NesterovBase::getUniformTargetDensity() const
{
  return uniformTargetDensity_;
}

float NesterovBase::initTargetDensity() const
{
  return nbVars_.targetDensity;
}

float NesterovBase::getTargetDensity() const
{
  return targetDensity_;
}

// update densitySize and densityScale in each gCell
void NesterovBase::updateDensitySize()
{
  assert(omp_get_thread_num() == 0);
#pragma omp parallel for num_threads(nbc_->getNumThreads())
  for (auto it = nb_gcells_.begin(); it < nb_gcells_.end(); ++it) {
    auto& gCell = *it;  // old-style loop for old OpenMP
    float scaleX = 0, scaleY = 0;
    float densitySizeX = 0, densitySizeY = 0;
    if (gCell->dx() < REPLACE_SQRT2 * bg_.getBinSizeX()) {
      scaleX = static_cast<float>(gCell->dx())
               / static_cast<float>(REPLACE_SQRT2 * bg_.getBinSizeX());
      densitySizeX = REPLACE_SQRT2 * static_cast<float>(bg_.getBinSizeX());
    } else {
      scaleX = 1.0;
      densitySizeX = gCell->dx();
    }

    if (gCell->dy() < REPLACE_SQRT2 * bg_.getBinSizeY()) {
      scaleY = static_cast<float>(gCell->dy())
               / static_cast<float>(REPLACE_SQRT2 * bg_.getBinSizeY());
      densitySizeY = REPLACE_SQRT2 * static_cast<float>(bg_.getBinSizeY());
    } else {
      scaleY = 1.0;
      densitySizeY = gCell->dy();
    }

    gCell->setDensitySize(densitySizeX, densitySizeY);
    gCell->setDensityScale(scaleX * scaleY);
  }
}

void NesterovBase::updateAreas()
{
  // bloating can change the following :
  // stdInstsArea and macroInstsArea
  stdInstsArea_ = macroInstsArea_ = 0;
  for (auto it = nb_gcells_.begin(); it < nb_gcells_.end(); ++it) {
    auto& gCell = *it;  // old-style loop for old OpenMP
    if (!gCell) {
      continue;
    }
    if (gCell->isMacroInstance()) {
      macroInstsArea_ += static_cast<int64_t>(gCell->dx())
                         * static_cast<int64_t>(gCell->dy());
    } else if (gCell->isStdInstance()) {
      stdInstsArea_ += static_cast<int64_t>(gCell->dx())
                       * static_cast<int64_t>(gCell->dy());
    }
  }
}

void NesterovBase::updateDensityCoordiLayoutInside(GCell* gCell)
{
  float targetLx = gCell->dLx();
  float targetLy = gCell->dLy();

  if (targetLx < bg_.lx()) {
    targetLx = bg_.lx();
  }

  if (targetLy < bg_.ly()) {
    targetLy = bg_.ly();
  }

  if (targetLx + gCell->dDx() > bg_.ux()) {
    targetLx = bg_.ux() - gCell->dDx();
  }

  if (targetLy + gCell->dDy() > bg_.uy()) {
    targetLy = bg_.uy() - gCell->dDy();
  }
  gCell->setDensityLocation(targetLx, targetLy);
}

float NesterovBase::getDensityCoordiLayoutInsideX(const GCell* gCell,
                                                  float cx) const
{
  float adjVal = cx;
  // TODO will change base on each assigned binGrids.
  //
  if (cx - gCell->dDx() / 2.0f < bg_.lx()) {
    adjVal = bg_.lx() + gCell->dDx() / 2.0f;
  }
  if (cx + gCell->dDx() / 2.0f > bg_.ux()) {
    adjVal = bg_.ux() - gCell->dDx() / 2.0f;
  }
  return adjVal;
}

float NesterovBase::getDensityCoordiLayoutInsideY(const GCell* gCell,
                                                  float cy) const
{
  float adjVal = cy;
  // TODO will change base on each assigned binGrids.
  //
  if (cy - gCell->dDy() / 2.0f < bg_.ly()) {
    adjVal = bg_.ly() + gCell->dDy() / 2.0f;
  }
  if (cy + gCell->dDy() / 2.0f > bg_.uy()) {
    adjVal = bg_.uy() - gCell->dDy() / 2.0f;
  }

  return adjVal;
}

FloatPoint NesterovBase::getDensityPreconditioner(const GCell* gCell) const
{
  float areaVal
      = static_cast<float>(gCell->dx()) * static_cast<float>(gCell->dy());

  return FloatPoint(areaVal, areaVal);
}

// get GCells' electroForcePair
// i.e. get DensityGradient with given GCell
FloatPoint NesterovBase::getDensityGradient(const GCell* gCell) const
{
  std::pair<int, int> pairX = bg_.getDensityMinMaxIdxX(gCell);
  std::pair<int, int> pairY = bg_.getDensityMinMaxIdxY(gCell);

  FloatPoint electroForce;

  for (int i = pairX.first; i < pairX.second; i++) {
    for (int j = pairY.first; j < pairY.second; j++) {
      const Bin& bin = bg_.getBinsConst()[j * getBinCntX() + i];
      float overlapArea
          = getOverlapDensityArea(bin, gCell) * gCell->getDensityScale();

      electroForce.x += overlapArea * bin.electroForceX();
      electroForce.y += overlapArea * bin.electroForceY();
    }
  }

  return electroForce;
}

// Density force cals
void NesterovBase::updateDensityForceBin()
{
  assert(omp_get_thread_num() == 0);
  // copy density to utilize FFT
#pragma omp parallel for num_threads(nbc_->getNumThreads())
  for (auto it = getBins().begin(); it < getBins().end(); ++it) {
    auto& bin = *it;  // old-style loop for old OpenMP
    fft_->updateDensity(bin.x(), bin.y(), bin.getDensity());
  }

  // do FFT
  fft_->doFFT();

  // update electroPhi and electroForce
  // update sumPhi_ for nesterov loop
  sumPhi_ = 0;
#pragma omp parallel for num_threads(nbc_->getNumThreads()) \
    reduction(+ : sumPhi_)
  for (auto it = getBins().begin(); it < getBins().end(); ++it) {
    auto& bin = *it;  // old-style loop for old OpenMP
    auto eForcePair = fft_->getElectroForce(bin.x(), bin.y());
    bin.setElectroForce(eForcePair.first, eForcePair.second);

    float electroPhi = fft_->getElectroPhi(bin.x(), bin.y());
    bin.setElectroPhi(electroPhi);

    sumPhi_ += electroPhi
               * static_cast<float>(bin.getNonPlaceArea() + bin.instPlacedArea()
                                    + bin.getFillerArea());
  }
}

void NesterovBase::initDensity1()
{
  assert(omp_get_thread_num() == 0);
  const int gCellSize = nb_gcells_.size();
  curSLPCoordi_.resize(gCellSize, FloatPoint());
  curSLPWireLengthGrads_.resize(gCellSize, FloatPoint());
  curSLPDensityGrads_.resize(gCellSize, FloatPoint());
  curSLPSumGrads_.resize(gCellSize, FloatPoint());

  nextSLPCoordi_.resize(gCellSize, FloatPoint());
  nextSLPWireLengthGrads_.resize(gCellSize, FloatPoint());
  nextSLPDensityGrads_.resize(gCellSize, FloatPoint());
  nextSLPSumGrads_.resize(gCellSize, FloatPoint());

  prevSLPCoordi_.resize(gCellSize, FloatPoint());
  prevSLPWireLengthGrads_.resize(gCellSize, FloatPoint());
  prevSLPDensityGrads_.resize(gCellSize, FloatPoint());
  prevSLPSumGrads_.resize(gCellSize, FloatPoint());

  curCoordi_.resize(gCellSize, FloatPoint());
  nextCoordi_.resize(gCellSize, FloatPoint());

  initCoordi_.resize(gCellSize, FloatPoint());

#pragma omp parallel for num_threads(nbc_->getNumThreads())
  for (auto it = nb_gcells_.begin(); it < nb_gcells_.end(); ++it) {
    GCell* gCell = *it;  // old-style loop for old OpenMP
    updateDensityCoordiLayoutInside(gCell);
    int idx = it - nb_gcells_.begin();
    curSLPCoordi_[idx] = prevSLPCoordi_[idx] = curCoordi_[idx]
        = initCoordi_[idx] = FloatPoint(gCell->dCx(), gCell->dCy());

    std::string type = "Uknown";
    if (gCell->isInstance()) {
      type = "StdCell";
    } else if (gCell->isMacroInstance()) {
      type = "Macro";
    } else if (gCell->isFiller()) {
      type = "Filler";
    }
  }

  // bin
  updateGCellDensityCenterLocation(curSLPCoordi_);

  prev_hpwl_ = nbc_->getHpwl();

  // FFT update
  updateDensityForceBin();

  baseWireLengthCoef_
      = npVars_->initWireLengthCoef
        / (static_cast<float>(getBinSizeX() + getBinSizeY()) * 0.5);

  sum_overflow_ = static_cast<float>(getOverflowArea())
                  / static_cast<float>(getNesterovInstsArea());

  sum_overflow_unscaled_ = static_cast<float>(getOverflowAreaUnscaled())
                           / static_cast<float>(getNesterovInstsArea());
}

float NesterovBase::initDensity2(float wlCoeffX, float wlCoeffY)
{
  if (wireLengthGradSum_ == 0) {
    densityPenalty_ = npVars_->initDensityPenalty;
    updatePrevGradient(wlCoeffX, wlCoeffY);
  }

  if (wireLengthGradSum_ != 0) {
    densityPenalty_
        = (wireLengthGradSum_ / densityGradSum_) * npVars_->initDensityPenalty;
  }

  sum_overflow_ = static_cast<float>(getOverflowArea())
                  / static_cast<float>(getNesterovInstsArea());

  sum_overflow_unscaled_ = static_cast<float>(getOverflowAreaUnscaled())
                           / static_cast<float>(getNesterovInstsArea());

  stepLength_ = getStepLength(
      prevSLPCoordi_, prevSLPSumGrads_, curSLPCoordi_, curSLPSumGrads_);

  return stepLength_;
}

float NesterovBase::getStepLength(
    const std::vector<FloatPoint>& prevSLPCoordi_,
    const std::vector<FloatPoint>& prevSLPSumGrads_,
    const std::vector<FloatPoint>& curSLPCoordi_,
    const std::vector<FloatPoint>& curSLPSumGrads_)
{
  float coordiDistance = getDistance(prevSLPCoordi_, curSLPCoordi_);
  float gradDistance = getDistance(prevSLPSumGrads_, curSLPSumGrads_);

  debugPrint(log_,
             GPL,
             "getStepLength",
             1,
             "CoordinateDistance: {:g}",
             coordiDistance);
  debugPrint(
      log_, GPL, "getStepLength", 1, "GradientDistance: {:g}", gradDistance);

  return coordiDistance / gradDistance;
}

// to execute following function,
//
// nb_->updateGCellDensityCenterLocation(coordi); // bin update
// nb_->updateDensityForceBin(); // bin Force update
//
// nb_->updateWireLengthForceWA(wireLengthCoefX_, wireLengthCoefY_); // WL
// update
//
void NesterovBase::updateGradients(std::vector<FloatPoint>& sumGrads,
                                   std::vector<FloatPoint>& wireLengthGrads,
                                   std::vector<FloatPoint>& densityGrads,
                                   float wlCoeffX,
                                   float wlCoeffY)
{
  assert(omp_get_thread_num() == 0);
  if (isConverged_) {
    return;
  }

  wireLengthGradSum_ = 0;
  densityGradSum_ = 0;

  float gradSum = 0;

  debugPrint(
      log_, GPL, "updateGrad", 1, "DensityPenalty: {:g}", densityPenalty_);

  // TODO: This OpenMP parallel section is causing non-determinism. Consider
  // revisiting this in the future to restore determinism.
  // #pragma omp parallel for num_threads(nbc_->getNumThreads()) reduction(+ :
  // wireLengthGradSum_, densityGradSum_, gradSum)
  for (size_t i = 0; i < nb_gcells_.size(); i++) {
    GCell* gCell = nb_gcells_.at(i);
    wireLengthGrads[i]
        = nbc_->getWireLengthGradientWA(gCell, wlCoeffX, wlCoeffY);
    densityGrads[i] = getDensityGradient(gCell);

    // Different compiler has different results on the following formula.
    // e.g. wireLengthGradSum_ += fabs(~~.x) + fabs(~~.y);
    //
    // To prevent instability problem,
    // I partitioned the fabs(~~.x) + fabs(~~.y) as two terms.
    //
    wireLengthGradSum_ += std::fabs(wireLengthGrads[i].x);
    wireLengthGradSum_ += std::fabs(wireLengthGrads[i].y);

    densityGradSum_ += std::fabs(densityGrads[i].x);
    densityGradSum_ += std::fabs(densityGrads[i].y);

    sumGrads[i].x = wireLengthGrads[i].x + densityPenalty_ * densityGrads[i].x;
    sumGrads[i].y = wireLengthGrads[i].y + densityPenalty_ * densityGrads[i].y;

    FloatPoint wireLengthPreCondi = nbc_->getWireLengthPreconditioner(gCell);
    FloatPoint densityPrecondi = getDensityPreconditioner(gCell);

    FloatPoint sumPrecondi(
        wireLengthPreCondi.x + densityPenalty_ * densityPrecondi.x,
        wireLengthPreCondi.y + densityPenalty_ * densityPrecondi.y);

    if (sumPrecondi.x <= npVars_->minPreconditioner) {
      sumPrecondi.x = npVars_->minPreconditioner;
    }

    if (sumPrecondi.y <= npVars_->minPreconditioner) {
      sumPrecondi.y = npVars_->minPreconditioner;
    }

    sumGrads[i].x /= sumPrecondi.x;
    sumGrads[i].y /= sumPrecondi.y;

    gradSum += std::fabs(sumGrads[i].x) + std::fabs(sumGrads[i].y);
  }

  debugPrint(log_,
             GPL,
             "updateGrad",
             1,
             "WireLengthGradSum: {:g}",
             wireLengthGradSum_);
  debugPrint(
      log_, GPL, "updateGrad", 1, "DensityGradSum: {:g}", densityGradSum_);
  debugPrint(log_, GPL, "updateGrad", 1, "GradSum: {:g}", gradSum);
}

void NesterovBase::updatePrevGradient(float wlCoeffX, float wlCoeffY)
{
  updateGradients(prevSLPSumGrads_,
                  prevSLPWireLengthGrads_,
                  prevSLPDensityGrads_,
                  wlCoeffX,
                  wlCoeffY);
}

void NesterovBase::updateCurGradient(float wlCoeffX, float wlCoeffY)
{
  updateGradients(curSLPSumGrads_,
                  curSLPWireLengthGrads_,
                  curSLPDensityGrads_,
                  wlCoeffX,
                  wlCoeffY);
}

void NesterovBase::updateNextGradient(float wlCoeffX, float wlCoeffY)
{
  updateGradients(nextSLPSumGrads_,
                  nextSLPWireLengthGrads_,
                  nextSLPDensityGrads_,
                  wlCoeffX,
                  wlCoeffY);
}

void NesterovBase::updateSinglePrevGradient(size_t gCellIndex,
                                            float wlCoeffX,
                                            float wlCoeffY)
{
  updateSingleGradient(gCellIndex,
                       prevSLPSumGrads_,
                       prevSLPWireLengthGrads_,
                       prevSLPDensityGrads_,
                       wlCoeffX,
                       wlCoeffY);
}

void NesterovBase::updateSingleCurGradient(size_t gCellIndex,
                                           float wlCoeffX,
                                           float wlCoeffY)
{
  updateSingleGradient(gCellIndex,
                       curSLPSumGrads_,
                       curSLPWireLengthGrads_,
                       curSLPDensityGrads_,
                       wlCoeffX,
                       wlCoeffY);
}

void NesterovBase::updateSingleGradient(
    size_t gCellIndex,
    std::vector<FloatPoint>& sumGrads,
    std::vector<FloatPoint>& wireLengthGrads,
    std::vector<FloatPoint>& densityGrads,
    float wlCoeffX,
    float wlCoeffY)
{
  if (gCellIndex >= nb_gcells_.size()) {
    return;
  }

  GCell* gCell = nb_gcells_.at(gCellIndex);

  wireLengthGrads[gCellIndex]
      = nbc_->getWireLengthGradientWA(gCell, wlCoeffX, wlCoeffY);
  densityGrads[gCellIndex] = getDensityGradient(gCell);

  wireLengthGradSum_ += std::fabs(wireLengthGrads[gCellIndex].x);
  wireLengthGradSum_ += std::fabs(wireLengthGrads[gCellIndex].y);

  densityGradSum_ += std::fabs(densityGrads[gCellIndex].x);
  densityGradSum_ += std::fabs(densityGrads[gCellIndex].y);

  sumGrads[gCellIndex].x = wireLengthGrads[gCellIndex].x
                           + densityPenalty_ * densityGrads[gCellIndex].x;
  sumGrads[gCellIndex].y = wireLengthGrads[gCellIndex].y
                           + densityPenalty_ * densityGrads[gCellIndex].y;

  FloatPoint wireLengthPreCondi = nbc_->getWireLengthPreconditioner(gCell);
  FloatPoint densityPrecondi = getDensityPreconditioner(gCell);

  FloatPoint sumPrecondi(
      wireLengthPreCondi.x + densityPenalty_ * densityPrecondi.x,
      wireLengthPreCondi.y + densityPenalty_ * densityPrecondi.y);

  if (sumPrecondi.x <= npVars_->minPreconditioner) {
    sumPrecondi.x = npVars_->minPreconditioner;
  }

  if (sumPrecondi.y <= npVars_->minPreconditioner) {
    sumPrecondi.y = npVars_->minPreconditioner;
  }

  sumGrads[gCellIndex].x /= sumPrecondi.x;
  sumGrads[gCellIndex].y /= sumPrecondi.y;
}

void NesterovBase::updateInitialPrevSLPCoordi()
{
  assert(omp_get_thread_num() == 0);
#pragma omp parallel for num_threads(nbc_->getNumThreads())
  for (size_t i = 0; i < nb_gcells_.size(); i++) {
    GCell* curGCell = nb_gcells_[i];

    float prevCoordiX
        = curSLPCoordi_[i].x
          - npVars_->initialPrevCoordiUpdateCoef * curSLPSumGrads_[i].x;

    float prevCoordiY
        = curSLPCoordi_[i].y
          - npVars_->initialPrevCoordiUpdateCoef * curSLPSumGrads_[i].y;

    FloatPoint newCoordi(getDensityCoordiLayoutInsideX(curGCell, prevCoordiX),
                         getDensityCoordiLayoutInsideY(curGCell, prevCoordiY));

    prevSLPCoordi_[i] = newCoordi;
  }
}

void NesterovBase::updateDensityCenterCur()
{
  updateGCellDensityCenterLocation(curCoordi_);
}
void NesterovBase::updateDensityCenterCurSLP()
{
  updateGCellDensityCenterLocation(curSLPCoordi_);
}
void NesterovBase::updateDensityCenterPrevSLP()
{
  updateGCellDensityCenterLocation(prevSLPCoordi_);
}
void NesterovBase::updateDensityCenterNextSLP()
{
  updateGCellDensityCenterLocation(nextSLPCoordi_);
}

void NesterovBase::resetMinSumOverflow()
{
  // reset the divergence detect conditions
  minSumOverflow_ = 1e30;
  hpwlWithMinSumOverflow_ = 1e30;
}

float NesterovBase::getPhiCoef(float scaledDiffHpwl) const
{
  debugPrint(
      log_, GPL, "getPhiCoef", 1, "InputScaleDiffHPWL: {:g}", scaledDiffHpwl);

  float retCoef = (scaledDiffHpwl < 0)
                      ? npVars_->maxPhiCoef
                      : npVars_->maxPhiCoef
                            * pow(npVars_->maxPhiCoef, scaledDiffHpwl * -1.0);
  retCoef = std::max(npVars_->minPhiCoef, retCoef);
  return retCoef;
}

void NesterovBase::updateNextIter(const int iter)
{
  assert(omp_get_thread_num() == 0);
  if (isConverged_) {
    return;
  }

  // swap vector pointers
  std::swap(prevSLPCoordi_, curSLPCoordi_);
  std::swap(prevSLPWireLengthGrads_, curSLPWireLengthGrads_);
  std::swap(prevSLPDensityGrads_, curSLPDensityGrads_);
  std::swap(prevSLPSumGrads_, curSLPSumGrads_);

  // Prevent locked instances from moving
#pragma omp parallel for num_threads(nbc_->getNumThreads())
  for (size_t k = 0; k < nb_gcells_.size(); ++k) {
    if (nb_gcells_[k]->isInstance() && nb_gcells_[k]->isLocked()) {
      nextSLPCoordi_[k] = curSLPCoordi_[k];
      nextSLPWireLengthGrads_[k] = curSLPWireLengthGrads_[k];
      nextSLPDensityGrads_[k] = curSLPDensityGrads_[k];
      nextSLPSumGrads_[k] = curSLPSumGrads_[k];
      nextCoordi_[k] = curCoordi_[k];
    }
  }

  std::swap(curSLPCoordi_, nextSLPCoordi_);
  std::swap(curSLPWireLengthGrads_, nextSLPWireLengthGrads_);
  std::swap(curSLPDensityGrads_, nextSLPDensityGrads_);
  std::swap(curSLPSumGrads_, nextSLPSumGrads_);

  std::swap(curCoordi_, nextCoordi_);

  // In a macro dominated design like mock-array you may be placing
  // very few std cells in a sea of fixed macros.  The overflow denominator
  // may be quite small and prevent convergence.  This is mostly due
  // to our limited ability to move instances off macros cleanly.  As that
  // improves this should no longer be needed.
  const float fractionOfMaxIters
      = static_cast<float>(iter) / npVars_->maxNesterovIter;
  const float overflowDenominator
      = std::max(static_cast<float>(getNesterovInstsArea()),
                 fractionOfMaxIters * pb_->nonPlaceInstsArea() * 0.05f);

  sum_overflow_ = getOverflowArea() / overflowDenominator;
  sum_overflow_unscaled_ = getOverflowAreaUnscaled() / overflowDenominator;

  int64_t hpwl = nbc_->getHpwl();
  float phiCoef = getPhiCoef(static_cast<float>(hpwl - prev_hpwl_)
                             / npVars_->referenceHpwl);

  float hpwl_percent_change = 0.0;
  if (iter == 0 || (iter) % 10 == 0) {
    if (prev_reported_hpwl_ != 0) {
      hpwl_percent_change = (static_cast<double>(hpwl - prev_reported_hpwl_)
                             / static_cast<double>(prev_reported_hpwl_))
                            * 100.0;
    }
    prev_reported_hpwl_ = hpwl;
    prev_reported_overflow_unscaled_ = sum_overflow_unscaled_;

    std::string group_name;
    if (pb_->group()) {
      group_name = fmt::format(" ({})", pb_->group()->getName());
    }

    if ((iter == 0 || reprint_iter_header_) && !pb_->group()) {
      if (iter == 0) {
        log_->info(GPL, 31, "HPWL: Half-Perimeter Wirelength");
      }

      const std::string nesterov_header
          = fmt::format("{:>9} | {:>8} | {:>13} | {:>8} | {:>9} | {:>5}",
                        "Iteration",
                        "Overflow",
                        "HPWL (um)",
                        "HPWL(%)",
                        "Penalty",
                        "Group");

      log_->report(nesterov_header);
      log_->report(
          "---------------------------------------------------------------");

      reprint_iter_header_ = false;
    }

    dbBlock* block = pb_->db()->getChip()->getBlock();
    log_->report("{:9d} | {:8.4f} | {:13.6e} | {:+7.2f}% | {:9.2e} | {:>5}",
                 iter,
                 sum_overflow_unscaled_,
                 block->dbuToMicrons(hpwl),
                 hpwl_percent_change,
                 densityPenalty_,
                 group_name);
  }

  debugPrint(log_, GPL, "updateNextIter", 1, "PreviousHPWL: {}", prev_hpwl_);
  debugPrint(log_, GPL, "updateNextIter", 1, "NewHPWL: {}", hpwl);
  debugPrint(log_, GPL, "updateNextIter", 1, "PhiCoef: {:g}", phiCoef);
  debugPrint(log_,
             GPL,
             "updateNextIter",
             1,
             "Gradient: {:g}",
             getSecondNorm(curSLPSumGrads_));
  debugPrint(log_, GPL, "updateNextIter", 1, "Phi: {:g}", getSumPhi());
  debugPrint(
      log_, GPL, "updateNextIter", 1, "Overflow: {:g}", sum_overflow_unscaled_);

  prev_hpwl_ = hpwl;
  densityPenalty_ *= phiCoef;

  if (iter > 50 && minSumOverflow_ > sum_overflow_unscaled_) {
    minSumOverflow_ = sum_overflow_unscaled_;
    hpwlWithMinSumOverflow_ = prev_hpwl_;
  }
}

bool NesterovBase::nesterovUpdateStepLength()
{
  if (isConverged_) {
    return true;
  }

  float newStepLength = getStepLength(
      curSLPCoordi_, curSLPSumGrads_, nextSLPCoordi_, nextSLPSumGrads_);

  debugPrint(log_, GPL, "np", 1, "NewStepLength: {:g}", newStepLength);

  if (std::isnan(newStepLength) || std::isinf(newStepLength)) {
    isDiverged_ = true;
    return false;
  }

  if (newStepLength > stepLength_ * 0.95) {
    stepLength_ = newStepLength;
    return false;
  }
  if (newStepLength < 0.01) {
    stepLength_ = 0.01;
    return false;
  }

  stepLength_ = newStepLength;

  return true;
}

void NesterovBase::nesterovUpdateCoordinates(float coeff)
{
  if (isConverged_) {
    return;
  }

  // fill in nextCoordinates with given stepLength_
  for (size_t k = 0; k < nb_gcells_.size(); k++) {
    FloatPoint nextCoordi(
        curSLPCoordi_[k].x + stepLength_ * curSLPSumGrads_[k].x,
        curSLPCoordi_[k].y + stepLength_ * curSLPSumGrads_[k].y);

    FloatPoint nextSLPCoordi(
        nextCoordi.x + coeff * (nextCoordi.x - curCoordi_[k].x),
        nextCoordi.y + coeff * (nextCoordi.y - curCoordi_[k].y));

    GCell* curGCell = nb_gcells_[k];

    nextCoordi_[k]
        = FloatPoint(getDensityCoordiLayoutInsideX(curGCell, nextCoordi.x),
                     getDensityCoordiLayoutInsideY(curGCell, nextCoordi.y));

    nextSLPCoordi_[k]
        = FloatPoint(getDensityCoordiLayoutInsideX(curGCell, nextSLPCoordi.x),
                     getDensityCoordiLayoutInsideY(curGCell, nextSLPCoordi.y));
  }

  // Update Density
  updateGCellDensityCenterLocation(nextSLPCoordi_);
  updateDensityForceBin();
}

void NesterovBase::nesterovAdjustPhi()
{
  if (isConverged_) {
    return;
  }

  // dynamic adjustment for
  // better convergence with
  // large designs
  if (!isMaxPhiCoefChanged_ && sum_overflow_unscaled_ < 0.35f) {
    isMaxPhiCoefChanged_ = true;
    npVars_->maxPhiCoef *= 0.99;
  }
}

void NesterovBase::saveSnapshot()
{
  if (isConverged_) {
    return;
  }
  // save snapshots for routability-driven
  snapshotCoordi_ = curCoordi_;
  snapshotSLPCoordi_ = curSLPCoordi_;
  snapshotSLPSumGrads_ = curSLPSumGrads_;
  snapshotDensityPenalty_ = densityPenalty_;
  snapshotStepLength_ = stepLength_;
}

bool NesterovBase::checkConvergence(int gpl_iter_count,
                                    int routability_gpl_iter_count,
                                    RouteBase* rb)
{
  assert(omp_get_thread_num() == 0);
  if (isConverged_) {
    return true;
  }
  if (sum_overflow_unscaled_ <= npVars_->targetOverflow) {
    const bool is_power_domain = pb_->group();
    const std::string group_name
        = is_power_domain ? pb_->group()->getName() : "";
    const int final_iter = gpl_iter_count;
    dbBlock* block = pb_->db()->getChip()->getBlock();

    log_->report("{:9d} | {:8.4f} | {:13.6e} | {:>8} | {:9.2e} | {:>5}",
                 final_iter,
                 sum_overflow_unscaled_,
                 block->dbuToMicrons(nbc_->getHpwl()),
                 "",  // No % delta
                 densityPenalty_,
                 group_name);
    log_->report(
        "---------------------------------------------------------------");

    if (is_power_domain) {
      log_->info(GPL,
                 1016,
                 "Power domain '{}' placement finished at iteration {}",
                 group_name,
                 final_iter);
    } else {
      log_->info(
          GPL, 1001, "Global placement finished at iteration {}", final_iter);
      if (npVars_->routability_driven_mode) {
        log_->info(GPL,
                   1003,
                   "Routability mode iteration count: {}",
                   routability_gpl_iter_count);
      }
    }

    if (npVars_->routability_driven_mode) {
      rb->getRudyResult();
      log_->info(GPL,
                 1005,
                 "Routability final weighted congestion: {:.4f}",
                 rb->getRudyRC(false));
    }

    log_->info(GPL,
               1002,
               format_label_float,
               "Placed Cell Area",
               block->dbuAreaToMicrons(getNesterovInstsArea()));

    log_->info(GPL,
               1003,
               format_label_float,
               "Available Free Area",
               block->dbuAreaToMicrons(whiteSpaceArea_));

    log_->info(GPL,
               1004,
               "Minimum Feasible Density        {:.4f} (cell_area / free_area)",
               uniformTargetDensity_);

    // The target density should not fall below the uniform density,
    // which is the lower bound: instance_area / whitespace_area.
    // Values below this lead to negative filler area (physically invalid).
    //
    // While the theoretical upper bound is 1.0 (fully using all whitespace),
    // a practical way to define the target density may be based on desired
    // whitespace usage: instance_area / (whitespace_area * usage).
    log_->info(GPL, 1006, "  Suggested Target Densities:");
    log_->info(
        GPL,
        1007,
        "    - For 90% usage of free space: {:.4f}",
        static_cast<double>(getNesterovInstsArea()) / (whiteSpaceArea_ * 0.90));

    log_->info(
        GPL,
        1008,
        "    - For 80% usage of free space: {:.4f}",
        static_cast<double>(getNesterovInstsArea()) / (whiteSpaceArea_ * 0.80));

    if (static_cast<double>(getNesterovInstsArea()) / (whiteSpaceArea_ * 0.50)
        <= 1.0) {
      log_->info(GPL,
                 1009,
                 "    - For 50% usage of free space: {:.4f}",
                 static_cast<double>(getNesterovInstsArea())
                     / (whiteSpaceArea_ * 0.50));
    }

    if (uniformTargetDensity_ > 0.95f) {
      log_->warn(GPL,
                 1015,
                 "High uniform density (>{:.2f}) may cause congestion or "
                 "legalization issues.",
                 uniformTargetDensity_);
    }

#pragma omp parallel for num_threads(nbc_->getNumThreads())
    for (auto it = nb_gcells_.begin(); it < nb_gcells_.end(); ++it) {
      auto& gCell = *it;  // old-style loop for old OpenMP
      if (!gCell->isInstance()) {
        continue;
      }
      gCell->lock();
    }

    isConverged_ = true;
    return true;
  }

  return false;
}

bool NesterovBase::checkDivergence()
{
  if (sum_overflow_unscaled_ < 0.2f
      && sum_overflow_unscaled_ - minSumOverflow_ >= 0.02f
      && hpwlWithMinSumOverflow_ * 1.2f < prev_hpwl_) {
    isDiverged_ = true;
  }

  // Check if both overflow and HPWL increase
  if (minSumOverflow_ < 0.2f && prev_reported_overflow_unscaled_ > 0
      && prev_reported_hpwl_ > 0) {
    float overflow_change
        = sum_overflow_unscaled_ - prev_reported_overflow_unscaled_;
    float hpwl_increase = (static_cast<float>(prev_hpwl_ - prev_reported_hpwl_))
                          / static_cast<float>(prev_reported_hpwl_);

    if (overflow_change >= 0.02f && hpwl_increase >= 0.05f) {
      isDiverged_ = true;
    }
  }

  return isDiverged_;
}

bool NesterovBase::revertToSnapshot()
{
  if (isConverged_) {
    return true;
  }
  // revert back the current density penality
  curCoordi_ = snapshotCoordi_;
  curSLPCoordi_ = snapshotSLPCoordi_;
  curSLPSumGrads_ = snapshotSLPSumGrads_;
  densityPenalty_ = snapshotDensityPenalty_;
  stepLength_ = snapshotStepLength_;

  updateGCellDensityCenterLocation(curCoordi_);
  updateDensityForceBin();

  isDiverged_ = false;

  return true;
}

void NesterovBaseCommon::moveGCell(odb::dbInst* db_inst)
{
  auto it = db_inst_to_nbc_index_map_.find(db_inst);
  if (it == db_inst_to_nbc_index_map_.end()) {
    debugPrint(log_,
               GPL,
               "callbacks",
               1,
               "warning: db_inst {} not found in db_inst_to_nbc_index_map_",
               db_inst->getName());
    return;
  }

  GCell* gcell = getGCellByIndex(it->second);
  odb::dbBox* bbox = db_inst->getBBox();
  gcell->setAllLocations(
      bbox->xMin(), bbox->yMin(), bbox->xMax(), bbox->yMax());
}

void NesterovBaseCommon::resizeGCell(odb::dbInst* db_inst)
{
  auto it = db_inst_to_nbc_index_map_.find(db_inst);
  if (it == db_inst_to_nbc_index_map_.end()) {
    debugPrint(log_,
               GPL,
               "callbacks",
               1,
               "warning: db_inst {} not found in db_inst_to_nbc_index_map_",
               db_inst->getName());
    return;
  }

  GCell* gcell = getGCellByIndex(it->second);
  if (!gcell->contains(db_inst)) {
    debugPrint(log_,
               GPL,
               "callbacks",
               1,
               "warning: gcell {} found in db_inst_map_ as {}",
               gcell->getName(),
               db_inst->getName());
  }

  int64_t prevCellArea
      = static_cast<int64_t>(gcell->dx()) * static_cast<int64_t>(gcell->dy());

  // pull new instance dimensions from DB
  for (Instance* inst : gcell->insts()) {
    inst->copyDbLocation(pbc_.get());
  }
  // update gcell
  gcell->updateLocations();
  gcell->setAreaChangeType(GCell::GCellChange::kTimingDriven);

  int64_t newCellArea
      = static_cast<int64_t>(gcell->dx()) * static_cast<int64_t>(gcell->dy());
  int64_t area_change = newCellArea - prevCellArea;
  delta_area_ += area_change;
}

void NesterovBase::updateGCellState(float wlCoeffX, float wlCoeffY)
{
  for (auto& db_inst : new_instances_) {
    auto db_it = db_inst_to_nb_index_.find(db_inst);
    if (db_it != db_inst_to_nb_index_.end()) {
      size_t gcells_index = db_it->second;
      GCellHandle& handle = nb_gcells_[gcells_index];
      GCell* gcell = handle;

      for (auto& gpin : gcell->gPins()) {
        gpin->getPbPin()->updateCoordi(gpin->getPbPin()->getDbITerm());
        gpin->updateCoordi();
      }

      // analogous to NesterovBase::updateDensitySize()
      float scaleX = 0, scaleY = 0;
      float densitySizeX = 0, densitySizeY = 0;
      if (gcell->dx() < REPLACE_SQRT2 * bg_.getBinSizeX()) {
        scaleX = static_cast<float>(gcell->dx())
                 / static_cast<float>(REPLACE_SQRT2 * bg_.getBinSizeX());
        densitySizeX = REPLACE_SQRT2 * static_cast<float>(bg_.getBinSizeX());
      } else {
        scaleX = 1.0;
        densitySizeX = gcell->dx();
      }

      if (gcell->dy() < REPLACE_SQRT2 * bg_.getBinSizeY()) {
        scaleY = static_cast<float>(gcell->dy())
                 / static_cast<float>(REPLACE_SQRT2 * bg_.getBinSizeY());
        densitySizeY = REPLACE_SQRT2 * static_cast<float>(bg_.getBinSizeY());
      } else {
        scaleY = 1.0;
        densitySizeY = gcell->dy();
      }

      gcell->setDensitySize(densitySizeX, densitySizeY);
      gcell->setDensityScale(scaleX * scaleY);

      // analogous to NesterovBase::initDensity1()
      updateDensityCoordiLayoutInside(gcell);
      curSLPCoordi_[gcells_index] = prevSLPCoordi_[gcells_index]
          = curCoordi_[gcells_index] = initCoordi_[gcells_index]
          = FloatPoint(gcell->dCx(), gcell->dCy());

      // analogous to updateCurGradient()
      updateSingleCurGradient(gcells_index, wlCoeffX, wlCoeffY);

      // analogous to NesterovBase::updateInitialPrevSLPCoordi()
      GCell* curGCell = nb_gcells_[gcells_index];
      float prevCoordiX = curSLPCoordi_[gcells_index].x
                          - npVars_->initialPrevCoordiUpdateCoef
                                * curSLPSumGrads_[gcells_index].x;
      float prevCoordiY = curSLPCoordi_[gcells_index].y
                          - npVars_->initialPrevCoordiUpdateCoef
                                * curSLPSumGrads_[gcells_index].y;
      FloatPoint newCoordi(
          getDensityCoordiLayoutInsideX(curGCell, prevCoordiX),
          getDensityCoordiLayoutInsideY(curGCell, prevCoordiY));
      prevSLPCoordi_[gcells_index] = newCoordi;

      // analogous to
      // NesterovBase::updateGCellDensityCenterLocation(prevSLPCoordi_)
      nb_gcells_[gcells_index]->setDensityCenterLocation(
          prevSLPCoordi_[gcells_index].x, prevSLPCoordi_[gcells_index].y);

      // analogous to updatePrevGradient()
      updateSinglePrevGradient(gcells_index, wlCoeffX, wlCoeffY);
    } else {
      debugPrint(
          log_,
          GPL,
          "callbacks",
          1,
          "warning: updateGCellState, db_inst not found in db_inst_index_map_");
    }
  }
  new_instances_.clear();
}

void NesterovBase::createCbkGCell(odb::dbInst* db_inst, size_t stor_index)
{
<<<<<<< HEAD
=======
  debugPrint(log_,
             GPL,
             "callbacks",
             2,
             "NesterovBase: createGCell {}",
             db_inst->getName());
>>>>>>> b5efd510
  auto gcell = nbc_->getGCellByIndex(stor_index);
  if (gcell != nullptr) {
    new_instances_.push_back(db_inst);
    nb_gcells_.emplace_back(nbc_.get(), stor_index);
    size_t gcells_index = nb_gcells_.size() - 1;
    debugPrint(log_,
               GPL,
               "callbacks",
               1,
               "NesterovBase: creatGCell {}, index: {}",
               db_inst->getName(),
               gcells_index);
    db_inst_to_nb_index_[db_inst] = gcells_index;
    appendParallelVectors();

  } else {
    debugPrint(log_,
               GPL,
               "callbacks",
               1,
               "Error. Trying to create gCell but it is nullptr!");
  }
}

size_t NesterovBaseCommon::createCbkGCell(odb::dbInst* db_inst)
{
  debugPrint(log_, GPL, "callbacks", 2, "NBC createCbkGCell");
  Instance gpl_inst(db_inst, pbc_.get(), log_);

  pb_insts_stor_.push_back(gpl_inst);
  GCell gcell(&pb_insts_stor_.back());
  gCellStor_.push_back(gcell);
  minRcCellSize_.emplace_back(gcell.lx(), gcell.ly(), gcell.ux(), gcell.uy());
  GCell* gcell_ptr = &gCellStor_.back();
  gCellMap_[gcell_ptr->insts()[0]] = gcell_ptr;
  db_inst_to_nbc_index_map_[db_inst] = gCellStor_.size() - 1;

  int64_t area_change = static_cast<int64_t>(gcell_ptr->dx())
                        * static_cast<int64_t>(gcell_ptr->dy());
  delta_area_ += area_change;
  new_gcells_count_++;
  return gCellStor_.size() - 1;
}

void NesterovBaseCommon::createCbkGNet(odb::dbNet* db_net, bool skip_io_mode)
{
  debugPrint(log_, GPL, "callbacks", 3, "NBC createGNet");
  Net gpl_net(db_net, skip_io_mode);
  pb_nets_stor_.push_back(gpl_net);
  GNet gnet(&pb_nets_stor_.back());
  gNetStor_.push_back(gnet);
  GNet* gnet_ptr = &gNetStor_.back();
  gNetMap_[gnet_ptr->getPbNet()] = gnet_ptr;
  db_net_to_index_map_[db_net] = gNetStor_.size() - 1;
}

void NesterovBaseCommon::createCbkITerm(odb::dbITerm* iTerm)
{
  debugPrint(log_, GPL, "callbacks", 3, "NBC createITerm");
  Pin gpl_pin(iTerm);
  pb_pins_stor_.push_back(gpl_pin);
  GPin gpin(&pb_pins_stor_.back());
  gPinStor_.push_back(gpin);
  GPin* gpin_ptr = &gPinStor_.back();
  gPinMap_[gpin_ptr->getPbPin()] = gpin_ptr;
  db_iterm_to_index_map_[iTerm] = gPinStor_.size() - 1;
}

// assuming fixpointers will be called later
//  maintaining consistency in NBC::gcellStor_ and NB::gCells_
void NesterovBase::destroyCbkGCell(odb::dbInst* db_inst)
{
<<<<<<< HEAD
  debugPrint(log_, GPL, "callbacks", 2, "NesterovBase::destroyGCel");
  auto db_it = db_inst_to_nb_index_.find(db_inst);
  if (db_it != db_inst_to_nb_index_.end()) {
=======
  debugPrint(log_,
             GPL,
             "callbacks",
             2,
             "NesterovBase: destroyCbkGCell {}",
             db_inst->getName());

  auto db_it = db_inst_to_nb_index_map_.find(db_inst);
  if (db_it != db_inst_to_nb_index_map_.end()) {
>>>>>>> b5efd510
    size_t last_index = nb_gcells_.size() - 1;
    size_t gcell_index = db_it->second;

    GCellHandle& handle = nb_gcells_[gcell_index];

    if (handle->isFiller()) {
      debugPrint(log_,
                 GPL,
                 "callbacks",
                 1,
                 "error: trying to destroy filler gcell during callback!");
      return;
    }

    if (gcell_index != last_index) {
      std::swap(nb_gcells_[gcell_index], nb_gcells_[last_index]);
    }
    swapAndPopParallelVectors(gcell_index, last_index);
    nb_gcells_.pop_back();
    db_inst_to_nb_index_.erase(db_it);

    // From now on gcell_index is the index for the replacement (previous last
    // element)
    size_t replacer_index = gcell_index;
    if (replacer_index != last_index
        && !nb_gcells_[replacer_index]->isFiller()) {
      odb::dbInst* replacer_inst
          = nb_gcells_[replacer_index]->insts()[0]->dbInst();
      // Update new replacer reference on map
      db_inst_to_nb_index_.erase(replacer_inst);
      db_inst_to_nb_index_[replacer_inst] = replacer_index;
    }

    std::pair<odb::dbInst*, size_t> replacer = nbc_->destroyCbkGCell(db_inst);

    if (replacer.first != nullptr) {
      auto it = db_inst_to_nb_index_.find(replacer.first);
      if (it != db_inst_to_nb_index_.end()) {
        nb_gcells_[it->second].updateHandle(nbc_.get(), replacer.second);
      } else {
        debugPrint(log_,
                   GPL,
                   "callbacks",
                   1,
                   "warn replacer dbInst {} not found in NB map!",
                   replacer.first->getName());
      }
    }

  } else {
    debugPrint(
        log_,
        GPL,
        "callbacks",
        1,
        "warning: db_inst not found in db_inst_index_map_ for instance: {}",
        db_inst->getName());
  }
}

std::pair<odb::dbInst*, size_t> NesterovBaseCommon::destroyCbkGCell(
    odb::dbInst* db_inst)
{
  auto it = db_inst_to_nbc_index_map_.find(db_inst);
  if (it == db_inst_to_nbc_index_map_.end()) {
    log_->error(GPL,
                307,
                "db_inst not found in db_inst_to_NBC_index_map_ when trying to "
                "destroy GCell on NBC");
  }

  size_t index_remove = it->second;
  db_inst_to_nbc_index_map_.erase(it);

  std::pair<odb::dbInst*, size_t> replacement;
  size_t last_index = gCellStor_.size() - 1;

  if (index_remove != last_index) {
    std::swap(gCellStor_[index_remove], gCellStor_[last_index]);
    std::swap(minRcCellSize_[index_remove], minRcCellSize_[last_index]);

    odb::dbInst* swapped_inst = gCellStor_[index_remove].insts()[0]->dbInst();
    db_inst_to_nbc_index_map_[swapped_inst] = index_remove;
    replacement = {swapped_inst, index_remove};
  }

  int64_t area_change = static_cast<int64_t>(gCellStor_.back().dx())
                        * static_cast<int64_t>(gCellStor_.back().dy());
  delta_area_ -= area_change;
  new_gcells_count_--;

  gCellStor_.pop_back();
  minRcCellSize_.pop_back();
  return replacement;
}

void NesterovBase::cutFillerCells(int64_t inflation_area)
{
  dbBlock* block = pb_->db()->getChip()->getBlock();
  if (inflation_area < 0) {
    log_->warn(GPL,
               313,
               "Negative area provided to remove fillers: {}. Expected "
               "positive value, ignoring.",
               block->dbuAreaToMicrons(inflation_area));
    return;
  }

  int removed_count = 0;
  const int64_t single_filler_area = getFillerCellArea();
  const int64_t max_fllers_to_remove
      = std::min(inflation_area / single_filler_area,
                 static_cast<int64_t>(fillerStor_.size()));

  int64_t filler_area_before_removal = totalFillerArea_;
  size_t num_filler_before_removal = fillerStor_.size();
  int64_t availableFillerArea = single_filler_area * fillerStor_.size();
  int64_t originalInflationArea = inflation_area;

  if (totalFillerArea_ >= static_cast<int64_t>(initial_filler_area_ * 0.9)) {
    for (int i = nb_gcells_.size() - 1;
         i >= 0 && removed_count < max_fllers_to_remove;
         --i) {
      if (nb_gcells_[i]->isFiller()) {
        const GCell& removed = fillerStor_[nb_gcells_[i].getStorageIndex()];
        removed_fillers_.push_back(RemovedFillerState{
            .gcell = removed,
            .curSLPCoordi = curSLPCoordi_[i],
            .curSLPWireLengthGrads = curSLPWireLengthGrads_[i],
            .curSLPDensityGrads = curSLPDensityGrads_[i],
            .curSLPSumGrads = curSLPSumGrads_[i],

            .nextSLPCoordi = nextSLPCoordi_[i],
            .nextSLPWireLengthGrads = nextSLPWireLengthGrads_[i],
            .nextSLPDensityGrads = nextSLPDensityGrads_[i],
            .nextSLPSumGrads = nextSLPSumGrads_[i],

            .prevSLPCoordi = prevSLPCoordi_[i],
            .prevSLPWireLengthGrads = prevSLPWireLengthGrads_[i],
            .prevSLPDensityGrads = prevSLPDensityGrads_[i],
            .prevSLPSumGrads = prevSLPSumGrads_[i],

            .curCoordi = curCoordi_[i],
            .nextCoordi = nextCoordi_[i],
            .initCoordi = initCoordi_[i],

            .snapshotCoordi = snapshotCoordi_[i],
            .snapshotSLPCoordi = snapshotSLPCoordi_[i],
            .snapshotSLPSumGrads = snapshotSLPSumGrads_[i]});

        destroyFillerGCell(i);
        availableFillerArea -= single_filler_area;
        inflation_area -= single_filler_area;
        ++removed_count;
      }
    }
  }

  totalFillerArea_ = availableFillerArea;

  if (single_filler_area * fillerStor_.size() != totalFillerArea_) {
    log_->warn(GPL,
               312,
               "Unexpected filler area! The value {}, should be equal to "
               "totalFillerArea_ {}.",
               block->dbuAreaToMicrons(single_filler_area * fillerStor_.size()),
               block->dbuAreaToMicrons(totalFillerArea_));
  }

  log_->info(GPL,
             76,
             "Removing fillers, count: Before: {}, After: {} ({:+.2f}%)",
             num_filler_before_removal,
             fillerStor_.size(),
             (num_filler_before_removal != 0)
                 ? (static_cast<double>(
                        static_cast<int64_t>(fillerStor_.size())
                        - static_cast<int64_t>(num_filler_before_removal))
                    / num_filler_before_removal * 100.0)
                 : 0.0);

  log_->info(
      GPL,
      77,
      "Filler area (um^2)     : Before: {:.3f}, After: {:.3f} ({:+.2f}%)",
      block->dbuAreaToMicrons(filler_area_before_removal),
      block->dbuAreaToMicrons(totalFillerArea_),
      (filler_area_before_removal != 0)
          ? (static_cast<double>(totalFillerArea_ - filler_area_before_removal)
             / filler_area_before_removal * 100.0)
          : 0.0);

  int64_t removedFillerArea = single_filler_area * removed_count;
  int64_t remainingInflationArea = originalInflationArea - removedFillerArea;

  log_->info(GPL,
             78,
             "Removed fillers count: {}, area removed: {:.3f} um^2. Remaining "
             "area to be "
             "compensated by modifying density: {:.3f} um^2",
             removed_count,
             block->dbuAreaToMicrons(removedFillerArea),
             block->dbuAreaToMicrons(remainingInflationArea));

  if (remainingInflationArea > single_filler_area) {
    int64_t totalGCellArea = getNesterovInstsArea() + removedFillerArea
                             + totalFillerArea_ + remainingInflationArea;
    setTargetDensity(static_cast<float>(totalGCellArea)
                     / static_cast<float>(getWhiteSpaceArea()));

    float newTargetDensity = static_cast<float>(totalGCellArea)
                             / static_cast<float>(getWhiteSpaceArea());
    log_->info(GPL, 79, "New target density: {}", newTargetDensity);
  }
}

void NesterovBase::destroyFillerGCell(size_t nb_index_remove)
{
  debugPrint(log_,
             GPL,
             "callbacks",
             2,
             "destroy filler nb index: {}",
             nb_index_remove);
  size_t stor_last_index = fillerStor_.size() - 1;
  GCellHandle& gcell_remove = nb_gcells_[nb_index_remove];
  size_t stor_index_remove = gcell_remove.getStorageIndex();
  if (!gcell_remove->isFiller()) {
    debugPrint(log_,
               GPL,
               "callbacks",
               1,
               "trying to destroy filler, but gcell ({}) is not filler!",
               gcell_remove->getName());
    return;
  }
  if (stor_index_remove > stor_last_index) {
    debugPrint(
        log_,
        GPL,
        "callbacks",
        1,
        "destroy filler: index {} out of bounds for fillerStor_ (max:{})",
        stor_index_remove,
        stor_last_index);
    return;
  }

  size_t nb_last_index = nb_gcells_.size() - 1;
  if (nb_index_remove != nb_last_index) {
    GCellHandle& gcell_replace = nb_gcells_[nb_last_index];
    if (!gcell_replace->isFiller()) {
      odb::dbInst* db_inst = gcell_replace->insts()[0]->dbInst();
      auto it = db_inst_to_nb_index_.find(db_inst);
      if (it != db_inst_to_nb_index_.end()) {
        it->second = nb_index_remove;
      } else {
        debugPrint(log_,
                   GPL,
                   "callbacks",
                   1,
                   "Warning: gcell_replace dbInst {} not found in "
                   "db_inst_to_nb_index_ map",
                   db_inst->getName());
      }
    }
    std::swap(nb_gcells_[nb_index_remove], nb_gcells_[nb_last_index]);
  }
  swapAndPopParallelVectors(nb_index_remove, nb_last_index);
  nb_gcells_.pop_back();
  filler_stor_index_to_nb_index_.erase(stor_index_remove);

  if (stor_index_remove != stor_last_index) {
    size_t replacer_index
        = filler_stor_index_to_nb_index_.find(stor_last_index)->second;
    std::swap(fillerStor_[stor_index_remove], fillerStor_[stor_last_index]);
    nb_gcells_[replacer_index].updateHandle(this, stor_index_remove);
    filler_stor_index_to_nb_index_[stor_index_remove] = replacer_index;
  }
  fillerStor_.pop_back();
}

void NesterovBase::restoreRemovedFillers()
{
  log_->info(GPL,
             80,
             "Restoring {} previously removed fillers.",
             removed_fillers_.size());

  if (removed_fillers_.empty()) {
    return;
  }

  size_t num_fill_before = fillerStor_.size();
  int64_t area_before = totalFillerArea_;

  for (const auto& filler : removed_fillers_) {
    fillerStor_.push_back(filler.gcell);
    size_t new_index = fillerStor_.size() - 1;
    nb_gcells_.emplace_back(this, new_index);
    filler_stor_index_to_nb_index_[new_index] = nb_gcells_.size() - 1;

    appendParallelVectors();
    size_t idx = nb_gcells_.size() - 1;
    debugPrint(log_, GPL, "callbacks", 2, "restore filler nb index:  {}", idx);
    // Restore parallel vector data
    curSLPCoordi_[idx] = filler.curSLPCoordi;
    curSLPWireLengthGrads_[idx] = filler.curSLPWireLengthGrads;
    curSLPDensityGrads_[idx] = filler.curSLPDensityGrads;
    curSLPSumGrads_[idx] = filler.curSLPSumGrads;

    nextSLPCoordi_[idx] = filler.nextSLPCoordi;
    nextSLPWireLengthGrads_[idx] = filler.nextSLPWireLengthGrads;
    nextSLPDensityGrads_[idx] = filler.nextSLPDensityGrads;
    nextSLPSumGrads_[idx] = filler.nextSLPSumGrads;

    prevSLPCoordi_[idx] = filler.prevSLPCoordi;
    prevSLPWireLengthGrads_[idx] = filler.prevSLPWireLengthGrads;
    prevSLPDensityGrads_[idx] = filler.prevSLPDensityGrads;
    prevSLPSumGrads_[idx] = filler.prevSLPSumGrads;

    curCoordi_[idx] = filler.curCoordi;
    nextCoordi_[idx] = filler.nextCoordi;
    initCoordi_[idx] = filler.initCoordi;

    snapshotCoordi_[idx] = filler.snapshotCoordi;
    snapshotSLPCoordi_[idx] = filler.snapshotSLPCoordi;
    snapshotSLPSumGrads_[idx] = filler.snapshotSLPSumGrads;

    totalFillerArea_ += getFillerCellArea();
  }

  size_t num_fill_after = fillerStor_.size();
  int64_t area_after = totalFillerArea_;

  double rel_count_change
      = (num_fill_before > 0)
            ? (static_cast<double>(num_fill_after - num_fill_before)
               / num_fill_before)
                  * 100.0
            : 0.0;

  double rel_area_change = (area_before > 0)
                               ? (static_cast<double>(area_after - area_before)
                                  / static_cast<double>(area_before))
                                     * 100.0
                               : 0.0;

  dbBlock* block = pb_->db()->getChip()->getBlock();
  double area_before_um = block->dbuAreaToMicrons(area_before);
  double area_after_um = block->dbuAreaToMicrons(area_after);

  log_->info(GPL,
             81,
             "Number of fillers before restoration {} and after {} . Relative "
             "change: {:+.2f}%%",
             num_fill_before,
             num_fill_after,
             rel_count_change);

  log_->info(GPL,
             82,
             "Total filler area before restoration {:.2f} and after {:.2f} "
             "(um^2). Relative change: {:+.2f}%%",
             area_before_um,
             area_after_um,
             rel_area_change);

  removed_fillers_.clear();
}

void NesterovBaseCommon::destroyCbkGNet(odb::dbNet* db_net)
{
  debugPrint(log_, GPL, "callbacks", 3, "NBC destroyGNet");
  auto db_it = db_net_to_index_map_.find(db_net);
  if (db_it == db_net_to_index_map_.end()) {
    log_->error(GPL,
                308,
                "db_net not found in db_net_to_NBC_index_map_ for net: {}",
                db_net->getName());
    return;
  }

  size_t index_remove = db_it->second;
  size_t last_index = gNetStor_.size() - 1;

  if (index_remove > last_index) {
    log_->error(GPL,
                309,
                "index {} out of bounds for gNetStor_ (max: {})",
                index_remove,
                last_index);
  }

  if (index_remove != last_index) {
    std::swap(gNetStor_[index_remove], gNetStor_[last_index]);

    // Update index map for the swapped net
    odb::dbNet* swapped_net
        = gNetStor_[index_remove].getPbNets()[0]->getDbNet();
    db_net_to_index_map_[swapped_net] = index_remove;
  }

  gNetStor_.pop_back();
  db_net_to_index_map_.erase(db_it);
}

void NesterovBaseCommon::destroyCbkITerm(odb::dbITerm* db_iterm)
{
  debugPrint(log_, GPL, "callbacks", 3, "NBC destroyITerm");
  auto db_it = db_iterm_to_index_map_.find(db_iterm);
  if (db_it != db_iterm_to_index_map_.end()) {
    size_t last_index = gPinStor_.size() - 1;
    size_t index_remove = db_it->second;

    if (index_remove > last_index) {
      log_->error(GPL,
                  310,
                  "index {} out of bounds for gPinStor_ (max:{})",
                  index_remove,
                  last_index);
    }
    if (index_remove != last_index) {
      std::swap(gPinStor_[index_remove], gPinStor_[last_index]);
      odb::dbITerm* swapped_iterm
          = gPinStor_[index_remove].getPbPin()->getDbITerm();
      db_iterm_to_index_map_[swapped_iterm] = index_remove;
    }
    gPinStor_.pop_back();
    db_iterm_to_index_map_.erase(db_it);

  } else {
    log_->error(GPL,
                311,
                "db_iterm not found in db_iterm_map_ for iterm: {}",
                db_iterm->getMTerm()->getName());
  }
}

void NesterovBase::swapAndPop(std::vector<FloatPoint>& vec,
                              size_t remove_index,
                              size_t last_index)
{
  if (vec.empty()) {
    debugPrint(
        log_, GPL, "callbacks", 1, "Warn Attempted to pop from empty vector.");
    return;
  }

  if (remove_index >= vec.size()) {
    debugPrint(log_,
               GPL,
               "callbacks",
               1,
               "remove_index {} out of bounds for vector size {}.",
               remove_index,
               vec.size());
    return;
  }

  if (remove_index != last_index) {
    std::swap(vec[remove_index], vec[last_index]);
  }
  vec.pop_back();
}

void NesterovBase::swapAndPopParallelVectors(size_t remove_index,
                                             size_t last_index)
{
  debugPrint(log_,
             GPL,
             "callbacks",
             3,
             "Swapping and popping parallel vectors with remove_index {} and "
             "last_index {}",
             remove_index,
             last_index);

  // Avoid modifying this if snapshot has not been saved yet.
  if (curSLPCoordi_.size() == snapshotCoordi_.size()) {
    swapAndPop(snapshotCoordi_, remove_index, last_index);
    swapAndPop(snapshotSLPCoordi_, remove_index, last_index);
    swapAndPop(snapshotSLPSumGrads_, remove_index, last_index);
  }
  swapAndPop(curSLPCoordi_, remove_index, last_index);
  swapAndPop(curSLPWireLengthGrads_, remove_index, last_index);
  swapAndPop(curSLPDensityGrads_, remove_index, last_index);
  swapAndPop(curSLPSumGrads_, remove_index, last_index);
  swapAndPop(nextSLPCoordi_, remove_index, last_index);
  swapAndPop(nextSLPWireLengthGrads_, remove_index, last_index);
  swapAndPop(nextSLPDensityGrads_, remove_index, last_index);
  swapAndPop(nextSLPSumGrads_, remove_index, last_index);
  swapAndPop(prevSLPCoordi_, remove_index, last_index);
  swapAndPop(prevSLPWireLengthGrads_, remove_index, last_index);
  swapAndPop(prevSLPDensityGrads_, remove_index, last_index);
  swapAndPop(prevSLPSumGrads_, remove_index, last_index);
  swapAndPop(curCoordi_, remove_index, last_index);
  swapAndPop(nextCoordi_, remove_index, last_index);
  swapAndPop(initCoordi_, remove_index, last_index);
}

void NesterovBase::appendParallelVectors()
{
  if (curSLPCoordi_.size() == snapshotCoordi_.size()) {
    snapshotCoordi_.emplace_back();
    snapshotSLPCoordi_.emplace_back();
    snapshotSLPSumGrads_.emplace_back();
  }
  curSLPCoordi_.emplace_back();
  curSLPWireLengthGrads_.emplace_back();
  curSLPDensityGrads_.emplace_back();
  curSLPSumGrads_.emplace_back();
  nextSLPCoordi_.emplace_back();
  nextSLPWireLengthGrads_.emplace_back();
  nextSLPDensityGrads_.emplace_back();
  nextSLPSumGrads_.emplace_back();
  prevSLPCoordi_.emplace_back();
  prevSLPWireLengthGrads_.emplace_back();
  prevSLPDensityGrads_.emplace_back();
  prevSLPSumGrads_.emplace_back();
  curCoordi_.emplace_back();
  nextCoordi_.emplace_back();
  initCoordi_.emplace_back();
}

void NesterovBaseCommon::printGCells()
{
  log_->report("gCellStor_.size():{}", gCellStor_.size());
  for (size_t i = 0; i < gCellStor_.size(); ++i) {
    log_->reportLiteral(fmt::format("idx:{}", i));
    gCellStor_[i].print(log_);
  }
}

void NesterovBaseCommon::printGPins()
{
  for (auto& gpin : gPinStor_) {
    gpin.print(log_);
  }
}

void NesterovBase::appendGCellCSVNote(const std::string& filename,
                                      int iteration,
                                      const std::string& message) const
{
  std::ofstream file(filename, std::ios::app);
  if (!file.is_open()) {
    log_->report("Could not open CSV file for appending message: {}", filename);
    return;
  }

  file << "# NOTE @ iteration " << iteration << ": " << message << "\n";
  file.close();
}

void NesterovBase::writeGCellVectorsToCSV(const std::string& filename,
                                          int iteration,
                                          bool write_header) const
{
  std::ofstream file(filename, std::ios::app);
  if (!file.is_open()) {
    log_->report("Could not open file: {}", filename);
    return;
  }

  // Write header only on first call
  if (write_header) {
    file << "iteration,index,name";
    file << ",insts_size,gPins_size";
    file << ",lx,ly,ux,uy";
    file << ",dLx,dLy,dUx,dUy";
    file << ",densityScale,gradientX,gradientY";

    auto add_header = [&](const std::string& name) {
      file << "," << name << "_x" << "," << name << "_y";
    };

    add_header("curSLPCoordi");
    add_header("curSLPWireLengthGrads");
    add_header("curSLPDensityGrads");
    add_header("curSLPSumGrads");

    add_header("nextSLPCoordi");
    add_header("nextSLPWireLengthGrads");
    add_header("nextSLPDensityGrads");
    add_header("nextSLPSumGrads");

    add_header("prevSLPCoordi");
    add_header("prevSLPWireLengthGrads");
    add_header("prevSLPDensityGrads");
    add_header("prevSLPSumGrads");

    add_header("curCoordi");
    add_header("nextCoordi");
    add_header("initCoordi");

    add_header("snapshotCoordi");
    add_header("snapshotSLPCoordi");
    add_header("snapshotSLPSumGrads");

    file << "\n";
  }

  size_t num_rows = curSLPCoordi_.size();

  for (size_t i = 0; i < num_rows; i += 10) {
    file << iteration << "," << i;
    file << "," << nb_gcells_[i]->getName();
    nb_gcells_[i]->writeAttributesToCSV(file);
    // file << "," << nb_gcells_[i]->insts().size() << "," <<
    // nb_gcells_[i]->gPins().size();

    auto add_value = [&](const std::vector<FloatPoint>& vec) {
      file << "," << vec[i].x << "," << vec[i].y;
    };

    add_value(curSLPCoordi_);
    add_value(curSLPWireLengthGrads_);
    add_value(curSLPDensityGrads_);
    add_value(curSLPSumGrads_);

    add_value(nextSLPCoordi_);
    add_value(nextSLPWireLengthGrads_);
    add_value(nextSLPDensityGrads_);
    add_value(nextSLPSumGrads_);

    add_value(prevSLPCoordi_);
    add_value(prevSLPWireLengthGrads_);
    add_value(prevSLPDensityGrads_);
    add_value(prevSLPSumGrads_);

    add_value(curCoordi_);
    add_value(nextCoordi_);
    add_value(initCoordi_);

    if (snapshotCoordi_.size() == curSLPCoordi_.size()) {
      add_value(snapshotCoordi_);
      add_value(snapshotSLPCoordi_);
      add_value(snapshotSLPSumGrads_);
    }

    file << "\n";
  }

  file.close();
}

static float getOverlapDensityArea(const Bin& bin, const GCell* cell)
{
  const int rectLx = std::max(bin.lx(), cell->dLx());
  const int rectLy = std::max(bin.ly(), cell->dLy());
  const int rectUx = std::min(bin.ux(), cell->dUx());
  const int rectUy = std::min(bin.uy(), cell->dUy());

  if (rectLx >= rectUx || rectLy >= rectUy) {
    return 0;
  }
  return static_cast<float>(rectUx - rectLx)
         * static_cast<float>(rectUy - rectLy);
}

static int64_t getOverlapArea(const Bin* bin,
                              const Instance* inst,
                              int dbu_per_micron)
{
  int rectLx = std::max(bin->lx(), inst->lx()),
      rectLy = std::max(bin->ly(), inst->ly()),
      rectUx = std::min(bin->ux(), inst->ux()),
      rectUy = std::min(bin->uy(), inst->uy());

  if (rectLx >= rectUx || rectLy >= rectUy) {
    return 0;
  }

  if (inst->isMacro()) {
    const float meanX = (inst->cx() - inst->lx()) / (float) dbu_per_micron;
    const float meanY = (inst->cy() - inst->ly()) / (float) dbu_per_micron;

    // For the bivariate normal distribution, we are using
    // the shifted means of X and Y.
    // Sigma is used as the mean/4 for both dimensions
    const biNormalParameters i
        = {meanX,
           meanY,
           meanX / 6,
           meanY / 6,
           (rectLx - inst->lx()) / (float) dbu_per_micron,
           (rectLy - inst->ly()) / (float) dbu_per_micron,
           (rectUx - inst->lx()) / (float) dbu_per_micron,
           (rectUy - inst->ly()) / (float) dbu_per_micron};

    const float original = static_cast<float>(rectUx - rectLx)
                           * static_cast<float>(rectUy - rectLy);
    const float scaled = calculateBiVariateNormalCDF(i)
                         * static_cast<float>(inst->ux() - inst->lx())
                         * static_cast<float>(inst->uy() - inst->ly());

    // For heavily dense regions towards the center of the macro,
    // we are using an upper limit of 1.10*(overlap) between the macro
    // and the bin.
    if (scaled >= original) {
      return std::min<float>(scaled, original * 1.10);
    }
    // If the scaled value is smaller than the actual overlap
    // then use the original overlap value instead.
    // This is implemented to prevent cells from being placed
    // at the outer sides of the macro.
    return original;
  }
  return static_cast<float>(rectUx - rectLx)
         * static_cast<float>(rectUy - rectLy);
}

static int64_t getOverlapAreaUnscaled(const Bin* bin, const Instance* inst)
{
  const int rectLx = std::max(bin->lx(), inst->lx());
  const int rectLy = std::max(bin->ly(), inst->ly());
  const int rectUx = std::min(bin->ux(), inst->ux());
  const int rectUy = std::min(bin->uy(), inst->uy());

  if (rectLx >= rectUx || rectLy >= rectUy) {
    return 0;
  }
  return static_cast<int64_t>(rectUx - rectLx)
         * static_cast<int64_t>(rectUy - rectLy);
}

// A function that does 2D integration to the density function of a
// bivariate normal distribution with 0 correlation.
// Essentially, the function being integrated is the product
// of 2 1D probability density functions (for x and y). The means and standard
// deviation of the probablity density functions are parametarized. In this
// function, I am using the closed-form solution of the integration. The limits
// of integration are lx->ux and ly->uy For reference: the equation that is
// being integrated is:
//      (1/(2*pi*sigmaX*sigmaY))*e^(-(y-meanY)^2/(2*sigmaY*sigmaY))*e^(-(x-meanX)^2/(2*sigmaX*sigmaX))
static float calculateBiVariateNormalCDF(biNormalParameters i)
{
  const float x1 = (i.meanX - i.lx) / (std::sqrt(2) * i.sigmaX);
  const float x2 = (i.meanX - i.ux) / (std::sqrt(2) * i.sigmaX);

  const float y1 = (i.meanY - i.ly) / (std::sqrt(2) * i.sigmaY);
  const float y2 = (i.meanY - i.uy) / (std::sqrt(2) * i.sigmaY);

  return 0.25
         * (std::erf(x1) * std::erf(y1) + std::erf(x2) * std::erf(y2)
            - std::erf(x1) * std::erf(y2) - std::erf(x2) * std::erf(y1));
}
//
// https://codingforspeed.com/using-faster-exponential-approximation/
static float fastExp(float exp)
{
  exp = 1.0f + exp / 1024.0f;
  exp *= exp;
  exp *= exp;
  exp *= exp;
  exp *= exp;
  exp *= exp;
  exp *= exp;
  exp *= exp;
  exp *= exp;
  exp *= exp;
  exp *= exp;
  return exp;
}

static float getDistance(const std::vector<FloatPoint>& a,
                         const std::vector<FloatPoint>& b)
{
  float sumDistance = 0.0f;
  for (size_t i = 0; i < a.size(); i++) {
    sumDistance += (a[i].x - b[i].x) * (a[i].x - b[i].x);
    sumDistance += (a[i].y - b[i].y) * (a[i].y - b[i].y);
  }

  return std::sqrt(sumDistance / (2.0 * a.size()));
}

static float getSecondNorm(const std::vector<FloatPoint>& a)
{
  float norm = 0;
  for (auto& coordi : a) {
    norm += coordi.x * coordi.x + coordi.y * coordi.y;
  }
  return std::sqrt(norm / (2.0 * a.size()));
}
}  // namespace gpl<|MERGE_RESOLUTION|>--- conflicted
+++ resolved
@@ -3147,15 +3147,12 @@
 
 void NesterovBase::createCbkGCell(odb::dbInst* db_inst, size_t stor_index)
 {
-<<<<<<< HEAD
-=======
   debugPrint(log_,
              GPL,
              "callbacks",
              2,
              "NesterovBase: createGCell {}",
              db_inst->getName());
->>>>>>> b5efd510
   auto gcell = nbc_->getGCellByIndex(stor_index);
   if (gcell != nullptr) {
     new_instances_.push_back(db_inst);
@@ -3228,11 +3225,6 @@
 //  maintaining consistency in NBC::gcellStor_ and NB::gCells_
 void NesterovBase::destroyCbkGCell(odb::dbInst* db_inst)
 {
-<<<<<<< HEAD
-  debugPrint(log_, GPL, "callbacks", 2, "NesterovBase::destroyGCel");
-  auto db_it = db_inst_to_nb_index_.find(db_inst);
-  if (db_it != db_inst_to_nb_index_.end()) {
-=======
   debugPrint(log_,
              GPL,
              "callbacks",
@@ -3242,7 +3234,6 @@
 
   auto db_it = db_inst_to_nb_index_map_.find(db_inst);
   if (db_it != db_inst_to_nb_index_map_.end()) {
->>>>>>> b5efd510
     size_t last_index = nb_gcells_.size() - 1;
     size_t gcell_index = db_it->second;
 
