// SPDX-License-Identifier: BSD-3-Clause
// Copyright (c) 2018-2025, The OpenROAD Authors

#include "nesterovBase.h"

#include <algorithm>
#include <cassert>
#include <cmath>
#include <cstddef>
#include <cstdint>
#include <cstdlib>
#include <fstream>
#include <iostream>
#include <iterator>
#include <memory>
#include <random>
#include <string>
#include <unordered_set>
#include <utility>
#include <vector>

#include "fft.h"
#include "nesterovPlace.h"
#include "odb/db.h"
#include "omp.h"
#include "placerBase.h"
#include "utl/Logger.h"

#define REPLACE_SQRT2 1.414213562373095048801L

namespace gpl {

using odb::dbBlock;
using utl::GPL;

static float calculateBiVariateNormalCDF(biNormalParameters i);

static int64_t getOverlapArea(const Bin* bin,
                              const Instance* inst,
                              int dbu_per_micron);

static int64_t getOverlapAreaUnscaled(const Bin* bin, const Instance* inst);

static float getDistance(const std::vector<FloatPoint>& a,
                         const std::vector<FloatPoint>& b);

static float getSecondNorm(const std::vector<FloatPoint>& a);

// Note that
// int64_t is ideal in the following function, but
// runtime is doubled compared with float.
//
// Choose to use "float" only in the following functions
static float getOverlapDensityArea(const Bin& bin, const GCell* cell);

static float fastExp(float exp);

////////////////////////////////////////////////
// GCell

GCell::GCell(Instance* inst) : GCell(std::vector<Instance*>{inst})
{
}

GCell::GCell(const std::vector<Instance*>& insts)
{
  insts_ = insts;
  updateLocations();
}

GCell::GCell(const int cx, const int cy, const int dx, const int dy)
{
  dLx_ = lx_ = cx - dx / 2;
  dLy_ = ly_ = cy - dy / 2;
  dUx_ = ux_ = cx + dx / 2;
  dUy_ = uy_ = cy + dy / 2;
}

bool GCell::isLocked() const
{
  return std::any_of(insts_.begin(), insts_.end(), [](Instance* inst) {
    return inst->isLocked();
  });
}

void GCell::lock()
{
  for (Instance* inst : insts_) {
    inst->lock();
  }
}

std::string GCell::getName() const
{
  if (insts_.empty()) {
    return "fill";
  }
  std::string name = insts_[0]->dbInst()->getConstName();
  if (insts_.size() > 1) {
    name += "-(Cluster)";
  }
  return name;
}

void GCell::setAllLocations(int lx, int ly, int ux, int uy)
{
  dLx_ = lx_ = lx;
  dLy_ = ly_ = ly;
  dUx_ = ux_ = ux;
  dUy_ = uy_ = uy;
}

void GCell::addGPin(GPin* gPin)
{
  gPins_.push_back(gPin);
}

void GCell::updateLocations()
{
  odb::Rect bbox;
  if (insts_.size() == 1) {
    Instance* inst = insts_[0];
    bbox.init(inst->lx(), inst->ly(), inst->ux(), inst->uy());
  } else {
    bbox.mergeInit();
    int64_t inst_area = 0;
    for (Instance* inst : insts_) {
      inst_area += inst->area();
      bbox.merge({inst->lx(), inst->ly(), inst->ux(), inst->uy()});
    }
    odb::Rect core_area = insts_[0]->dbInst()->getBlock()->getCoreArea();
    const int center_x = bbox.xCenter();
    const int center_y = bbox.yCenter();
    const double aspect_ratio = core_area.dx() / (double) core_area.dy();
    const double height = std::sqrt(inst_area / aspect_ratio);
    const double width = height * aspect_ratio;
    bbox.init(center_x - (width / 2),
              center_y - (height / 2),
              center_x + (width / 2),
              center_y + (height / 2));
  }
  // density coordi has the same center points.
  dLx_ = lx_ = bbox.xMin();
  dLy_ = ly_ = bbox.yMin();
  dUx_ = ux_ = bbox.xMax();
  dUy_ = uy_ = bbox.yMax();
}

void GCell::setCenterLocation(int cx, int cy)
{
  const int halfDx = dx() / 2;
  const int halfDy = dy() / 2;

  lx_ = cx - halfDx;
  ly_ = cy - halfDy;
  ux_ = cx + halfDx;
  uy_ = cy + halfDy;

  for (auto& gPin : gPins_) {
    gPin->updateLocation(this);
  }
}

// changing size and preserve center coordinates
void GCell::setSize(int dx, int dy, GCellChange change)
{
  const int centerX = cx();
  const int centerY = cy();

  lx_ = centerX - dx / 2;
  ly_ = centerY - dy / 2;
  ux_ = centerX + dx / 2;
  uy_ = centerY + dy / 2;

  change_ = change;
}

// Used for initialization
void GCell::setDensityLocation(int dLx, int dLy)
{
  dUx_ = dLx + (dUx_ - dLx_);
  dUy_ = dLy + (dUy_ - dLy_);
  dLx_ = dLx;
  dLy_ = dLy;

  // assume that density Center change the gPin coordi
  for (auto& gPin : gPins_) {
    gPin->updateDensityLocation(this);
  }
}

// Used for updating density locations
void GCell::setDensityCenterLocation(int dCx, int dCy)
{
  const int halfDDx = dDx() / 2;
  const int halfDDy = dDy() / 2;

  dLx_ = dCx - halfDDx;
  dLy_ = dCy - halfDDy;
  dUx_ = dCx + halfDDx;
  dUy_ = dCy + halfDDy;

  // assume that density Center change the gPin coordi
  for (auto& gPin : gPins_) {
    gPin->updateDensityLocation(this);
  }
}

// changing size and preserve center coordinates
void GCell::setDensitySize(int dDx, int dDy)
{
  const int dCenterX = dCx();
  const int dCenterY = dCy();

  dLx_ = dCenterX - dDx / 2;
  dLy_ = dCenterY - dDy / 2;
  dUx_ = dCenterX + dDx / 2;
  dUy_ = dCenterY + dDy / 2;
}

void GCell::setDensityScale(float densityScale)
{
  densityScale_ = densityScale;
}

void GCell::setGradientX(float gradientX)
{
  gradientX_ = gradientX;
}

void GCell::setGradientY(float gradientY)
{
  gradientY_ = gradientY;
}

bool GCell::contains(odb::dbInst* db_inst) const
{
  return std::any_of(insts_.begin(), insts_.end(), [=](Instance* inst) {
    return inst->dbInst() == db_inst;
  });
}

bool GCell::isInstance() const
{
  return !insts_.empty();
}

bool GCell::isFiller() const
{
  return insts_.empty();
}

bool GCell::isMacroInstance() const
{
  if (!isInstance()) {
    return false;
  }
  return insts_[0]->isMacro();
}

bool GCell::isStdInstance() const
{
  if (!isInstance()) {
    return false;
  }
  return !insts_[0]->isMacro();
}

void GCell::print(utl::Logger* logger, bool print_only_name = true) const
{
  if (!insts_.empty()) {
    logger->report("print gcell:{}", insts_[0]->dbInst()->getName());
  } else {
    logger->report("print gcell insts_ empty! (filler cell)");
  }

  if (!print_only_name) {
    logger->report(
        "insts_ size: {}, gPins_ size: {}", insts_.size(), gPins_.size());
    logger->report("lx_: {} ly_: {} ux_: {} uy_: {}", lx_, ly_, ux_, uy_);
    logger->report(
        "dLx_: {} dLy_: {} dUx_: {} dUy_: {}", dLx_, dLy_, dUx_, dUy_);
    logger->report("densityScale_: {} gradientX_: {} gradientY_: {}",
                   densityScale_,
                   gradientX_,
                   gradientY_);
  }
}

void GCell::writeAttributesToCSV(std::ostream& out) const
{
  out << "," << insts_.size() << "," << gPins_.size();
  out << "," << lx_ << "," << ly_ << "," << ux_ << "," << uy_;
  out << "," << dLx_ << "," << dLy_ << "," << dUx_ << "," << dUy_;
  out << "," << densityScale_ << "," << gradientX_ << "," << gradientY_;
}

////////////////////////////////////////////////
// GNet

GNet::GNet(Net* net)
{
  nets_.push_back(net);
}

GNet::GNet(const std::vector<Net*>& nets)
{
  nets_ = nets;
}

Net* GNet::getPbNet() const
{
  return *nets_.begin();
}

void GNet::setTimingWeight(float timingWeight)
{
  timingWeight_ = timingWeight;
}

void GNet::setCustomWeight(float customWeight)
{
  customWeight_ = customWeight;
}

void GNet::addGPin(GPin* gPin)
{
  gPins_.push_back(gPin);
}

void GNet::updateBox()
{
  lx_ = ly_ = INT_MAX;
  ux_ = uy_ = INT_MIN;

  for (auto& gPin : gPins_) {
    lx_ = std::min(gPin->cx(), lx_);
    ly_ = std::min(gPin->cy(), ly_);
    ux_ = std::max(gPin->cx(), ux_);
    uy_ = std::max(gPin->cy(), uy_);
  }
}

int64_t GNet::getHpwl() const
{
  if (ux_ < lx_) {  // dangling net
    return 0;
  }
  int64_t lx = lx_;
  int64_t ly = ly_;
  int64_t ux = ux_;
  int64_t uy = uy_;
  return (ux - lx) + (uy - ly);
}

void GNet::clearWaVars()
{
  waExpMinSumX_ = 0;
  waXExpMinSumX_ = 0;

  waExpMaxSumX_ = 0;
  waXExpMaxSumX_ = 0;

  waExpMinSumY_ = 0;
  waYExpMinSumY_ = 0;

  waExpMaxSumY_ = 0;
  waYExpMaxSumY_ = 0;
}

void GNet::setDontCare()
{
  isDontCare_ = true;
}

bool GNet::isDontCare() const
{
  return gPins_.empty() || isDontCare_;
}

void GNet::print(utl::Logger* log) const
{
  log->report("print net: {}", nets_[0]->getDbNet()->getName());
  log->report("gPins_ size: {}", gPins_.size());
  log->report("nets_ size: {}", nets_.size());
  // log->report("gpl_net_: {}", pb_net->);
  log->report("lx_: {}, ly_: {}, ux_: {}, uy_: {}", lx_, ly_, ux_, uy_);
  log->report("timingWeight_: {}", timingWeight_);
  log->report("customWeight_: {}", customWeight_);
  log->report(
      "waExpMinSumX_: {}, waXExpMinSumX_: {}", waExpMinSumX_, waXExpMinSumX_);
  log->report(
      "waExpMaxSumX_: {}, waXExpMaxSumX_: {}", waExpMaxSumX_, waXExpMaxSumX_);
  log->report(
      "waExpMinSumY_: {}, waYExpMinSumY_: {}", waExpMinSumY_, waYExpMinSumY_);
  log->report(
      "waExpMaxSumY_: {}, waYExpMaxSumY_: {}", waExpMaxSumY_, waYExpMaxSumY_);
  log->report("isDontCare_: {}", isDontCare_ ? "true" : "false");
}

////////////////////////////////////////////////
// GPin

GPin::GPin(Pin* pin)
{
  pins_.push_back(pin);
  cx_ = pin->cx();
  cy_ = pin->cy();
  offsetCx_ = pin->getOffsetCx();
  offsetCy_ = pin->getOffsetCy();
}

GPin::GPin(const std::vector<Pin*>& pins)
{
  pins_ = pins;
}

Pin* GPin::getPbPin() const
{
  return *pins_.begin();
}

void GPin::setGCell(GCell* gCell)
{
  gCell_ = gCell;
}

void GPin::setGNet(GNet* gNet)
{
  gNet_ = gNet;
}

void GPin::setCenterLocation(int cx, int cy)
{
  cx_ = cx;
  cy_ = cy;
}

void GPin::clearWaVars()
{
  hasMaxExpSumX_ = false;
  hasMaxExpSumY_ = false;
  hasMinExpSumX_ = false;
  hasMinExpSumY_ = false;

  maxExpSumX_ = maxExpSumY_ = 0;
  minExpSumX_ = minExpSumY_ = 0;
}

void GPin::setMaxExpSumX(float maxExpSumX)
{
  hasMaxExpSumX_ = true;
  maxExpSumX_ = maxExpSumX;
}

void GPin::setMaxExpSumY(float maxExpSumY)
{
  hasMaxExpSumY_ = true;
  maxExpSumY_ = maxExpSumY;
}

void GPin::setMinExpSumX(float minExpSumX)
{
  hasMinExpSumX_ = true;
  minExpSumX_ = minExpSumX;
}

void GPin::setMinExpSumY(float minExpSumY)
{
  hasMinExpSumY_ = true;
  minExpSumY_ = minExpSumY;
}

void GPin::updateLocation(const GCell* gCell)
{
  cx_ = gCell->cx() + offsetCx_;
  cy_ = gCell->cy() + offsetCy_;
}

void GPin::updateDensityLocation(const GCell* gCell)
{
  cx_ = gCell->dCx() + offsetCx_;
  cy_ = gCell->dCy() + offsetCy_;
}

void GPin::updateCoordi()
{
  Pin* pb_pin = pins_[0];
  cx_ = pb_pin->cx();
  cy_ = pb_pin->cy();
  offsetCx_ = pb_pin->getOffsetCx();
  offsetCy_ = pb_pin->getOffsetCy();
}

void GPin::print(utl::Logger* log) const
{
  if (getPbPin()->getDbITerm() != nullptr) {
    log->report("--> print pin: {}", getPbPin()->getDbITerm()->getName());
  } else {
    log->report("pin()->dbIterm() is nullptr!");
  }
  if (gCell_) {
    if (gCell_->isInstance()) {
      log->report("GCell*: {}", gCell_->getName());
    } else {
      log->report("GCell of gpin is filler!");
    }
  } else {
    log->report("gcell of gpin is null");
  }
  log->report("GNet: {}", gNet_->getPbNet()->getDbNet()->getName());
  log->report("pins_.size(): {}", pins_.size());
  log->report("offsetCx_: {}", offsetCx_);
  log->report("offsetCy_: {}", offsetCy_);
  log->report("cx_: {}", cx_);
  log->report("cy_: {}", cy_);
  log->report("maxExpSumX_: {}", maxExpSumX_);
  log->report("maxExpSumY_: {}", maxExpSumY_);
  log->report("minExpSumX_: {}", minExpSumX_);
  log->report("minExpSumY_: {}", minExpSumY_);
  log->report("hasMaxExpSumX_: {}", hasMaxExpSumX_);
  log->report("hasMaxExpSumY_: {}", hasMaxExpSumY_);
  log->report("hasMinExpSumX_: {}", hasMinExpSumX_);
  log->report("hasMinExpSumY_: {}", hasMinExpSumY_);
}

////////////////////////////////////////////////////////
// Bin

Bin::Bin(int x, int y, int lx, int ly, int ux, int uy, float targetDensity)
{
  x_ = x;
  y_ = y;
  lx_ = lx;
  ly_ = ly;
  ux_ = ux;
  uy_ = uy;
  targetDensity_ = targetDensity;
}

int64_t Bin::getBinArea() const
{
  return static_cast<int64_t>(dx()) * static_cast<int64_t>(dy());
}

float Bin::getDensity() const
{
  return density_;
}

float Bin::getTargetDensity() const
{
  return targetDensity_;
}

float Bin::electroForceX() const
{
  return electroForceX_;
}

float Bin::electroForceY() const
{
  return electroForceY_;
}

float Bin::electroPhi() const
{
  return electroPhi_;
}

void Bin::setDensity(float density)
{
  density_ = density;
}

void Bin::setBinTargetDensity(float density)
{
  targetDensity_ = density;
}

void Bin::setElectroForce(float electroForceX, float electroForceY)
{
  electroForceX_ = electroForceX;
  electroForceY_ = electroForceY;
}

void Bin::setElectroPhi(float phi)
{
  electroPhi_ = phi;
}

////////////////////////////////////////////////
// BinGrid

BinGrid::BinGrid(int lx, int ly, int ux, int uy)
{
  setRegionPoints(lx, ly, ux, uy);
}

void BinGrid::setRegionPoints(int lx, int ly, int ux, int uy)
{
  lx_ = lx;
  ly_ = ly;
  ux_ = ux;
  uy_ = uy;
}

void BinGrid::setPlacerBase(std::shared_ptr<PlacerBase> pb)
{
  pb_ = std::move(pb);
}

void BinGrid::setLogger(utl::Logger* log)
{
  log_ = log;
}

void BinGrid::setBinTargetDensity(float density)
{
  targetDensity_ = density;
}

void BinGrid::setBinCnt(int binCntX, int binCntY)
{
  isSetBinCnt_ = true;
  binCntX_ = binCntX;
  binCntY_ = binCntY;
}

int BinGrid::lx() const
{
  return lx_;
}
int BinGrid::ly() const
{
  return ly_;
}

int BinGrid::ux() const
{
  return ux_;
}

int BinGrid::uy() const
{
  return uy_;
}

int BinGrid::cx() const
{
  return (ux_ + lx_) / 2;
}

int BinGrid::cy() const
{
  return (uy_ + ly_) / 2;
}

int BinGrid::dx() const
{
  return (ux_ - lx_);
}
int BinGrid::dy() const
{
  return (uy_ - ly_);
}
int BinGrid::getBinCntX() const
{
  return binCntX_;
}

int BinGrid::getBinCntY() const
{
  return binCntY_;
}

double BinGrid::getBinSizeX() const
{
  return binSizeX_;
}

double BinGrid::getBinSizeY() const
{
  return binSizeY_;
}

int64_t BinGrid::getOverflowArea() const
{
  return sumOverflowArea_;
}

int64_t BinGrid::getOverflowAreaUnscaled() const
{
  return sumOverflowAreaUnscaled_;
}

static unsigned int roundDownToPowerOfTwo(unsigned int x)
{
  x |= (x >> 1);
  x |= (x >> 2);
  x |= (x >> 4);
  x |= (x >> 8);
  x |= (x >> 16);
  return x ^ (x >> 1);
}

void BinGrid::initBins()
{
  assert(omp_get_thread_num() == 0);
  int64_t totalBinArea
      = static_cast<int64_t>(ux_ - lx_) * static_cast<int64_t>(uy_ - ly_);

  int64_t averagePlaceInstArea = 0;
  if (!pb_->placeInsts().empty()) {
    averagePlaceInstArea = pb_->placeInstsArea() / pb_->placeInsts().size();
  } else {
    log_->warn(GPL, 306, "GPL component has no placed instances.");
  }

  int64_t idealBinArea = 0;
  if (targetDensity_ != 0) {
    idealBinArea
        = std::round(static_cast<float>(averagePlaceInstArea) / targetDensity_);
  }

  int idealBinCnt = 0;
  if (idealBinArea != 0) {
    idealBinCnt = totalBinArea / idealBinArea;
  }
  idealBinCnt = std::max(idealBinCnt, 4);

  dbBlock* block = pb_->db()->getChip()->getBlock();
  log_->info(
      GPL, 23, format_label_float, "Placement target density:", targetDensity_);
  log_->info(GPL,
             24,
             format_label_um2,
             "Movable insts average area:",
             block->dbuAreaToMicrons(averagePlaceInstArea));
  log_->info(GPL,
             25,
             format_label_um2,
             "Ideal bin area:",
             block->dbuAreaToMicrons(idealBinArea));
  log_->info(GPL, 26, format_label_int, "Ideal bin count:", idealBinCnt);
  log_->info(GPL,
             27,
             format_label_um2,
             "Total bin area:",
             block->dbuAreaToMicrons(totalBinArea));

  if (!isSetBinCnt_) {
    // Consider the apect ratio of the block when computing the number
    // of bins so that the bins remain relatively square.
    const int width = ux_ - lx_;
    const int height = uy_ - ly_;
    const int ratio = roundDownToPowerOfTwo(std::max(width, height)
                                            / std::min(width, height));

    int foundBinCnt = 2;
    // find binCnt: 2, 4, 8, 16, 32, 64, ...
    // s.t. #bins(binCnt) <= idealBinCnt <= #bins(binCnt*2).
    for (foundBinCnt = 2; foundBinCnt <= 1024; foundBinCnt *= 2) {
      if ((foundBinCnt == 2
           || foundBinCnt * (foundBinCnt * ratio) <= idealBinCnt)
          && 4 * foundBinCnt * (foundBinCnt * ratio) > idealBinCnt) {
        break;
      }
    }

    if (width > height) {
      binCntX_ = foundBinCnt * ratio;
      binCntY_ = foundBinCnt;
    } else {
      binCntX_ = foundBinCnt;
      binCntY_ = foundBinCnt * ratio;
    }
  }

  log_->info(
      GPL, 28, "{:21} {:7d} , {:6d}", "Bin count (X, Y):", binCntX_, binCntY_);

  binSizeX_ = static_cast<double>((ux_ - lx_)) / binCntX_;
  binSizeY_ = static_cast<double>((uy_ - ly_)) / binCntY_;

  log_->info(GPL,
             29,
             "{:21} {:7.3f} * {:6.3f} um",
             "Bin size (W * H):",
             block->dbuToMicrons(binSizeX_),
             block->dbuToMicrons(binSizeY_));

  // initialize bins_ vector
  bins_.resize(binCntX_ * (size_t) binCntY_);
#pragma omp parallel for num_threads(num_threads_)
  for (int idxY = 0; idxY < binCntY_; ++idxY) {
    for (int idxX = 0; idxX < binCntX_; ++idxX) {
      const int bin_lx = lx_ + std::lround(idxX * binSizeX_);
      const int bin_ly = ly_ + std::lround(idxY * binSizeY_);
      const int bin_ux = lx_ + std::lround((idxX + 1) * binSizeX_);
      const int bin_uy = ly_ + std::lround((idxY + 1) * binSizeY_);
      const int bin_index = (idxY * binCntX_) + idxX;
      bins_[bin_index]
          = Bin(idxX, idxY, bin_lx, bin_ly, bin_ux, bin_uy, targetDensity_);
      auto& bin = bins_[bin_index];
      if (bin.dx() < 0 || bin.dy() < 0) {
        log_->warn(GPL,
                   34,
                   "Bin (center: {},{}, index: {}) has negative size: {}, {}",
                   bin.cx(),
                   bin.cy(),
                   bin_index,
                   bin.dx(),
                   bin.dy());
      }
    }
  }

  log_->info(GPL, 30, format_label_int, "Number of bins:", bins_.size());

  // only initialized once
  updateBinsNonPlaceArea();
}

void BinGrid::updateBinsNonPlaceArea()
{
  for (auto& bin : bins_) {
    bin.setNonPlaceArea(0);
    bin.setNonPlaceAreaUnscaled(0);
  }

  for (auto& inst : pb_->nonPlaceInsts()) {
    std::pair<int, int> pairX = getMinMaxIdxX(inst);
    std::pair<int, int> pairY = getMinMaxIdxY(inst);
    for (int y = pairY.first; y < pairY.second; y++) {
      for (int x = pairX.first; x < pairX.second; x++) {
        Bin& bin = bins_[y * binCntX_ + x];

        // Note that nonPlaceArea should have scale-down with
        // target density.
        // See MS-replace paper
        //
        bin.addNonPlaceArea(
            getOverlapArea(
                &bin,
                inst,
                pb_->db()->getChip()->getBlock()->getDbUnitsPerMicron())
            * bin.getTargetDensity());
        bin.addNonPlaceAreaUnscaled(getOverlapAreaUnscaled(&bin, inst)
                                    * bin.getTargetDensity());
      }
    }
  }
}

// Core Part
void BinGrid::updateBinsGCellDensityArea(const std::vector<GCellHandle>& cells)
{
  // clear the Bin-area info
  for (Bin& bin : bins_) {
    bin.setInstPlacedAreaUnscaled(0);
    bin.setFillerArea(0);
  }

  for (auto& cell : cells) {
    std::pair<int, int> pairX = getDensityMinMaxIdxX(cell);
    std::pair<int, int> pairY = getDensityMinMaxIdxY(cell);

    // The following function is critical runtime hotspot
    // for global placer.
    //
    if (cell->isInstance()) {
      // macro should have
      // scale-down with target-density
      if (cell->isMacroInstance()) {
        for (int y = pairY.first; y < pairY.second; y++) {
          for (int x = pairX.first; x < pairX.second; x++) {
            Bin& bin = bins_[y * binCntX_ + x];

            const float scaledAvea = getOverlapDensityArea(bin, cell)
                                     * cell->getDensityScale()
                                     * bin.getTargetDensity();
            bin.addInstPlacedAreaUnscaled(scaledAvea);
          }
        }
      }
      // normal cells
      else if (cell->isStdInstance()) {
        for (int y = pairY.first; y < pairY.second; y++) {
          for (int x = pairX.first; x < pairX.second; x++) {
            Bin& bin = bins_[y * binCntX_ + x];
            const float scaledArea
                = getOverlapDensityArea(bin, cell) * cell->getDensityScale();
            bin.addInstPlacedAreaUnscaled(scaledArea);
          }
        }
      }
    } else if (cell->isFiller()) {
      for (int y = pairY.first; y < pairY.second; y++) {
        for (int x = pairX.first; x < pairX.second; x++) {
          Bin& bin = bins_[y * binCntX_ + x];
          bin.addFillerArea(getOverlapDensityArea(bin, cell)
                            * cell->getDensityScale());
        }
      }
    }
  }

  odb::dbBlock* block = pb_->db()->getChip()->getBlock();
  sumOverflowArea_ = 0;
  sumOverflowAreaUnscaled_ = 0;
  // update density and overflowArea
  // for nesterov use and FFT library
#pragma omp parallel for num_threads(num_threads_) \
    reduction(+ : sumOverflowArea_, sumOverflowAreaUnscaled_)
  for (auto it = bins_.begin(); it < bins_.end(); ++it) {
    Bin& bin = *it;  // old-style loop for old OpenMP

    // Copy unscaled to scaled
    bin.setInstPlacedArea(bin.getInstPlacedAreaUnscaled());

    int64_t binArea = bin.getBinArea();
    const float scaledBinArea
        = static_cast<float>(binArea * bin.getTargetDensity());
    bin.setDensity((static_cast<float>(bin.instPlacedArea())
                    + static_cast<float>(bin.getFillerArea())
                    + static_cast<float>(bin.getNonPlaceArea()))
                   / scaledBinArea);

    const float overflowArea = std::max(
        0.0f,
        static_cast<float>(bin.instPlacedArea())
            + static_cast<float>(bin.getNonPlaceArea()) - scaledBinArea);
    sumOverflowArea_ += overflowArea;  // NOLINT

    const float overflowAreaUnscaled
        = std::max(0.0f,
                   static_cast<float>(bin.getInstPlacedAreaUnscaled())
                       + static_cast<float>(bin.getNonPlaceAreaUnscaled())
                       - scaledBinArea);
    sumOverflowAreaUnscaled_ += overflowAreaUnscaled;
    if (overflowAreaUnscaled > 0) {
      debugPrint(log_,
                 GPL,
                 "overflow",
                 1,
                 "overflow:{}, bin:{},{}",
                 block->dbuAreaToMicrons(overflowAreaUnscaled),
                 block->dbuToMicrons(bin.lx()),
                 block->dbuToMicrons(bin.ly()));
      debugPrint(log_,
                 GPL,
                 "overflow",
                 1,
                 "binArea:{}, scaledBinArea:{}",
                 block->dbuAreaToMicrons(binArea),
                 block->dbuAreaToMicrons(scaledBinArea));
      debugPrint(
          log_,
          GPL,
          "overflow",
          1,
          "bin.instPlacedAreaUnscaled():{}, bin.nonPlaceAreaUnscaled():{}",
          block->dbuAreaToMicrons(bin.getInstPlacedAreaUnscaled()),
          block->dbuAreaToMicrons(bin.getNonPlaceAreaUnscaled()));
    }
  }
}

std::pair<int, int> BinGrid::getDensityMinMaxIdxX(const GCell* gcell) const
{
  int lowerIdx = (gcell->dLx() - lx()) / binSizeX_;
  int upperIdx = std::ceil((gcell->dUx() - lx()) / binSizeX_);

  lowerIdx = std::max(lowerIdx, 0);
  upperIdx = std::min(upperIdx, binCntX_);
  return std::make_pair(lowerIdx, upperIdx);
}

std::pair<int, int> BinGrid::getDensityMinMaxIdxY(const GCell* gcell) const
{
  int lowerIdx = (gcell->dLy() - ly()) / binSizeY_;
  int upperIdx = std::ceil((gcell->dUy() - ly()) / binSizeY_);

  lowerIdx = std::max(lowerIdx, 0);
  upperIdx = std::min(upperIdx, binCntY_);
  return std::make_pair(lowerIdx, upperIdx);
}

std::pair<int, int> BinGrid::getMinMaxIdxX(const Instance* inst) const
{
  int lowerIdx = (inst->lx() - lx()) / binSizeX_;
  int upperIdx = std::ceil((inst->ux() - lx()) / binSizeX_);

  return std::make_pair(std::max(lowerIdx, 0), std::min(upperIdx, binCntX_));
}

std::pair<int, int> BinGrid::getMinMaxIdxY(const Instance* inst) const
{
  int lowerIdx = (inst->ly() - ly()) / binSizeY_;
  int upperIdx = std::ceil((inst->uy() - ly()) / binSizeY_);

  return std::make_pair(std::max(lowerIdx, 0), std::min(upperIdx, binCntY_));
}

////////////////////////////////////////////////
// NesterovBaseVars
void NesterovBaseVars::reset()
{
  *this = NesterovBaseVars();
}

////////////////////////////////////////////////
// NesterovPlaceVars
void NesterovPlaceVars::reset()
{
  *this = NesterovPlaceVars();
}

////////////////////////////////////////////////
// NesterovBaseCommon
///////////////////////////////////////////////

NesterovBaseCommon::NesterovBaseCommon(NesterovBaseVars nbVars,
                                       std::shared_ptr<PlacerBaseCommon> pbc,
                                       utl::Logger* log,
                                       int num_threads,
                                       const Clusters& clusters)
    : num_threads_{num_threads}
{
  assert(omp_get_thread_num() == 0);
  nbVars_ = nbVars;
  pbc_ = std::move(pbc);
  log_ = log;
  delta_area_ = 0;
  new_gcells_count_ = 0;
  deleted_gcells_count_ = 0;

  // gCellStor init
  gCellStor_.reserve(pbc_->placeInsts().size());

  std::unordered_set<Instance*> in_cluster;
  for (const Cluster& cluster : clusters) {
    std::vector<Instance*> insts;
    for (odb::dbInst* db_inst : cluster) {
      Instance* inst = pbc_->dbToPb(db_inst);
      in_cluster.insert(inst);
      insts.emplace_back(inst);
    }
    gCellStor_.emplace_back(insts);
  }

  for (Instance* inst : pbc_->placeInsts()) {
    if (in_cluster.find(inst) == in_cluster.end()) {
      gCellStor_.emplace_back(inst);
    }
  }

  // TODO:
  // at this moment, GNet and GPin is equal to
  // Net and Pin

  // gPinStor init
  gPinStor_.reserve(pbc_->getPins().size());
  for (auto& pin : pbc_->getPins()) {
    GPin myGPin(pin);
    gPinStor_.push_back(myGPin);
  }

  // gNetStor init
  gNetStor_.reserve(pbc_->getNets().size());
  for (auto& net : pbc_->getNets()) {
    GNet myGNet(net);
    gNetStor_.push_back(myGNet);
  }

  // gCell ptr init
  nbc_gcells_.reserve(gCellStor_.size());
  for (size_t i = 0; i < gCellStor_.size(); ++i) {
    GCell& gCell = gCellStor_[i];
    if (!gCell.isInstance()) {
      continue;
    }
    nbc_gcells_.push_back(&gCell);
    for (Instance* inst : gCell.insts()) {
      gCellMap_[inst] = &gCell;
      db_inst_to_nbc_index_map_[inst->dbInst()] = i;
    }
  }

  // gPin ptr init
  gPins_.reserve(gPinStor_.size());
  for (size_t i = 0; i < gPinStor_.size(); ++i) {
    GPin& gPin = gPinStor_[i];
    gPins_.push_back(&gPin);
    gPinMap_[gPin.getPbPin()] = &gPin;
    if (gPin.getPbPin()->isITerm()) {
      db_iterm_to_index_map_[gPin.getPbPin()->getDbITerm()] = i;
    } else if (gPin.getPbPin()->isBTerm()) {
      db_bterm_to_index_map_[gPin.getPbPin()->getDbBTerm()] = i;
    } else {
      debugPrint(log_, GPL, "callbacks", 1, "gPin neither bterm or iterm!");
    }
  }

  // gNet ptr init
  gNets_.reserve(gNetStor_.size());
  for (size_t i = 0; i < gNetStor_.size(); ++i) {
    GNet& gNet = gNetStor_[i];
    gNets_.push_back(&gNet);
    gNetMap_[gNet.getPbNet()] = &gNet;
    db_net_to_index_map_[gNet.getPbNet()->getDbNet()] = i;
  }

  // gCellStor_'s pins_ fill
#pragma omp parallel for num_threads(num_threads_)
  for (auto it = gCellStor_.begin(); it < gCellStor_.end(); ++it) {
    auto& gCell = *it;  // old-style loop for old OpenMP

    if (gCell.isFiller()) {
      continue;
    }

    for (Instance* inst : gCell.insts()) {
      for (auto& pin : inst->getPins()) {
        gCell.addGPin(pbToNb(pin));
      }
    }
  }

  // gPinStor_' GNet and GCell fill
#pragma omp parallel for num_threads(num_threads_)
  for (auto it = gPinStor_.begin(); it < gPinStor_.end(); ++it) {
    auto& gPin = *it;  // old-style loop for old OpenMP

    gPin.setGCell(pbToNb(gPin.getPbPin()->getInstance()));
    gPin.setGNet(pbToNb(gPin.getPbPin()->getNet()));
  }

  // gNetStor_'s GPin fill
#pragma omp parallel for num_threads(num_threads_)
  for (auto it = gNetStor_.begin(); it < gNetStor_.end(); ++it) {
    auto& gNet = *it;  // old-style loop for old OpenMP

    for (auto& pin : gNet.getPbNet()->getPins()) {
      gNet.addGPin(pbToNb(pin));
    }
  }
}

GCell* NesterovBaseCommon::pbToNb(Instance* inst) const
{
  auto gcPtr = gCellMap_.find(inst);
  return (gcPtr == gCellMap_.end()) ? nullptr : gcPtr->second;
}

GPin* NesterovBaseCommon::pbToNb(Pin* pin) const
{
  auto gpPtr = gPinMap_.find(pin);
  return (gpPtr == gPinMap_.end()) ? nullptr : gpPtr->second;
}

GNet* NesterovBaseCommon::pbToNb(Net* net) const
{
  auto gnPtr = gNetMap_.find(net);
  return (gnPtr == gNetMap_.end()) ? nullptr : gnPtr->second;
}

GCell* NesterovBaseCommon::dbToNb(odb::dbInst* inst) const
{
  Instance* pbInst = pbc_->dbToPb(inst);
  return pbToNb(pbInst);
}

GPin* NesterovBaseCommon::dbToNb(odb::dbITerm* pin) const
{
  Pin* pbPin = pbc_->dbToPb(pin);
  return pbToNb(pbPin);
}

GPin* NesterovBaseCommon::dbToNb(odb::dbBTerm* pin) const
{
  Pin* pbPin = pbc_->dbToPb(pin);
  return pbToNb(pbPin);
}

GNet* NesterovBaseCommon::dbToNb(odb::dbNet* net) const
{
  Net* pbNet = pbc_->dbToPb(net);
  return pbToNb(pbNet);
}

//
// WA force cals - wlCoeffX / wlCoeffY
//
// * Note that wlCoeffX and wlCoeffY is 1/gamma
// in ePlace paper.
void NesterovBaseCommon::updateWireLengthForceWA(float wlCoeffX, float wlCoeffY)
{
  assert(omp_get_thread_num() == 0);
  // clear all WA variables.
#pragma omp parallel for num_threads(num_threads_)
  for (auto gPin = gPinStor_.begin(); gPin < gPinStor_.end(); ++gPin) {
    // old-style loop for old OpenMP
    gPin->clearWaVars();
  }

#pragma omp parallel for num_threads(num_threads_)
  for (auto gNet = gNetStor_.begin(); gNet < gNetStor_.end(); ++gNet) {
    // old-style loop for old OpenMP

    gNet->clearWaVars();
    gNet->updateBox();

    for (auto& gPin : gNet->getGPins()) {
      // The WA terms are shift invariant:
      //
      //   Sum(x_i * exp(x_i))    Sum(x_i * exp(x_i - C))
      //   -----------------    = -----------------
      //   Sum(exp(x_i))          Sum(exp(x_i - C))
      //
      // So we shift to keep the exponential from overflowing
      float expMinX = (gNet->lx() - gPin->cx()) * wlCoeffX;
      float expMaxX = (gPin->cx() - gNet->ux()) * wlCoeffX;
      float expMinY = (gNet->ly() - gPin->cy()) * wlCoeffY;
      float expMaxY = (gPin->cy() - gNet->uy()) * wlCoeffY;

      // min x
      if (expMinX > nbVars_.minWireLengthForceBar) {
        gPin->setMinExpSumX(fastExp(expMinX));
        gNet->addWaExpMinSumX(gPin->minExpSumX());
        gNet->addWaXExpMinSumX(gPin->cx() * gPin->minExpSumX());
        if (gPin->getGCell() && gPin->getGCell()->isInstance()) {
          debugPrint(log_,
                     GPL,
                     "wlUpdateWA",
                     1,
                     "MinX updated: {} {:g}",
                     gPin->getGCell()->getName(),
                     gPin->minExpSumX());
        }
      }

      // max x
      if (expMaxX > nbVars_.minWireLengthForceBar) {
        gPin->setMaxExpSumX(fastExp(expMaxX));
        gNet->addWaExpMaxSumX(gPin->maxExpSumX());
        gNet->addWaXExpMaxSumX(gPin->cx() * gPin->maxExpSumX());
        if (gPin->getGCell() && gPin->getGCell()->isInstance()) {
          debugPrint(log_,
                     GPL,
                     "wlUpdateWA",
                     1,
                     "MaxX updated: {} {:g}",
                     gPin->getGCell()->getName(),
                     gPin->maxExpSumX());
        }
      }

      // min y
      if (expMinY > nbVars_.minWireLengthForceBar) {
        gPin->setMinExpSumY(fastExp(expMinY));
        gNet->addWaExpMinSumY(gPin->minExpSumY());
        gNet->addWaYExpMinSumY(gPin->cy() * gPin->minExpSumY());
        if (gPin->getGCell() && gPin->getGCell()->isInstance()) {
          debugPrint(log_,
                     GPL,
                     "wlUpdateWA",
                     1,
                     "MinY updated: {} {:g}",
                     gPin->getGCell()->getName(),
                     gPin->minExpSumY());
        }
      }

      // max y
      if (expMaxY > nbVars_.minWireLengthForceBar) {
        gPin->setMaxExpSumY(fastExp(expMaxY));
        gNet->addWaExpMaxSumY(gPin->maxExpSumY());
        gNet->addWaYExpMaxSumY(gPin->cy() * gPin->maxExpSumY());
        if (gPin->getGCell() && gPin->getGCell()->isInstance()) {
          debugPrint(log_,
                     GPL,
                     "wlUpdateWA",
                     1,
                     "MaxY updated: {} {:g}",
                     gPin->getGCell()->getName(),
                     gPin->maxExpSumY());
        }
      }
    }
  }
}

GCell& NesterovBaseCommon::getGCell(size_t index)
{
  if (index >= gCellStor_.size()) {
    log_->error(utl::GPL,
                316,
                "getGCell: index {} out of bounds (gCellStor_.size() = {}).",
                index,
                gCellStor_.size());
  }
  return gCellStor_[index];
}

size_t NesterovBaseCommon::getGCellIndex(const GCell* gCell) const
{
  return std::distance(gCellStor_.data(), gCell);
}

// get x,y WA Gradient values with given GCell
FloatPoint NesterovBaseCommon::getWireLengthGradientWA(const GCell* gCell,
                                                       float wlCoeffX,
                                                       float wlCoeffY) const
{
  FloatPoint gradientPair;

  for (auto& gPin : gCell->gPins()) {
    auto tmpPair = getWireLengthGradientPinWA(gPin, wlCoeffX, wlCoeffY);

    debugPrint(log_,
               GPL,
               "getGradientWA",
               1,
               "wlPair: {:g} {:g}",
               tmpPair.x,
               tmpPair.y);

    // apply timing/custom net weight
    tmpPair.x *= gPin->getGNet()->getTotalWeight();
    tmpPair.y *= gPin->getGNet()->getTotalWeight();

    gradientPair.x += tmpPair.x;
    gradientPair.y += tmpPair.y;
  }

  if (gCell->isInstance()) {
    debugPrint(log_,
               GPL,
               "getGradientWA",
               1,
               "{}, gradient: {:g} {:g}",
               gCell->getName(),
               gradientPair.x,
               gradientPair.y);
  }

  // return sum
  return gradientPair;
}

// get x,y WA Gradient values from GPin
// Please check the JingWei's Ph.D. thesis full paper,
// Equation (4.13)
//
// You can't understand the following function
// unless you read the (4.13) formula
FloatPoint NesterovBaseCommon::getWireLengthGradientPinWA(const GPin* gPin,
                                                          float wlCoeffX,
                                                          float wlCoeffY) const
{
  float gradientMinX = 0, gradientMinY = 0;
  float gradientMaxX = 0, gradientMaxY = 0;

  // min x
  if (gPin->hasMinExpSumX()) {
    // from Net.
    float waExpMinSumX = gPin->getGNet()->waExpMinSumX();
    float waXExpMinSumX = gPin->getGNet()->waXExpMinSumX();

    gradientMinX
        = (waExpMinSumX * (gPin->minExpSumX() * (1.0 - wlCoeffX * gPin->cx()))
           + wlCoeffX * gPin->minExpSumX() * waXExpMinSumX)
          / (waExpMinSumX * waExpMinSumX);
  }

  // max x
  if (gPin->hasMaxExpSumX()) {
    float waExpMaxSumX = gPin->getGNet()->waExpMaxSumX();
    float waXExpMaxSumX = gPin->getGNet()->waXExpMaxSumX();

    gradientMaxX
        = (waExpMaxSumX * (gPin->maxExpSumX() * (1.0 + wlCoeffX * gPin->cx()))
           - wlCoeffX * gPin->maxExpSumX() * waXExpMaxSumX)
          / (waExpMaxSumX * waExpMaxSumX);
  }

  // min y
  if (gPin->hasMinExpSumY()) {
    float waExpMinSumY = gPin->getGNet()->waExpMinSumY();
    float waYExpMinSumY = gPin->getGNet()->waYExpMinSumY();

    gradientMinY
        = (waExpMinSumY * (gPin->minExpSumY() * (1.0 - wlCoeffY * gPin->cy()))
           + wlCoeffY * gPin->minExpSumY() * waYExpMinSumY)
          / (waExpMinSumY * waExpMinSumY);
  }

  // max y
  if (gPin->hasMaxExpSumY()) {
    float waExpMaxSumY = gPin->getGNet()->waExpMaxSumY();
    float waYExpMaxSumY = gPin->getGNet()->waYExpMaxSumY();

    gradientMaxY
        = (waExpMaxSumY * (gPin->maxExpSumY() * (1.0 + wlCoeffY * gPin->cy()))
           - wlCoeffY * gPin->maxExpSumY() * waYExpMaxSumY)
          / (waExpMaxSumY * waExpMaxSumY);
  }

  debugPrint(log_,
             GPL,
             "getGradientWAPin",
             1,
             "{}, X[{:g} {:g}]  Y[{:g} {:g}]",
             gPin->getGCell()->getName(),
             gradientMinX,
             gradientMaxX,
             gradientMinY,
             gradientMaxY);

  return FloatPoint(gradientMinX - gradientMaxX, gradientMinY - gradientMaxY);
}

FloatPoint NesterovBaseCommon::getWireLengthPreconditioner(
    const GCell* gCell) const
{
  return FloatPoint(gCell->gPins().size(), gCell->gPins().size());
}

void NesterovBaseCommon::updateDbGCells()
{
  if (db_cbk_) {
    db_cbk_->removeOwner();
  }
  assert(omp_get_thread_num() == 0);
#pragma omp parallel for num_threads(num_threads_)
  for (auto it = getGCells().begin(); it < getGCells().end(); ++it) {
    auto& gCell = *it;  // old-style loop for old OpenMP
    if (gCell->isInstance()) {
      for (Instance* inst : gCell->insts()) {
        odb::dbInst* db_inst = inst->dbInst();
        db_inst->setPlacementStatus(odb::dbPlacementStatus::PLACED);

        // pad awareness on X coordinates
        db_inst->setLocation(gCell->dCx() - inst->dx() / 2
                                 + pbc_->siteSizeX() * pbc_->getPadLeft(),
                             gCell->dCy() - inst->dy() / 2);
      }
    }
  }
  if (db_cbk_) {
    db_cbk_->addOwner(pbc_->db()->getChip()->getBlock());
  }
}

int64_t NesterovBaseCommon::getHpwl()
{
  assert(omp_get_thread_num() == 0);
  int64_t hpwl = 0;
#pragma omp parallel for num_threads(num_threads_) reduction(+ : hpwl)
  for (auto gNet = gNetStor_.begin(); gNet < gNetStor_.end(); ++gNet) {
    // old-style loop for old OpenMP
    gNet->updateBox();
    hpwl += gNet->getHpwl();
  }
  return hpwl;
}

void NesterovBaseCommon::resetMinRcCellSize()
{
  minRcCellSize_.clear();
  minRcCellSize_.shrink_to_fit();
}

void NesterovBaseCommon::resizeMinRcCellSize()
{
  minRcCellSize_.resize(nbc_gcells_.size(), odb::Rect(0, 0, 0, 0));
}

void NesterovBaseCommon::updateMinRcCellSize()
{
  for (auto& gCell : nbc_gcells_) {
    if (!gCell->isStdInstance()) {
      continue;
    }

    int idx = &gCell - nbc_gcells_.data();
    minRcCellSize_[idx] = odb::Rect(0, 0, gCell->dx(), gCell->dy());
  }
}

void NesterovBaseCommon::revertGCellSizeToMinRc()
{
  for (auto& gCell : nbc_gcells_) {
    if (!gCell->isStdInstance()) {
      continue;
    }

    int idx = &gCell - nbc_gcells_.data();
    const odb::Rect& rect = minRcCellSize_[idx];
    int dx = rect.dx();
    int dy = rect.dy();

    if (rect.area() > gCell->insts()[0]->area()) {
      gCell->setSize(dx, dy, GCell::GCellChange::kRoutability);
    } else {
      gCell->setSize(dx, dy, GCell::GCellChange::kNone);
    }
  }
}

GCell* NesterovBaseCommon::getGCellByIndex(size_t idx)
{
  if (idx >= gCellStor_.size()) {
    log_->error(GPL,
                315,
                "getGCellByIndex out of bounds: idx = {}, size = {}",
                idx,
                gCellStor_.size());
  }
  return &gCellStor_[idx];
}

// fixPointers() member functions assumes there was push_backs to storage
// vectors, invalidating them. This function resets the pointers and maintain
// consistency among parallel vectors. Most of the code here is based on
// nesterovBaseCommon constructor.
//
void NesterovBaseCommon::fixPointers()
{
  nbc_gcells_.clear();
  gCellMap_.clear();
  db_inst_to_nbc_index_map_.clear();
  nbc_gcells_.reserve(gCellStor_.size());
  for (size_t i = 0; i < gCellStor_.size(); ++i) {
    GCell& gCell = gCellStor_[i];
    if (!gCell.isInstance()) {
      continue;
    }
    nbc_gcells_.push_back(&gCell);
    for (Instance* inst : gCell.insts()) {
      gCellMap_[inst] = &gCell;
      db_inst_to_nbc_index_map_[inst->dbInst()] = i;
    }
  }

  gPins_.clear();
  gPinMap_.clear();
  db_iterm_to_index_map_.clear();
  db_bterm_to_index_map_.clear();
  gPins_.reserve(gPinStor_.size());
  for (size_t i = 0; i < gPinStor_.size(); ++i) {
    GPin& gPin = gPinStor_[i];
    gPins_.push_back(&gPin);
    gPinMap_[gPin.getPbPin()] = &gPin;
    if (gPin.getPbPin()->isITerm()) {
      db_iterm_to_index_map_[gPin.getPbPin()->getDbITerm()] = i;
    } else if (gPin.getPbPin()->isBTerm()) {
      db_bterm_to_index_map_[gPin.getPbPin()->getDbBTerm()] = i;
    } else {
      debugPrint(log_, GPL, "callbacks", 1, "gPin neither bterm or iterm!");
    }
  }

  gNets_.clear();
  gNetMap_.clear();
  db_net_to_index_map_.clear();
  gNets_.reserve(gNetStor_.size());
  for (size_t i = 0; i < gNetStor_.size(); ++i) {
    GNet& gNet = gNetStor_[i];
    gNets_.push_back(&gNet);
    gNetMap_[gNet.getPbNet()] = &gNet;
    db_net_to_index_map_[gNet.getPbNet()->getDbNet()] = i;
  }

  for (auto& gCell : gCellStor_) {
    if (gCell.isFiller()) {
      continue;
    }

    gCell.clearGPins();
    for (Instance* inst : gCell.insts()) {
      for (odb::dbITerm* iterm : inst->dbInst()->getITerms()) {
        if (isValidSigType(iterm->getSigType())) {
          auto it = db_iterm_to_index_map_.find(iterm);
          if (it != db_iterm_to_index_map_.end()) {
            size_t gpin_index = it->second;
            gCell.addGPin(&gPinStor_[gpin_index]);
          } else {
            debugPrint(log_,
                       GPL,
                       "callbacks",
                       1,
                       "warning: gpin nullptr (from iterm:{}) in gcell:{}",
                       iterm->getName(),
                       inst->dbInst()->getName());
          }
        }
      }
    }
  }

  for (auto& gPin : gPinStor_) {
    auto iterm = gPin.getPbPin()->getDbITerm();
    if (iterm != nullptr) {
      if (isValidSigType(iterm->getSigType())) {
        auto inst_it = db_inst_to_nbc_index_map_.find(iterm->getInst());
        auto net_it = db_net_to_index_map_.find(iterm->getNet());

        if (inst_it != db_inst_to_nbc_index_map_.end()) {
          gPin.setGCell(&gCellStor_[inst_it->second]);
        }

        if (net_it != db_net_to_index_map_.end()) {
          gPin.setGNet(&gNetStor_[net_it->second]);
        } else {
          debugPrint(
              log_,
              GPL,
              "callbacks",
              1,
              "warning: Net not found in db_net_map_ for ITerm: {} -> {}",
              iterm->getNet()->getName(),
              iterm->getName());
        }
      } else {
        debugPrint(log_,
                   GPL,
                   "callbacks",
                   1,
                   "warning: invalid type itermType: {}",
                   iterm->getSigType().getString());
      }
    }
  }

  for (auto& gNet : gNetStor_) {
    gNet.clearGPins();
    for (odb::dbITerm* iterm : gNet.getPbNet()->getDbNet()->getITerms()) {
      if (isValidSigType(iterm->getSigType())) {
        auto it = db_iterm_to_index_map_.find(iterm);
        if (it != db_iterm_to_index_map_.end()) {
          size_t gpin_index = it->second;
          gNet.addGPin(&gPinStor_[gpin_index]);
        }
      }
    }

    for (odb::dbBTerm* bterm : gNet.getPbNet()->getDbNet()->getBTerms()) {
      if (isValidSigType(bterm->getSigType())) {
        auto it = db_bterm_to_index_map_.find(bterm);
        if (it != db_bterm_to_index_map_.end()) {
          size_t gpin_index = it->second;
          gNet.addGPin(&gPinStor_[gpin_index]);
          if (gPinStor_[gpin_index].getGCell()) {
            gPinStor_[gpin_index].getGCell()->addGPin(&gPinStor_[gpin_index]);
          }
        } else {
          debugPrint(log_,
                     GPL,
                     "callbacks",
                     1,
                     "warning: gpin not found for BTerm: {}",
                     bterm->getName());
        }
      }
    }
  }
}

////////////////////////////////////////////////
// NesterovBase

NesterovBase::NesterovBase(NesterovBaseVars nbVars,
                           std::shared_ptr<PlacerBase> pb,
                           std::shared_ptr<NesterovBaseCommon> nbc,
                           utl::Logger* log)
{
  nbVars_ = nbVars;
  pb_ = std::move(pb);
  nbc_ = std::move(nbc);
  log_ = log;
  log_->info(GPL,
             33,
             "Initializing Nesterov region: {}",
             pb_->group() ? pb_->group()->getName() : "Top-level");

  // Set a fixed seed
  srand(42);
  // area update from pb
  stdInstsArea_ = pb_->stdInstsArea();
  macroInstsArea_ = pb_->macroInstsArea();

  int dbu_per_micron = pb_->db()->getChip()->getBlock()->getDbUnitsPerMicron();

  // update gFillerCells
  initFillerGCells();

  nb_gcells_.reserve(pb_->getInsts().size() + fillerStor_.size());

  // add place instances
  for (auto& pb_inst : pb_->placeInsts()) {
    int x_offset = rand() % (2 * dbu_per_micron) - dbu_per_micron;
    int y_offset = rand() % (2 * dbu_per_micron) - dbu_per_micron;

    GCell* gCell = nbc_->pbToNb(pb_inst);
    if (pb_inst != gCell->insts()[0]) {
      // Only process the first cluster once
      continue;
    }

    for (Instance* inst : gCell->insts()) {
      inst->setLocation(pb_inst->lx() + x_offset, pb_inst->ly() + y_offset);
    }
    gCell->updateLocations();
    nb_gcells_.emplace_back(nbc_.get(), nbc_->getGCellIndex(gCell));
    size_t gcells_index = nb_gcells_.size() - 1;
    db_inst_to_nb_index_[pb_inst->dbInst()] = gcells_index;
  }

  // add filler cells to gCells_
  for (size_t i = 0; i < fillerStor_.size(); ++i) {
    nb_gcells_.emplace_back(this, i);
    filler_stor_index_to_nb_index_[i] = nb_gcells_.size() - 1;
  }

  debugPrint(log_,
             GPL,
             "FillerInit",
             1,
             format_label_int,
             "FillerInit:NumGCells:",
             nb_gcells_.size());
  debugPrint(log_,
             GPL,
             "FillerInit",
             1,
             format_label_int,
             "FillerInit:NumGNets:",
             nbc_->getGNets().size());
  debugPrint(log_,
             GPL,
             "FillerInit",
             1,
             format_label_int,
             "FillerInit:NumGPins:",
             nbc_->getGPins().size());

  // initialize bin grid structure
  // send param into binGrid structure
  if (nbVars_.isSetBinCnt) {
    bg_.setBinCnt(nbVars_.binCntX, nbVars_.binCntY);
  }

  bg_.setPlacerBase(pb_);
  bg_.setLogger(log_);
<<<<<<< HEAD
  bg_.setCorePoints(&(pb_->getDie()));
  bg_.setBinTargetDensity(targetDensity_);
=======
  const odb::Rect& region_bbox = pb_->getRegionBBox();
  bg_.setRegionPoints(region_bbox.xMin(),
                      region_bbox.yMin(),
                      region_bbox.xMax(),
                      region_bbox.yMax());
  bg_.setTargetDensity(targetDensity_);
>>>>>>> 45345563

  // update binGrid info
  bg_.initBins();

  // initialize fft structrue based on bins
  std::unique_ptr<FFT> fft(new FFT(bg_.getBinCntX(),
                                   bg_.getBinCntY(),
                                   bg_.getBinSizeX(),
                                   bg_.getBinSizeY()));

  fft_ = std::move(fft);

  // update densitySize and densityScale in each gCell
  updateDensitySize();

  checkConsistency();
}

// virtual filler GCells
void NesterovBase::initFillerGCells()
{
  dbBlock* block = pb_->db()->getChip()->getBlock();
  // extract average dx/dy in range (10%, 90%)
  std::vector<int> dxStor;
  std::vector<int> dyStor;

  dxStor.reserve(pb_->placeInsts().size());
  dyStor.reserve(pb_->placeInsts().size());
  for (auto& placeInst : pb_->placeInsts()) {
    dxStor.push_back(placeInst->dx());
    dyStor.push_back(placeInst->dy());
  }

  // sort
  std::sort(dxStor.begin(), dxStor.end());
  std::sort(dyStor.begin(), dyStor.end());

  // average from (10 - 90%) .
  int64_t dxSum = 0, dySum = 0;

  int minIdx = dxStor.size() * 0.05;
  int maxIdx = dxStor.size() * 0.95;

  // when #instances are too small,
  // extracts average values in whole ranges.
  if (minIdx == maxIdx) {
    minIdx = 0;
    maxIdx = dxStor.size();
  }

  // This should never happen (implies no placeable insts) but it
  // quiets clang-tidy.
  if (maxIdx == minIdx) {
    return;
  }

  for (int i = minIdx; i < maxIdx; i++) {
    dxSum += dxStor[i];
    dySum += dyStor[i];
  }

  // the avgDx and avgDy will be used as filler cells'
  // width and height
  fillerDx_ = static_cast<int>(dxSum / (maxIdx - minIdx));
  fillerDy_ = static_cast<int>(dySum / (maxIdx - minIdx));

<<<<<<< HEAD
  int64_t coreArea = pb_->getDie().coreArea();
  whiteSpaceArea_ = coreArea - pb_->nonPlaceInstsArea();
=======
  int64_t region_area = pb_->getRegionArea();
  whiteSpaceArea_ = region_area - pb_->nonPlaceInstsArea();
>>>>>>> 45345563

  // if(pb_->group() == nullptr) {
  //   // nonPlaceInstsArea should not have density downscaling!!!
  //   whiteSpaceArea_ = coreArea - pb_->nonPlaceInstsArea();
  // } else {
  //   int64_t domainArea = 0;
  //   for(auto boundary: pb_->group()->getRegion()->getBoundaries()) {
  //     domainArea += boundary->getBox().area();
  //   }
  //   whiteSpaceArea_ = domainArea - pb_->nonPlaceInstsArea();
  // }

  float tmp_targetDensity
      = static_cast<float>(stdInstsArea_)
            / static_cast<float>(whiteSpaceArea_ - macroInstsArea_)
        + 0.01;
  // targetDensity initialize
  if (nbVars_.useUniformTargetDensity) {
    targetDensity_ = tmp_targetDensity;
  } else {
    targetDensity_ = nbVars_.targetDensity;
  }

  const int64_t nesterovInstanceArea = getNesterovInstsArea();

  // TODO density screening
  movableArea_ = whiteSpaceArea_ * targetDensity_;

  totalFillerArea_ = movableArea_ - nesterovInstanceArea;
  uniformTargetDensity_ = static_cast<float>(nesterovInstanceArea)
                          / static_cast<float>(whiteSpaceArea_);
  uniformTargetDensity_ = ceilf(uniformTargetDensity_ * 100) / 100;

  log_->report("TargetDensity: {:.4f} (UniformTargetDensity: {:.4f})",
            targetDensity_,
            uniformTargetDensity_);

  if (totalFillerArea_ < 0) {
    log_->warn(GPL,
               302,
               "Target density {:.4f} is too low for the available free area.\n"
               "Automatically adjusting to uniform density {:.4f}.",
               targetDensity_,
               uniformTargetDensity_);
    targetDensity_ = uniformTargetDensity_;
    movableArea_ = whiteSpaceArea_ * targetDensity_;
    totalFillerArea_ = movableArea_ - nesterovInstanceArea;
  }

  // limit filler cells
  const double limit_filler_ratio = 10;
  const double filler_scale_factor = std::sqrt(
      totalFillerArea_ / (limit_filler_ratio * nesterovInstanceArea));
  if (filler_scale_factor > 1.0) {
    debugPrint(log_,
               GPL,
               "FillerInit",
               1,
               "InitialFillerCellSize {} {}",
               fillerDx_,
               fillerDy_);

    // TODO reference region area, not die here
    const double max_edge_fillers = 1024;
    const int max_filler_x = std::max(
        static_cast<int>(pb_->getDie().coreDx() / max_edge_fillers), fillerDx_);
    const int max_filler_y = std::max(
        static_cast<int>(pb_->getDie().coreDy() / max_edge_fillers), fillerDy_);
    debugPrint(log_,
               GPL,
               "FillerInit",
               1,
               "FillerCellMaxSize {} {}",
               max_filler_x,
               max_filler_y);

    debugPrint(log_,
               GPL,
               "FillerInit",
               1,
               "FillerCellScaleFactor {:.4f}",
               filler_scale_factor);

    fillerDx_ *= filler_scale_factor;
    fillerDy_ *= filler_scale_factor;

    fillerDx_ = std::min(fillerDx_, max_filler_x);
    fillerDy_ = std::min(fillerDy_, max_filler_y);
  }

  const int fillerCnt = static_cast<int>(
      totalFillerArea_ / static_cast<int64_t>(fillerDx_ * fillerDy_));

  debugPrint(log_,
             GPL,
             "FillerInit",
             1,
             "Region Area {}",
             block->dbuAreaToMicrons(region_area));
  debugPrint(log_,
             GPL,
             "FillerInit",
             1,
             "nesterovInstsArea {}",
             block->dbuAreaToMicrons(nesterovInstanceArea));
  debugPrint(log_,
             GPL,
             "FillerInit",
             1,
             "WhiteSpaceArea {}",
             block->dbuAreaToMicrons(whiteSpaceArea_));
  debugPrint(log_,
             GPL,
             "FillerInit",
             1,
             "MovableArea {}",
             block->dbuAreaToMicrons(movableArea_));
  debugPrint(log_,
             GPL,
             "FillerInit",
             1,
             "TotalFillerArea {}",
             block->dbuAreaToMicrons(totalFillerArea_));
  debugPrint(log_, GPL, "FillerInit", 1, "NumFillerCells {}", fillerCnt);
  debugPrint(log_,
             GPL,
             "FillerInit",
             1,
             "FillerCellArea {}",
             block->dbuAreaToMicrons(getFillerCellArea()));
  debugPrint(log_,
             GPL,
             "FillerInit",
             1,
             "FillerCellSize {} {}",
             block->dbuToMicrons(fillerDx_),
             block->dbuToMicrons(fillerDy_));

  //
  // mt19937 supports huge range of random values.
  // rand()'s RAND_MAX is only 32767.
  //
  std::mt19937 randVal(0);
  for (int i = 0; i < fillerCnt; i++) {
    // instability problem between g++ and clang++!
    auto randX = randVal();
    auto randY = randVal();

    // Use group region bounding box
    const odb::Rect& region_bbox = pb_->getRegionBBox();
    int region_dx = region_bbox.dx();
    int region_dy = region_bbox.dy();
    int region_lx = region_bbox.xMin();
    int region_ly = region_bbox.yMin();

    // place filler cells on random coordi and
    // set size as avgDx and avgDy
    GCell filler_gcell(((randX % region_dx) + region_lx),
                       ((randY % region_dy) + region_ly),
                       fillerDx_,
                       fillerDy_);

    fillerStor_.push_back(filler_gcell);
  }
  // totalFillerArea_ = fillerStor_.size() * getFillerCellArea();
  initial_filler_area_ = totalFillerArea_;
}

NesterovBase::~NesterovBase() = default;

// gcell update
void NesterovBase::updateGCellCenterLocation(
    const std::vector<FloatPoint>& coordis)
{
  for (int idx = 0; idx < coordis.size(); ++idx) {
    nb_gcells_[idx]->setCenterLocation(coordis[idx].x, coordis[idx].y);
  }
}

void NesterovBase::updateGCellDensityCenterLocation(
    const std::vector<FloatPoint>& coordis)
{
  for (int idx = 0; idx < coordis.size(); ++idx) {
    nb_gcells_[idx]->setDensityCenterLocation(coordis[idx].x, coordis[idx].y);
  }
  bg_.updateBinsGCellDensityArea(nb_gcells_);
}

void NesterovBase::setTargetDensity(float density)
{
  assert(omp_get_thread_num() == 0);
  targetDensity_ = density;
  bg_.setBinTargetDensity(density);
#pragma omp parallel for num_threads(nbc_->getNumThreads())
  for (auto bin = getBins().begin(); bin < getBins().end(); ++bin) {
    // old-style loop for old OpenMP
    bin->setBinTargetDensity(density);
  }
  // update nonPlaceArea's target denstiy
  bg_.updateBinsNonPlaceArea();
}

int NesterovBase::getBinCntX() const
{
  return bg_.getBinCntX();
}

int NesterovBase::getBinCntY() const
{
  return bg_.getBinCntY();
}

double NesterovBase::getBinSizeX() const
{
  return bg_.getBinSizeX();
}

double NesterovBase::getBinSizeY() const
{
  return bg_.getBinSizeY();
}

int64_t NesterovBase::getOverflowArea() const
{
  return bg_.getOverflowArea();
}

int64_t NesterovBase::getOverflowAreaUnscaled() const
{
  return bg_.getOverflowAreaUnscaled();
}

int NesterovBase::getFillerDx() const
{
  return fillerDx_;
}

int NesterovBase::getFillerDy() const
{
  return fillerDy_;
}

int NesterovBase::getFillerCnt() const
{
  return static_cast<int>(fillerStor_.size());
}

int64_t NesterovBase::getFillerCellArea() const
{
  return static_cast<int64_t>(fillerDx_) * static_cast<int64_t>(fillerDy_);
}

GCell& NesterovBase::getFillerGCell(size_t index)
{
  if (index >= fillerStor_.size()) {
    log_->error(
        utl::GPL,
        314,
        "getFillerGCell: index {} out of bounds (fillerStor_.size() = {}).",
        index,
        fillerStor_.size());
  }
  return fillerStor_[index];
}

int64_t NesterovBase::getWhiteSpaceArea() const
{
  return whiteSpaceArea_;
}

int64_t NesterovBase::getMovableArea() const
{
  return movableArea_;
}

int64_t NesterovBase::getTotalFillerArea() const
{
  return totalFillerArea_;
}

int64_t NesterovBase::getNesterovInstsArea() const
{
  return stdInstsArea_
         + static_cast<int64_t>(
             std::round(pb_->macroInstsArea() * targetDensity_));
}

float NesterovBase::getSumPhi() const
{
  return sumPhi_;
}

float NesterovBase::getUniformTargetDensity() const
{
  return uniformTargetDensity_;
}

float NesterovBase::initTargetDensity() const
{
  return nbVars_.targetDensity;
}

float NesterovBase::getTargetDensity() const
{
  return targetDensity_;
}

// update densitySize and densityScale in each gCell
void NesterovBase::updateDensitySize()
{
  assert(omp_get_thread_num() == 0);
#pragma omp parallel for num_threads(nbc_->getNumThreads())
  for (auto it = nb_gcells_.begin(); it < nb_gcells_.end(); ++it) {
    auto& gCell = *it;  // old-style loop for old OpenMP
    float scaleX = 0, scaleY = 0;
    float densitySizeX = 0, densitySizeY = 0;
    if (gCell->dx() < REPLACE_SQRT2 * bg_.getBinSizeX()) {
      scaleX = static_cast<float>(gCell->dx())
               / static_cast<float>(REPLACE_SQRT2 * bg_.getBinSizeX());
      densitySizeX = REPLACE_SQRT2 * static_cast<float>(bg_.getBinSizeX());
    } else {
      scaleX = 1.0;
      densitySizeX = gCell->dx();
    }

    if (gCell->dy() < REPLACE_SQRT2 * bg_.getBinSizeY()) {
      scaleY = static_cast<float>(gCell->dy())
               / static_cast<float>(REPLACE_SQRT2 * bg_.getBinSizeY());
      densitySizeY = REPLACE_SQRT2 * static_cast<float>(bg_.getBinSizeY());
    } else {
      scaleY = 1.0;
      densitySizeY = gCell->dy();
    }

    gCell->setDensitySize(densitySizeX, densitySizeY);
    gCell->setDensityScale(scaleX * scaleY);
  }
}

void NesterovBase::updateAreas()
{
  // bloating can change the following :
  // stdInstsArea and macroInstsArea
  stdInstsArea_ = macroInstsArea_ = 0;
  for (auto it = nb_gcells_.begin(); it < nb_gcells_.end(); ++it) {
    auto& gCell = *it;  // old-style loop for old OpenMP
    if (!gCell) {
      continue;
    }
    if (gCell->isMacroInstance()) {
      macroInstsArea_ += static_cast<int64_t>(gCell->dx())
                         * static_cast<int64_t>(gCell->dy());
    } else if (gCell->isStdInstance()) {
      stdInstsArea_ += static_cast<int64_t>(gCell->dx())
                       * static_cast<int64_t>(gCell->dy());
    }
  }
}

void NesterovBase::updateDensityCoordiLayoutInside(GCell* gCell)
{
  float targetLx = gCell->dLx();
  float targetLy = gCell->dLy();

  if (targetLx < bg_.lx()) {
    targetLx = bg_.lx();
  }

  if (targetLy < bg_.ly()) {
    targetLy = bg_.ly();
  }

  if (targetLx + gCell->dDx() > bg_.ux()) {
    targetLx = bg_.ux() - gCell->dDx();
  }

  if (targetLy + gCell->dDy() > bg_.uy()) {
    targetLy = bg_.uy() - gCell->dDy();
  }
  gCell->setDensityLocation(targetLx, targetLy);
}

float NesterovBase::getDensityCoordiLayoutInsideX(const GCell* gCell,
                                                  float cx) const
{
  float adjVal = cx;
  // TODO will change base on each assigned binGrids.
  //
  if (cx - gCell->dDx() / 2.0f < bg_.lx()) {
    adjVal = bg_.lx() + gCell->dDx() / 2.0f;
  }
  if (cx + gCell->dDx() / 2.0f > bg_.ux()) {
    adjVal = bg_.ux() - gCell->dDx() / 2.0f;
  }
  return adjVal;
}

float NesterovBase::getDensityCoordiLayoutInsideY(const GCell* gCell,
                                                  float cy) const
{
  float adjVal = cy;
  // TODO will change base on each assigned binGrids.
  //
  if (cy - gCell->dDy() / 2.0f < bg_.ly()) {
    adjVal = bg_.ly() + gCell->dDy() / 2.0f;
  }
  if (cy + gCell->dDy() / 2.0f > bg_.uy()) {
    adjVal = bg_.uy() - gCell->dDy() / 2.0f;
  }

  return adjVal;
}

FloatPoint NesterovBase::getDensityPreconditioner(const GCell* gCell) const
{
  float areaVal
      = static_cast<float>(gCell->dx()) * static_cast<float>(gCell->dy());

  return FloatPoint(areaVal, areaVal);
}

// get GCells' electroForcePair
// i.e. get DensityGradient with given GCell
FloatPoint NesterovBase::getDensityGradient(const GCell* gCell) const
{
  std::pair<int, int> pairX = bg_.getDensityMinMaxIdxX(gCell);
  std::pair<int, int> pairY = bg_.getDensityMinMaxIdxY(gCell);

  FloatPoint electroForce;

  for (int i = pairX.first; i < pairX.second; i++) {
    for (int j = pairY.first; j < pairY.second; j++) {
      const Bin& bin = bg_.getBinsConst()[j * getBinCntX() + i];
      float overlapArea
          = getOverlapDensityArea(bin, gCell) * gCell->getDensityScale();

      electroForce.x += overlapArea * bin.electroForceX();
      electroForce.y += overlapArea * bin.electroForceY();
    }
  }

  return electroForce;
}

// Density force cals
void NesterovBase::updateDensityForceBin()
{
  assert(omp_get_thread_num() == 0);
  // copy density to utilize FFT
#pragma omp parallel for num_threads(nbc_->getNumThreads())
  for (auto it = getBins().begin(); it < getBins().end(); ++it) {
    auto& bin = *it;  // old-style loop for old OpenMP
    fft_->updateDensity(bin.x(), bin.y(), bin.getDensity());
  }

  // do FFT
  fft_->doFFT();

  // update electroPhi and electroForce
  // update sumPhi_ for nesterov loop
  sumPhi_ = 0;
#pragma omp parallel for num_threads(nbc_->getNumThreads()) \
    reduction(+ : sumPhi_)
  for (auto it = getBins().begin(); it < getBins().end(); ++it) {
    auto& bin = *it;  // old-style loop for old OpenMP
    auto eForcePair = fft_->getElectroForce(bin.x(), bin.y());
    bin.setElectroForce(eForcePair.first, eForcePair.second);

    float electroPhi = fft_->getElectroPhi(bin.x(), bin.y());
    bin.setElectroPhi(electroPhi);

    sumPhi_ += electroPhi
               * static_cast<float>(bin.getNonPlaceArea() + bin.instPlacedArea()
                                    + bin.getFillerArea());
  }
}

void NesterovBase::initDensity1()
{
  assert(omp_get_thread_num() == 0);
  const int gCellSize = nb_gcells_.size();
  curSLPCoordi_.resize(gCellSize, FloatPoint());
  curSLPWireLengthGrads_.resize(gCellSize, FloatPoint());
  curSLPDensityGrads_.resize(gCellSize, FloatPoint());
  curSLPSumGrads_.resize(gCellSize, FloatPoint());

  nextSLPCoordi_.resize(gCellSize, FloatPoint());
  nextSLPWireLengthGrads_.resize(gCellSize, FloatPoint());
  nextSLPDensityGrads_.resize(gCellSize, FloatPoint());
  nextSLPSumGrads_.resize(gCellSize, FloatPoint());

  prevSLPCoordi_.resize(gCellSize, FloatPoint());
  prevSLPWireLengthGrads_.resize(gCellSize, FloatPoint());
  prevSLPDensityGrads_.resize(gCellSize, FloatPoint());
  prevSLPSumGrads_.resize(gCellSize, FloatPoint());

  curCoordi_.resize(gCellSize, FloatPoint());
  nextCoordi_.resize(gCellSize, FloatPoint());

  initCoordi_.resize(gCellSize, FloatPoint());

#pragma omp parallel for num_threads(nbc_->getNumThreads())
  for (auto it = nb_gcells_.begin(); it < nb_gcells_.end(); ++it) {
    GCell* gCell = *it;  // old-style loop for old OpenMP
    updateDensityCoordiLayoutInside(gCell);
    int idx = it - nb_gcells_.begin();
    curSLPCoordi_[idx] = prevSLPCoordi_[idx] = curCoordi_[idx]
        = initCoordi_[idx] = FloatPoint(gCell->dCx(), gCell->dCy());

    std::string type = "Uknown";
    if (gCell->isInstance()) {
      type = "StdCell";
    } else if (gCell->isMacroInstance()) {
      type = "Macro";
    } else if (gCell->isFiller()) {
      type = "Filler";
    }
  }

  // bin
  updateGCellDensityCenterLocation(curSLPCoordi_);

  prev_hpwl_ = nbc_->getHpwl();

  // FFT update
  updateDensityForceBin();

  baseWireLengthCoef_
      = npVars_->initWireLengthCoef
        / (static_cast<float>(getBinSizeX() + getBinSizeY()) * 0.5);

  sum_overflow_ = static_cast<float>(getOverflowArea())
                  / static_cast<float>(getNesterovInstsArea());

  sum_overflow_unscaled_ = static_cast<float>(getOverflowAreaUnscaled())
                           / static_cast<float>(getNesterovInstsArea());
}

float NesterovBase::initDensity2(float wlCoeffX, float wlCoeffY)
{
  if (wireLengthGradSum_ == 0) {
    densityPenalty_ = npVars_->initDensityPenalty;
    nbUpdatePrevGradient(wlCoeffX, wlCoeffY);
  }

  if (wireLengthGradSum_ != 0) {
    densityPenalty_
        = (wireLengthGradSum_ / densityGradSum_) * npVars_->initDensityPenalty;
  }

  sum_overflow_ = static_cast<float>(getOverflowArea())
                  / static_cast<float>(getNesterovInstsArea());

  sum_overflow_unscaled_ = static_cast<float>(getOverflowAreaUnscaled())
                           / static_cast<float>(getNesterovInstsArea());

  stepLength_ = getStepLength(
      prevSLPCoordi_, prevSLPSumGrads_, curSLPCoordi_, curSLPSumGrads_);

  return stepLength_;
}

float NesterovBase::getStepLength(
    const std::vector<FloatPoint>& prevSLPCoordi_,
    const std::vector<FloatPoint>& prevSLPSumGrads_,
    const std::vector<FloatPoint>& curSLPCoordi_,
    const std::vector<FloatPoint>& curSLPSumGrads_)
{
  float coordiDistance = getDistance(prevSLPCoordi_, curSLPCoordi_);
  float gradDistance = getDistance(prevSLPSumGrads_, curSLPSumGrads_);

  debugPrint(log_,
             GPL,
             "getStepLength",
             1,
             "CoordinateDistance: {:g}",
             coordiDistance);
  debugPrint(
      log_, GPL, "getStepLength", 1, "GradientDistance: {:g}", gradDistance);

  return coordiDistance / gradDistance;
}

// to execute following function,
//
// nb_->updateGCellDensityCenterLocation(coordi); // bin update
// nb_->updateDensityForceBin(); // bin Force update
//
// nb_->updateWireLengthForceWA(wireLengthCoefX_, wireLengthCoefY_); // WL
// update
//
void NesterovBase::updateGradients(std::vector<FloatPoint>& sumGrads,
                                   std::vector<FloatPoint>& wireLengthGrads,
                                   std::vector<FloatPoint>& densityGrads,
                                   float wlCoeffX,
                                   float wlCoeffY)
{
  assert(omp_get_thread_num() == 0);
  if (isConverged_) {
    return;
  }

  wireLengthGradSum_ = 0;
  densityGradSum_ = 0;

  float gradSum = 0;

  debugPrint(
      log_, GPL, "updateGrad", 1, "DensityPenalty: {:g}", densityPenalty_);

  // TODO: This OpenMP parallel section is causing non-determinism. Consider
  // revisiting this in the future to restore determinism.
  // #pragma omp parallel for num_threads(nbc_->getNumThreads()) reduction(+ :
  // wireLengthGradSum_, densityGradSum_, gradSum)
  for (size_t i = 0; i < nb_gcells_.size(); i++) {
    GCell* gCell = nb_gcells_.at(i);
    wireLengthGrads[i]
        = nbc_->getWireLengthGradientWA(gCell, wlCoeffX, wlCoeffY);
    densityGrads[i] = getDensityGradient(gCell);

    // Different compiler has different results on the following formula.
    // e.g. wireLengthGradSum_ += fabs(~~.x) + fabs(~~.y);
    //
    // To prevent instability problem,
    // I partitioned the fabs(~~.x) + fabs(~~.y) as two terms.
    //
    wireLengthGradSum_ += std::fabs(wireLengthGrads[i].x);
    wireLengthGradSum_ += std::fabs(wireLengthGrads[i].y);

    densityGradSum_ += std::fabs(densityGrads[i].x);
    densityGradSum_ += std::fabs(densityGrads[i].y);

    sumGrads[i].x = wireLengthGrads[i].x + densityPenalty_ * densityGrads[i].x;
    sumGrads[i].y = wireLengthGrads[i].y + densityPenalty_ * densityGrads[i].y;

    FloatPoint wireLengthPreCondi = nbc_->getWireLengthPreconditioner(gCell);
    FloatPoint densityPrecondi = getDensityPreconditioner(gCell);

    FloatPoint sumPrecondi(
        wireLengthPreCondi.x + (densityPenalty_ * densityPrecondi.x),
        wireLengthPreCondi.y + (densityPenalty_ * densityPrecondi.y));

    sumPrecondi.x = std::max(sumPrecondi.x, npVars_->minPreconditioner);
    sumPrecondi.y = std::max(sumPrecondi.y, npVars_->minPreconditioner);

    sumGrads[i].x /= sumPrecondi.x;
    sumGrads[i].y /= sumPrecondi.y;

    gradSum += std::fabs(sumGrads[i].x) + std::fabs(sumGrads[i].y);
  }

  debugPrint(log_,
             GPL,
             "updateGrad",
             1,
             "WireLengthGradSum: {:g}",
             wireLengthGradSum_);
  debugPrint(
      log_, GPL, "updateGrad", 1, "DensityGradSum: {:g}", densityGradSum_);
  debugPrint(log_, GPL, "updateGrad", 1, "GradSum: {:g}", gradSum);
}

void NesterovBase::nbUpdatePrevGradient(float wlCoeffX, float wlCoeffY)
{
  updateGradients(prevSLPSumGrads_,
                  prevSLPWireLengthGrads_,
                  prevSLPDensityGrads_,
                  wlCoeffX,
                  wlCoeffY);
}

void NesterovBase::nbUpdateCurGradient(float wlCoeffX, float wlCoeffY)
{
  updateGradients(curSLPSumGrads_,
                  curSLPWireLengthGrads_,
                  curSLPDensityGrads_,
                  wlCoeffX,
                  wlCoeffY);
}

void NesterovBase::nbUpdateNextGradient(float wlCoeffX, float wlCoeffY)
{
  updateGradients(nextSLPSumGrads_,
                  nextSLPWireLengthGrads_,
                  nextSLPDensityGrads_,
                  wlCoeffX,
                  wlCoeffY);
}

void NesterovBase::updateSinglePrevGradient(size_t gCellIndex,
                                            float wlCoeffX,
                                            float wlCoeffY)
{
  updateSingleGradient(gCellIndex,
                       prevSLPSumGrads_,
                       prevSLPWireLengthGrads_,
                       prevSLPDensityGrads_,
                       wlCoeffX,
                       wlCoeffY);
}

void NesterovBase::updateSingleCurGradient(size_t gCellIndex,
                                           float wlCoeffX,
                                           float wlCoeffY)
{
  updateSingleGradient(gCellIndex,
                       curSLPSumGrads_,
                       curSLPWireLengthGrads_,
                       curSLPDensityGrads_,
                       wlCoeffX,
                       wlCoeffY);
}

void NesterovBase::updateSingleGradient(
    size_t gCellIndex,
    std::vector<FloatPoint>& sumGrads,
    std::vector<FloatPoint>& wireLengthGrads,
    std::vector<FloatPoint>& densityGrads,
    float wlCoeffX,
    float wlCoeffY)
{
  if (gCellIndex >= nb_gcells_.size()) {
    return;
  }

  GCell* gCell = nb_gcells_.at(gCellIndex);

  wireLengthGrads[gCellIndex]
      = nbc_->getWireLengthGradientWA(gCell, wlCoeffX, wlCoeffY);
  densityGrads[gCellIndex] = getDensityGradient(gCell);


  sumGrads[gCellIndex].x = wireLengthGrads[gCellIndex].x
                           + densityPenalty_ * densityGrads[gCellIndex].x;
  sumGrads[gCellIndex].y = wireLengthGrads[gCellIndex].y
                           + densityPenalty_ * densityGrads[gCellIndex].y;

  FloatPoint wireLengthPreCondi = nbc_->getWireLengthPreconditioner(gCell);
  FloatPoint densityPrecondi = getDensityPreconditioner(gCell);

  FloatPoint sumPrecondi(
      wireLengthPreCondi.x + (densityPenalty_ * densityPrecondi.x),
      wireLengthPreCondi.y + (densityPenalty_ * densityPrecondi.y));

  sumPrecondi.x = std::max(sumPrecondi.x, npVars_->minPreconditioner);
  sumPrecondi.y = std::max(sumPrecondi.y, npVars_->minPreconditioner);

  sumGrads[gCellIndex].x /= sumPrecondi.x;
  sumGrads[gCellIndex].y /= sumPrecondi.y;
}

void NesterovBase::updateInitialPrevSLPCoordi()
{
  assert(omp_get_thread_num() == 0);
#pragma omp parallel for num_threads(nbc_->getNumThreads())
  for (size_t i = 0; i < nb_gcells_.size(); i++) {
    GCell* curGCell = nb_gcells_[i];

    float prevCoordiX
        = curSLPCoordi_[i].x
          - (npVars_->initialPrevCoordiUpdateCoef * curSLPSumGrads_[i].x);

    float prevCoordiY
        = curSLPCoordi_[i].y
          - (npVars_->initialPrevCoordiUpdateCoef * curSLPSumGrads_[i].y);

    FloatPoint newCoordi(getDensityCoordiLayoutInsideX(curGCell, prevCoordiX),
                         getDensityCoordiLayoutInsideY(curGCell, prevCoordiY));

    prevSLPCoordi_[i] = newCoordi;
  }
}

void NesterovBase::updateDensityCenterCur()
{
  updateGCellDensityCenterLocation(curCoordi_);
}
void NesterovBase::updateDensityCenterCurSLP()
{
  updateGCellDensityCenterLocation(curSLPCoordi_);
}
void NesterovBase::updateDensityCenterPrevSLP()
{
  updateGCellDensityCenterLocation(prevSLPCoordi_);
}
void NesterovBase::updateDensityCenterNextSLP()
{
  updateGCellDensityCenterLocation(nextSLPCoordi_);
}

void NesterovBase::resetMinSumOverflow()
{
  // reset the divergence detect conditions
  minSumOverflow_ = 1e30;
  hpwlWithMinSumOverflow_ = 1e30;
}

float NesterovBase::getPhiCoef(float scaledDiffHpwl) const
{
  debugPrint(
      log_, GPL, "getPhiCoef", 1, "InputScaleDiffHPWL: {:g}", scaledDiffHpwl);

  float retCoef = (scaledDiffHpwl < 0)
                      ? nbVars_.maxPhiCoef
                      : nbVars_.maxPhiCoef
                            * pow(nbVars_.maxPhiCoef, scaledDiffHpwl * -1.0);
  retCoef = std::max(nbVars_.minPhiCoef, retCoef);
  return retCoef;
}

void NesterovBase::updateNextIter(const int iter)
{
  assert(omp_get_thread_num() == 0);
  if (isConverged_) {
    return;
  }

  // swap vector pointers
  std::swap(prevSLPCoordi_, curSLPCoordi_);
  std::swap(prevSLPWireLengthGrads_, curSLPWireLengthGrads_);
  std::swap(prevSLPDensityGrads_, curSLPDensityGrads_);
  std::swap(prevSLPSumGrads_, curSLPSumGrads_);

  // Prevent locked instances from moving
#pragma omp parallel for num_threads(nbc_->getNumThreads())
  for (size_t k = 0; k < nb_gcells_.size(); ++k) {
    if (nb_gcells_[k]->isInstance() && nb_gcells_[k]->isLocked()) {
      nextSLPCoordi_[k] = curSLPCoordi_[k];
      nextSLPWireLengthGrads_[k] = curSLPWireLengthGrads_[k];
      nextSLPDensityGrads_[k] = curSLPDensityGrads_[k];
      nextSLPSumGrads_[k] = curSLPSumGrads_[k];
      nextCoordi_[k] = curCoordi_[k];
    }
  }

  std::swap(curSLPCoordi_, nextSLPCoordi_);
  std::swap(curSLPWireLengthGrads_, nextSLPWireLengthGrads_);
  std::swap(curSLPDensityGrads_, nextSLPDensityGrads_);
  std::swap(curSLPSumGrads_, nextSLPSumGrads_);

  std::swap(curCoordi_, nextCoordi_);

  // In a macro dominated design like mock-array you may be placing
  // very few std cells in a sea of fixed macros.  The overflow denominator
  // may be quite small and prevent convergence.  This is mostly due
  // to our limited ability to move instances off macros cleanly.  As that
  // improves this should no longer be needed.
  const float fractionOfMaxIters
      = static_cast<float>(iter) / npVars_->maxNesterovIter;
  const float overflowDenominator
      = std::max(static_cast<float>(getNesterovInstsArea()),
                 fractionOfMaxIters * pb_->nonPlaceInstsArea() * 0.05f);

  sum_overflow_ = getOverflowArea() / overflowDenominator;
  sum_overflow_unscaled_ = getOverflowAreaUnscaled() / overflowDenominator;

  int64_t hpwl = nbc_->getHpwl();

  float hpwl_percent_change = 0.0;
  if (iter == 0 || (iter) % 10 == 0) {
    if (prev_reported_hpwl_ != 0) {
      hpwl_percent_change = (static_cast<double>(hpwl - prev_reported_hpwl_)
                             / static_cast<double>(prev_reported_hpwl_))
                            * 100.0;
    }
    prev_reported_hpwl_ = hpwl;
    prev_reported_overflow_unscaled_ = sum_overflow_unscaled_;

    std::string group_name;
    if (pb_->group()) {
      group_name = fmt::format(" ({})", pb_->group()->getName());
    }

    if ((iter == 0 || reprint_iter_header_) && !pb_->group()) {
      if (iter == 0) {
        log_->info(GPL, 31, "HPWL: Half-Perimeter Wirelength");
      }

      const std::string nesterov_header
          = fmt::format("{:>9} | {:>8} | {:>13} | {:>8} | {:>9} | {:>5}",
                        "Iteration",
                        "Overflow",
                        "HPWL (um)",
                        "HPWL(%)",
                        "Penalty",
                        "Group");

      log_->report(nesterov_header);
      log_->report(
          "---------------------------------------------------------------");

      reprint_iter_header_ = false;
    }

    dbBlock* block = pb_->db()->getChip()->getBlock();
    log_->report("{:9d} | {:8.4f} | {:13.6e} | {:+7.2f}% | {:9.2e} | {:>5}",
                 iter,
                 sum_overflow_unscaled_,
                 block->dbuToMicrons(hpwl),
                 hpwl_percent_change,
                 densityPenalty_,
                 group_name);
  }

  float phiCoef = getPhiCoef(static_cast<float>(hpwl - prev_hpwl_)
                             / npVars_->referenceHpwl);
  phiCoef_ = phiCoef;
  debugPrint(log_, GPL, "updateNextIter", 1, "PreviousHPWL: {}", prev_hpwl_);
  debugPrint(log_, GPL, "updateNextIter", 1, "NewHPWL: {}", hpwl);
  debugPrint(log_, GPL, "updateNextIter", 1, "PhiCoef: {:g}", phiCoef);
  debugPrint(log_,
             GPL,
             "updateNextIter",
             1,
             "Gradient: {:g}",
             getSecondNorm(curSLPSumGrads_));
  debugPrint(log_, GPL, "updateNextIter", 1, "Phi: {:g}", getSumPhi());
  debugPrint(
      log_, GPL, "updateNextIter", 1, "Overflow: {:g}", sum_overflow_unscaled_);

  densityPenalty_ *= phiCoef;
  prev_hpwl_ = hpwl;

  if (iter > 50 && minSumOverflow_ > sum_overflow_unscaled_) {
    minSumOverflow_ = sum_overflow_unscaled_;
    hpwlWithMinSumOverflow_ = prev_hpwl_;
  }
}

bool NesterovBase::nesterovUpdateStepLength()
{
  if (isConverged_) {
    return true;
  }

  float newStepLength = getStepLength(
      curSLPCoordi_, curSLPSumGrads_, nextSLPCoordi_, nextSLPSumGrads_);

  debugPrint(log_, GPL, "np", 1, "NewStepLength: {:g}", newStepLength);

  if (std::isnan(newStepLength) || std::isinf(newStepLength)) {
    isDiverged_ = true;
    return false;
  }

  if (newStepLength > stepLength_ * 0.95) {
    stepLength_ = newStepLength;
    return false;
  }
  if (newStepLength < 0.01) {
    stepLength_ = 0.01;
    return false;
  }

  stepLength_ = newStepLength;

  return true;
}

void NesterovBase::nesterovUpdateCoordinates(float coeff)
{
  if (isConverged_) {
    return;
  }

  // fill in nextCoordinates with given stepLength_
  for (size_t k = 0; k < nb_gcells_.size(); k++) {
    FloatPoint nextCoordi(
        curSLPCoordi_[k].x + stepLength_ * curSLPSumGrads_[k].x,
        curSLPCoordi_[k].y + stepLength_ * curSLPSumGrads_[k].y);

    FloatPoint nextSLPCoordi(
        nextCoordi.x + coeff * (nextCoordi.x - curCoordi_[k].x),
        nextCoordi.y + coeff * (nextCoordi.y - curCoordi_[k].y));

    GCell* curGCell = nb_gcells_[k];

    nextCoordi_[k]
        = FloatPoint(getDensityCoordiLayoutInsideX(curGCell, nextCoordi.x),
                     getDensityCoordiLayoutInsideY(curGCell, nextCoordi.y));

    nextSLPCoordi_[k]
        = FloatPoint(getDensityCoordiLayoutInsideX(curGCell, nextSLPCoordi.x),
                     getDensityCoordiLayoutInsideY(curGCell, nextSLPCoordi.y));
  }

  // Update Density
  updateGCellDensityCenterLocation(nextSLPCoordi_);
  updateDensityForceBin();
}

void NesterovBase::nesterovAdjustPhi()
{
  if (isConverged_) {
    return;
  }

  // dynamic adjustment for
  // better convergence with
  // large designs
  if (!nbVars_.isMaxPhiCoefChanged && sum_overflow_unscaled_ < 0.35f) {
    nbVars_.isMaxPhiCoefChanged = true;
    nbVars_.maxPhiCoef *= 0.99;
  }
  // keep maxPhiCoef > 1.0, avoid decreasing densityPenalty
  if (nbVars_.maxPhiCoef <= 1.0f) {
    nbVars_.maxPhiCoef = 1.01f;
  }
}

void NesterovBase::saveSnapshot()
{
  if (isConverged_) {
    return;
  }
  // save snapshots for routability-driven
  snapshotCoordi_ = curCoordi_;
  snapshotSLPCoordi_ = curSLPCoordi_;
  snapshotSLPSumGrads_ = curSLPSumGrads_;
  snapshotDensityPenalty_ = densityPenalty_;
  snapshotStepLength_ = stepLength_;
}

bool NesterovBase::checkConvergence(int gpl_iter_count,
                                    int routability_gpl_iter_count,
                                    RouteBase* rb)
{
  assert(omp_get_thread_num() == 0);
  if (isConverged_) {
    return true;
  }
  if (sum_overflow_unscaled_ <= npVars_->targetOverflow) {
    const bool has_group = pb_->group();
    const std::string group_name = has_group ? pb_->group()->getName() : "";
    const int final_iter = gpl_iter_count;
    dbBlock* block = pb_->db()->getChip()->getBlock();

    log_->report("{:9d} | {:8.4f} | {:13.6e} | {:>8} | {:9.2e} | {:>5}",
                 final_iter,
                 sum_overflow_unscaled_,
                 block->dbuToMicrons(nbc_->getHpwl()),
                 "",  // No % delta
                 densityPenalty_,
                 group_name);
    log_->report(
        "---------------------------------------------------------------");

    if (has_group) {
      log_->info(GPL,
                 1016,
                 "Region '{}' placement finished at iteration {}",
                 group_name,
                 final_iter);
    } else {
      log_->info(
          GPL, 1001, "Global placement finished at iteration {}", final_iter);
      if (npVars_->routability_driven_mode) {
        log_->info(GPL,
                   1003,
                   "Routability mode iteration count: {}",
                   routability_gpl_iter_count);
      }
    }

    if (npVars_->routability_driven_mode) {
      rb->getRudyResult();
      log_->info(GPL,
                 1005,
                 "Routability final weighted congestion: {:.4f}",
                 rb->getRudyRC(false));
    }

    log_->info(GPL,
               1002,
               format_label_float,
               "Placed Cell Area",
               block->dbuAreaToMicrons(getNesterovInstsArea()));

    log_->info(GPL,
               1003,
               format_label_float,
               "Available Free Area",
               block->dbuAreaToMicrons(whiteSpaceArea_));

    log_->info(GPL,
               1004,
               "Minimum Feasible Density        {:.4f} (cell_area / free_area)",
               uniformTargetDensity_);

    // The target density should not fall below the uniform density,
    // which is the lower bound: instance_area / whitespace_area.
    // Values below this lead to negative filler area (physically invalid).
    //
    // While the theoretical upper bound is 1.0 (fully using all whitespace),
    // a practical way to define the target density may be based on desired
    // whitespace usage: instance_area / (whitespace_area * usage).
    log_->info(GPL, 1006, "  Suggested Target Densities:");
    log_->info(
        GPL,
        1007,
        "    - For 90% usage of free space: {:.4f}",
        static_cast<double>(getNesterovInstsArea()) / (whiteSpaceArea_ * 0.90));

    log_->info(
        GPL,
        1008,
        "    - For 80% usage of free space: {:.4f}",
        static_cast<double>(getNesterovInstsArea()) / (whiteSpaceArea_ * 0.80));

    if (static_cast<double>(getNesterovInstsArea()) / (whiteSpaceArea_ * 0.50)
        <= 1.0) {
      log_->info(GPL,
                 1009,
                 "    - For 50% usage of free space: {:.4f}",
                 static_cast<double>(getNesterovInstsArea())
                     / (whiteSpaceArea_ * 0.50));
    }

    if (uniformTargetDensity_ > 0.95f) {
      log_->warn(GPL,
                 1015,
                 "High uniform density (>{:.2f}) may cause congestion or "
                 "legalization issues.",
                 uniformTargetDensity_);
    }

#pragma omp parallel for num_threads(nbc_->getNumThreads())
    for (auto it = nb_gcells_.begin(); it < nb_gcells_.end(); ++it) {
      auto& gCell = *it;  // old-style loop for old OpenMP
      if (!gCell->isInstance()) {
        continue;
      }
      gCell->lock();
    }

    isConverged_ = true;
    return true;
  }

  return false;
}

bool NesterovBase::checkDivergence()
{
  if (sum_overflow_unscaled_ < 0.2f
      && sum_overflow_unscaled_ - minSumOverflow_ >= 0.02f
      && hpwlWithMinSumOverflow_ * 1.2f < prev_hpwl_) {
    isDiverged_ = true;
    log_->warn(GPL, 323,"Divergence detected between consecutive iterations");
  }

  // Check if both overflow and HPWL increase
  if (minSumOverflow_ < 0.2f && prev_reported_overflow_unscaled_ > 0
      && prev_reported_hpwl_ > 0) {
    float overflow_change
        = sum_overflow_unscaled_ - prev_reported_overflow_unscaled_;
    float hpwl_increase = (static_cast<float>(prev_hpwl_ - prev_reported_hpwl_))
                          / static_cast<float>(prev_reported_hpwl_);

    float overflow_acceptance = 0.05f;
    float hpwl_acceptance = 0.25f;
    if (overflow_change >= overflow_acceptance && hpwl_increase >= hpwl_acceptance) {
      isDiverged_ = true;
      log_->warn(GPL, 324,"Divergence detected between reported values. Overflow change: {:g}, HPWL increase: {:g}%.", overflow_change, hpwl_increase * 100.0f);
    }
  }

  return isDiverged_;
}

bool NesterovBase::revertToSnapshot()
{
  if (isConverged_) {
    return true;
  }
  // revert back the current density penality
  curCoordi_ = snapshotCoordi_;
  curSLPCoordi_ = snapshotSLPCoordi_;
  curSLPSumGrads_ = snapshotSLPSumGrads_;
  densityPenalty_ = snapshotDensityPenalty_;
  stepLength_ = snapshotStepLength_;

  updateGCellDensityCenterLocation(curCoordi_);
  updateDensityForceBin();

  isDiverged_ = false;

  return true;
}

void NesterovBaseCommon::moveGCell(odb::dbInst* db_inst)
{
  auto it = db_inst_to_nbc_index_map_.find(db_inst);
  if (it == db_inst_to_nbc_index_map_.end()) {
    debugPrint(log_,
               GPL,
               "callbacks",
               1,
               "warning: db_inst {} not found in db_inst_to_nbc_index_map_",
               db_inst->getName());
    return;
  }

  GCell* gcell = getGCellByIndex(it->second);
  odb::dbBox* bbox = db_inst->getBBox();
  gcell->setAllLocations(
      bbox->xMin(), bbox->yMin(), bbox->xMax(), bbox->yMax());
}

void NesterovBaseCommon::resizeGCell(odb::dbInst* db_inst)
{
  auto it = db_inst_to_nbc_index_map_.find(db_inst);
  if (it == db_inst_to_nbc_index_map_.end()) {
    debugPrint(log_,
               GPL,
               "callbacks",
               1,
               "warning: db_inst {} not found in db_inst_to_nbc_index_map_",
               db_inst->getName());
    return;
  }

  GCell* gcell = getGCellByIndex(it->second);
  if (!gcell->contains(db_inst)) {
    debugPrint(log_,
               GPL,
               "callbacks",
               1,
               "warning: gcell {} found in db_inst_map_ as {}",
               gcell->getName(),
               db_inst->getName());
  }

  int64_t prevCellArea
      = static_cast<int64_t>(gcell->dx()) * static_cast<int64_t>(gcell->dy());

  // pull new instance dimensions from DB
  for (Instance* inst : gcell->insts()) {
    inst->copyDbLocation(pbc_.get());
  }
  // update gcell
  gcell->updateLocations();
  gcell->setAreaChangeType(GCell::GCellChange::kTimingDriven);

  int64_t newCellArea
      = static_cast<int64_t>(gcell->dx()) * static_cast<int64_t>(gcell->dy());
  int64_t area_change = newCellArea - prevCellArea;
  delta_area_ += area_change;
}

void NesterovBase::updateGCellState(float wlCoeffX, float wlCoeffY)
{
  for (auto& db_inst : new_instances_) {
    auto db_it = db_inst_to_nb_index_.find(db_inst);
    if (db_it != db_inst_to_nb_index_.end()) {
      size_t gcells_index = db_it->second;
      GCellHandle& handle = nb_gcells_[gcells_index];
      GCell* gcell = handle;

      for (auto& gpin : gcell->gPins()) {
        gpin->getPbPin()->updateCoordi(gpin->getPbPin()->getDbITerm());
        gpin->updateCoordi();
      }

      // analogous to NesterovBase::updateDensitySize()
      float scaleX = 0, scaleY = 0;
      float densitySizeX = 0, densitySizeY = 0;
      if (gcell->dx() < REPLACE_SQRT2 * bg_.getBinSizeX()) {
        scaleX = static_cast<float>(gcell->dx())
                 / static_cast<float>(REPLACE_SQRT2 * bg_.getBinSizeX());
        densitySizeX = REPLACE_SQRT2 * static_cast<float>(bg_.getBinSizeX());
      } else {
        scaleX = 1.0;
        densitySizeX = gcell->dx();
      }

      if (gcell->dy() < REPLACE_SQRT2 * bg_.getBinSizeY()) {
        scaleY = static_cast<float>(gcell->dy())
                 / static_cast<float>(REPLACE_SQRT2 * bg_.getBinSizeY());
        densitySizeY = REPLACE_SQRT2 * static_cast<float>(bg_.getBinSizeY());
      } else {
        scaleY = 1.0;
        densitySizeY = gcell->dy();
      }

      gcell->setDensitySize(densitySizeX, densitySizeY);
      gcell->setDensityScale(scaleX * scaleY);

      // analogous to NesterovBase::initDensity1()
      updateDensityCoordiLayoutInside(gcell);
      curSLPCoordi_[gcells_index] = prevSLPCoordi_[gcells_index]
          = curCoordi_[gcells_index] = initCoordi_[gcells_index]
          = FloatPoint(gcell->dCx(), gcell->dCy());

      // analogous to updateCurGradient()
      updateSingleCurGradient(gcells_index, wlCoeffX, wlCoeffY);

      // analogous to NesterovBase::updateInitialPrevSLPCoordi()
      GCell* curGCell = nb_gcells_[gcells_index];
      float prevCoordiX = curSLPCoordi_[gcells_index].x
                          - npVars_->initialPrevCoordiUpdateCoef
                                * curSLPSumGrads_[gcells_index].x;
      float prevCoordiY = curSLPCoordi_[gcells_index].y
                          - npVars_->initialPrevCoordiUpdateCoef
                                * curSLPSumGrads_[gcells_index].y;
      FloatPoint newCoordi(
          getDensityCoordiLayoutInsideX(curGCell, prevCoordiX),
          getDensityCoordiLayoutInsideY(curGCell, prevCoordiY));
      prevSLPCoordi_[gcells_index] = newCoordi;

      // analogous to
      // NesterovBase::updateGCellDensityCenterLocation(prevSLPCoordi_)
      nb_gcells_[gcells_index]->setDensityCenterLocation(
          prevSLPCoordi_[gcells_index].x, prevSLPCoordi_[gcells_index].y);

      // analogous to updatePrevGradient()
      updateSinglePrevGradient(gcells_index, wlCoeffX, wlCoeffY);
    } else {
      // Not finding a db_inst in the map should not be a problem. Just ignore
      // Occurs when instance created and destroyed in same iteration.
      debugPrint(log_,
                 GPL,
                 "callbacks",
                 1,
                 "warning: updateGCellState, db_inst not found in "
                 "db_inst_to_nb_index_");
    }
  }
  new_instances_.clear();
}

void NesterovBase::createCbkGCell(odb::dbInst* db_inst, size_t stor_index)
{
  debugPrint(log_,
             GPL,
             "callbacks",
             2,
             "NesterovBase: createGCell {}",
             db_inst->getName());
  auto gcell = nbc_->getGCellByIndex(stor_index);
  if (gcell != nullptr) {
    new_instances_.push_back(db_inst);
    nb_gcells_.emplace_back(nbc_.get(), stor_index);
    size_t gcells_index = nb_gcells_.size() - 1;
    debugPrint(log_,
               GPL,
               "callbacks",
               1,
               "NesterovBase: creatGCell {}, index: {}",
               db_inst->getName(),
               gcells_index);
    db_inst_to_nb_index_[db_inst] = gcells_index;
    appendParallelVectors();

  } else {
    debugPrint(log_,
               GPL,
               "callbacks",
               1,
               "Error. Trying to create gCell but it is nullptr!");
  }
}

size_t NesterovBaseCommon::createCbkGCell(odb::dbInst* db_inst)
{
  debugPrint(log_, GPL, "callbacks", 2, "NBC createCbkGCell");
  Instance gpl_inst(db_inst, pbc_.get(), log_);

  pb_insts_stor_.push_back(gpl_inst);
  GCell gcell(&pb_insts_stor_.back());
  gCellStor_.push_back(gcell);
  minRcCellSize_.emplace_back(gcell.lx(), gcell.ly(), gcell.ux(), gcell.uy());
  GCell* gcell_ptr = &gCellStor_.back();
  gCellMap_[gcell_ptr->insts()[0]] = gcell_ptr;
  db_inst_to_nbc_index_map_[db_inst] = gCellStor_.size() - 1;

  int64_t area_change = static_cast<int64_t>(gcell_ptr->dx())
                        * static_cast<int64_t>(gcell_ptr->dy());
  delta_area_ += area_change;
  new_gcells_count_++;
  return gCellStor_.size() - 1;
}

void NesterovBaseCommon::createCbkGNet(odb::dbNet* db_net, bool skip_io_mode)
{
  debugPrint(log_, GPL, "callbacks", 3, "NBC createGNet");
  Net gpl_net(db_net, skip_io_mode);
  pb_nets_stor_.push_back(gpl_net);
  GNet gnet(&pb_nets_stor_.back());
  gNetStor_.push_back(gnet);
  GNet* gnet_ptr = &gNetStor_.back();
  gNetMap_[gnet_ptr->getPbNet()] = gnet_ptr;
  db_net_to_index_map_[db_net] = gNetStor_.size() - 1;
}

void NesterovBaseCommon::createCbkITerm(odb::dbITerm* iTerm)
{
  debugPrint(log_, GPL, "callbacks", 3, "NBC createITerm");
  Pin gpl_pin(iTerm);
  pb_pins_stor_.push_back(gpl_pin);
  GPin gpin(&pb_pins_stor_.back());
  gPinStor_.push_back(gpin);
  GPin* gpin_ptr = &gPinStor_.back();
  gPinMap_[gpin_ptr->getPbPin()] = gpin_ptr;
  db_iterm_to_index_map_[iTerm] = gPinStor_.size() - 1;
}

// assuming fixpointers will be called later
//  maintaining consistency in NBC::gcellStor_ and NB::gCells_
void NesterovBase::destroyCbkGCell(odb::dbInst* db_inst)
{
  debugPrint(log_,
             GPL,
             "callbacks",
             2,
             "NesterovBase: destroyCbkGCell {}",
             db_inst->getName());
  auto db_it = db_inst_to_nb_index_.find(db_inst);
  if (db_it != db_inst_to_nb_index_.end()) {
    size_t last_index = nb_gcells_.size() - 1;
    size_t gcell_index = db_it->second;

    GCellHandle& handle = nb_gcells_[gcell_index];

    if (handle->isFiller()) {
      debugPrint(log_,
                 GPL,
                 "callbacks",
                 1,
                 "error: trying to destroy filler gcell during callback!");
      return;
    }

    if (gcell_index != last_index) {
      std::swap(nb_gcells_[gcell_index], nb_gcells_[last_index]);
    }
    swapAndPopParallelVectors(gcell_index, last_index);
    nb_gcells_.pop_back();
    db_inst_to_nb_index_.erase(db_it);

    // From now on gcell_index is the index for the replacement (previous last
    // element)
    size_t replacer_index = gcell_index;
    if (replacer_index != last_index) {
      if (!nb_gcells_[replacer_index]->isFiller()) {
        odb::dbInst* replacer_inst
            = nb_gcells_[replacer_index]->insts()[0]->dbInst();
        db_inst_to_nb_index_[replacer_inst] = replacer_index;
      } else {
        size_t filler_stor_index = nb_gcells_[replacer_index].getStorageIndex();
        filler_stor_index_to_nb_index_[filler_stor_index] = replacer_index;
      }
    }

    std::pair<odb::dbInst*, size_t> replacer = nbc_->destroyCbkGCell(db_inst);

    if (replacer.first != nullptr) {
      auto it = db_inst_to_nb_index_.find(replacer.first);
      if (it != db_inst_to_nb_index_.end()) {
        nb_gcells_[it->second].updateHandle(nbc_.get(), replacer.second);
      } else {
        debugPrint(log_,
                   GPL,
                   "callbacks",
                   1,
                   "warn replacer dbInst {} not found in NB map!",
                   replacer.first->getName());
      }
    }

  } else {
    debugPrint(
        log_,
        GPL,
        "callbacks",
        1,
        "warning: db_inst not found in db_inst_to_nb_index_ for instance: {}",
        db_inst->getName());
  }
}

std::pair<odb::dbInst*, size_t> NesterovBaseCommon::destroyCbkGCell(
    odb::dbInst* db_inst)
{
  auto it = db_inst_to_nbc_index_map_.find(db_inst);
  if (it == db_inst_to_nbc_index_map_.end()) {
    log_->error(GPL,
                307,
                "db_inst not found in db_inst_to_NBC_index_map_ when trying to "
                "destroy GCell on NBC");
  }

  size_t index_remove = it->second;
  db_inst_to_nbc_index_map_.erase(it);

  std::pair<odb::dbInst*, size_t> replacement;
  size_t last_index = gCellStor_.size() - 1;

  if (index_remove != last_index) {
    std::swap(gCellStor_[index_remove], gCellStor_[last_index]);
    std::swap(minRcCellSize_[index_remove], minRcCellSize_[last_index]);

    odb::dbInst* swapped_inst = gCellStor_[index_remove].insts()[0]->dbInst();
    db_inst_to_nbc_index_map_[swapped_inst] = index_remove;
    replacement = {swapped_inst, index_remove};
  }

  int64_t area_change = static_cast<int64_t>(gCellStor_.back().dx())
                        * static_cast<int64_t>(gCellStor_.back().dy());
  delta_area_ -= area_change;
  deleted_gcells_count_++;

  gCellStor_.pop_back();
  minRcCellSize_.pop_back();
  return replacement;
}

void NesterovBase::cutFillerCells(int64_t inflation_area)
{
  dbBlock* block = pb_->db()->getChip()->getBlock();
  if (inflation_area < 0) {
    log_->warn(GPL,
               313,
               "Negative area provided to remove fillers: {}. Expected "
               "positive value, ignoring.",
               block->dbuAreaToMicrons(inflation_area));
    return;
  }

  int removed_count = 0;
  const int64_t single_filler_area = getFillerCellArea();
  const int64_t max_fllers_to_remove
      = std::min(inflation_area / single_filler_area,
                 static_cast<int64_t>(fillerStor_.size()));

  int64_t filler_area_before_removal = totalFillerArea_;
  size_t num_filler_before_removal = fillerStor_.size();
  int64_t availableFillerArea = single_filler_area * fillerStor_.size();
  int64_t originalInflationArea = inflation_area;

  for (int i = nb_gcells_.size() - 1;
       i >= 0 && removed_count < max_fllers_to_remove;
       --i) {
    if (nb_gcells_[i]->isFiller()) {
      const GCell& removed = fillerStor_[nb_gcells_[i].getStorageIndex()];
      removed_fillers_.push_back(RemovedFillerState{
          .gcell = removed,
          .curSLPCoordi = curSLPCoordi_[i],
          .curSLPWireLengthGrads = curSLPWireLengthGrads_[i],
          .curSLPDensityGrads = curSLPDensityGrads_[i],
          .curSLPSumGrads = curSLPSumGrads_[i],

          .nextSLPCoordi = nextSLPCoordi_[i],
          .nextSLPWireLengthGrads = nextSLPWireLengthGrads_[i],
          .nextSLPDensityGrads = nextSLPDensityGrads_[i],
          .nextSLPSumGrads = nextSLPSumGrads_[i],

          .prevSLPCoordi = prevSLPCoordi_[i],
          .prevSLPWireLengthGrads = prevSLPWireLengthGrads_[i],
          .prevSLPDensityGrads = prevSLPDensityGrads_[i],
          .prevSLPSumGrads = prevSLPSumGrads_[i],

          .curCoordi = curCoordi_[i],
          .nextCoordi = nextCoordi_[i],
          .initCoordi = initCoordi_[i],

          .snapshotCoordi = snapshotCoordi_[i],
          .snapshotSLPCoordi = snapshotSLPCoordi_[i],
          .snapshotSLPSumGrads = snapshotSLPSumGrads_[i]});

      destroyFillerGCell(i);
      availableFillerArea -= single_filler_area;
      inflation_area -= single_filler_area;
      ++removed_count;
    }
  }

  totalFillerArea_ = availableFillerArea;

  if (single_filler_area * fillerStor_.size() != totalFillerArea_) {
    log_->warn(GPL,
               312,
               "Unexpected filler area! The value {}, should be equal to "
               "totalFillerArea_ {}.",
               block->dbuAreaToMicrons(single_filler_area * fillerStor_.size()),
               block->dbuAreaToMicrons(totalFillerArea_));
  }

  log_->info(GPL,
             76,
             "Removing fillers, count: Before: {}, After: {} ({:+.2f}%)",
             num_filler_before_removal,
             fillerStor_.size(),
             (num_filler_before_removal != 0)
                 ? (static_cast<double>(
                        static_cast<int64_t>(fillerStor_.size())
                        - static_cast<int64_t>(num_filler_before_removal))
                    / num_filler_before_removal * 100.0)
                 : 0.0);

  log_->info(
      GPL,
      77,
      "Filler area (um^2)     : Before: {:.3f}, After: {:.3f} ({:+.2f}%)",
      block->dbuAreaToMicrons(filler_area_before_removal),
      block->dbuAreaToMicrons(totalFillerArea_),
      (filler_area_before_removal != 0)
          ? (static_cast<double>(totalFillerArea_ - filler_area_before_removal)
             / filler_area_before_removal * 100.0)
          : 0.0);

  int64_t removedFillerArea = single_filler_area * removed_count;
  int64_t remainingInflationArea = originalInflationArea - removedFillerArea;

  log_->info(GPL,
             78,
             "Removed fillers count: {}, area removed: {:.3f} um^2. Remaining "
             "area to be "
             "compensated by modifying density: {:.3f} um^2",
             removed_count,
             block->dbuAreaToMicrons(removedFillerArea),
             block->dbuAreaToMicrons(remainingInflationArea));

  if (remainingInflationArea > single_filler_area) {
    int64_t totalGCellArea = getNesterovInstsArea() + removedFillerArea
                             + totalFillerArea_ + remainingInflationArea;
    setTargetDensity(static_cast<float>(totalGCellArea)
                     / static_cast<float>(getWhiteSpaceArea()));
    movableArea_ = whiteSpaceArea_ * targetDensity_;
    log_->info(GPL, 79, "New target density: {}", targetDensity_);
  }
}

void NesterovBase::destroyFillerGCell(size_t nb_index_remove)
{
  debugPrint(log_,
             GPL,
             "callbacks",
             2,
             "destroy filler nb index: {}, nb_gcells_ size: {}",
             nb_index_remove,
             nb_gcells_.size());
  size_t stor_last_index = fillerStor_.size() - 1;
  GCellHandle& gcell_remove = nb_gcells_[nb_index_remove];
  size_t stor_index_remove = gcell_remove.getStorageIndex();
  if (!gcell_remove->isFiller()) {
    debugPrint(log_,
               GPL,
               "callbacks",
               1,
               "trying to destroy filler, but gcell ({}) is not filler!",
               gcell_remove->getName());
    return;
  }
  if (stor_index_remove > stor_last_index) {
    debugPrint(
        log_,
        GPL,
        "callbacks",
        1,
        "destroy filler: index {} out of bounds for fillerStor_ (max:{})",
        stor_index_remove,
        stor_last_index);
    return;
  }

  size_t nb_last_index = nb_gcells_.size() - 1;
  if (nb_index_remove != nb_last_index) {
    GCellHandle& gcell_replace = nb_gcells_[nb_last_index];
    if (!gcell_replace->isFiller()) {
      odb::dbInst* db_inst = gcell_replace->insts()[0]->dbInst();
      auto it = db_inst_to_nb_index_.find(db_inst);
      if (it != db_inst_to_nb_index_.end()) {
        it->second = nb_index_remove;
      } else {
        debugPrint(log_,
                   GPL,
                   "callbacks",
                   1,
                   "Warning: gcell_replace dbInst {} not found in "
                   "db_inst_to_nb_index_ map",
                   db_inst->getName());
      }
    }
    std::swap(nb_gcells_[nb_index_remove], nb_gcells_[nb_last_index]);
  }
  swapAndPopParallelVectors(nb_index_remove, nb_last_index);
  nb_gcells_.pop_back();
  filler_stor_index_to_nb_index_.erase(stor_index_remove);

  if (stor_index_remove != stor_last_index) {
    size_t replacer_index
        = filler_stor_index_to_nb_index_.find(stor_last_index)->second;
    std::swap(fillerStor_[stor_index_remove], fillerStor_[stor_last_index]);
    nb_gcells_[replacer_index].updateHandle(this, stor_index_remove);
    filler_stor_index_to_nb_index_[stor_index_remove] = replacer_index;
  }
  fillerStor_.pop_back();
}

void NesterovBase::restoreRemovedFillers()
{
  log_->info(GPL,
             80,
             "Restoring {} previously removed fillers.",
             removed_fillers_.size());

  if (removed_fillers_.empty()) {
    return;
  }

  size_t num_fill_before = fillerStor_.size();
  int64_t area_before = totalFillerArea_;

  for (const auto& filler : removed_fillers_) {
    fillerStor_.push_back(filler.gcell);
    size_t new_index = fillerStor_.size() - 1;
    nb_gcells_.emplace_back(this, new_index);
    filler_stor_index_to_nb_index_[new_index] = nb_gcells_.size() - 1;

    appendParallelVectors();
    size_t idx = nb_gcells_.size() - 1;
    debugPrint(log_, GPL, "callbacks", 2, "restore filler nb index:  {}", idx);
    // Restore parallel vector data
    curSLPCoordi_[idx] = filler.curSLPCoordi;
    curSLPWireLengthGrads_[idx] = filler.curSLPWireLengthGrads;
    curSLPDensityGrads_[idx] = filler.curSLPDensityGrads;
    curSLPSumGrads_[idx] = filler.curSLPSumGrads;

    nextSLPCoordi_[idx] = filler.nextSLPCoordi;
    nextSLPWireLengthGrads_[idx] = filler.nextSLPWireLengthGrads;
    nextSLPDensityGrads_[idx] = filler.nextSLPDensityGrads;
    nextSLPSumGrads_[idx] = filler.nextSLPSumGrads;

    prevSLPCoordi_[idx] = filler.prevSLPCoordi;
    prevSLPWireLengthGrads_[idx] = filler.prevSLPWireLengthGrads;
    prevSLPDensityGrads_[idx] = filler.prevSLPDensityGrads;
    prevSLPSumGrads_[idx] = filler.prevSLPSumGrads;

    curCoordi_[idx] = filler.curCoordi;
    nextCoordi_[idx] = filler.nextCoordi;
    initCoordi_[idx] = filler.initCoordi;

    snapshotCoordi_[idx] = filler.snapshotCoordi;
    snapshotSLPCoordi_[idx] = filler.snapshotSLPCoordi;
    snapshotSLPSumGrads_[idx] = filler.snapshotSLPSumGrads;

    totalFillerArea_ += getFillerCellArea();
  }

  size_t num_fill_after = fillerStor_.size();
  int64_t area_after = totalFillerArea_;

  double rel_count_change
      = (num_fill_before > 0)
            ? (static_cast<double>(num_fill_after - num_fill_before)
               / num_fill_before)
                  * 100.0
            : 0.0;

  double rel_area_change = (area_before > 0)
                               ? (static_cast<double>(area_after - area_before)
                                  / static_cast<double>(area_before))
                                     * 100.0
                               : 0.0;

  dbBlock* block = pb_->db()->getChip()->getBlock();
  double area_before_um = block->dbuAreaToMicrons(area_before);
  double area_after_um = block->dbuAreaToMicrons(area_after);

  log_->info(GPL,
             81,
             "Number of fillers before restoration {} and after {} . Relative "
             "change: {:+.2f}%%",
             num_fill_before,
             num_fill_after,
             rel_count_change);

  log_->info(GPL,
             82,
             "Total filler area before restoration {:.2f} and after {:.2f} "
             "(um^2). Relative change: {:+.2f}%%",
             area_before_um,
             area_after_um,
             rel_area_change);

  removed_fillers_.clear();
}

void NesterovBaseCommon::destroyCbkGNet(odb::dbNet* db_net)
{
  debugPrint(log_, GPL, "callbacks", 3, "NBC destroyGNet");
  auto db_it = db_net_to_index_map_.find(db_net);
  if (db_it == db_net_to_index_map_.end()) {
    log_->error(GPL,
                308,
                "db_net not found in db_net_to_NBC_index_map_ for net: {}",
                db_net->getName());
    return;
  }

  size_t index_remove = db_it->second;
  size_t last_index = gNetStor_.size() - 1;

  if (index_remove > last_index) {
    log_->error(GPL,
                309,
                "index {} out of bounds for gNetStor_ (max: {})",
                index_remove,
                last_index);
  }

  if (index_remove != last_index) {
    std::swap(gNetStor_[index_remove], gNetStor_[last_index]);

    // Update index map for the swapped net
    odb::dbNet* swapped_net
        = gNetStor_[index_remove].getPbNets()[0]->getDbNet();
    db_net_to_index_map_[swapped_net] = index_remove;
  }

  gNetStor_.pop_back();
  db_net_to_index_map_.erase(db_it);
}

void NesterovBaseCommon::destroyCbkITerm(odb::dbITerm* db_iterm)
{
  debugPrint(log_, GPL, "callbacks", 3, "NBC destroyITerm");
  auto db_it = db_iterm_to_index_map_.find(db_iterm);
  if (db_it != db_iterm_to_index_map_.end()) {
    size_t last_index = gPinStor_.size() - 1;
    size_t index_remove = db_it->second;

    if (index_remove > last_index) {
      log_->error(GPL,
                  310,
                  "index {} out of bounds for gPinStor_ (max:{})",
                  index_remove,
                  last_index);
    }
    if (index_remove != last_index) {
      std::swap(gPinStor_[index_remove], gPinStor_[last_index]);
      odb::dbITerm* swapped_iterm
          = gPinStor_[index_remove].getPbPin()->getDbITerm();
      db_iterm_to_index_map_[swapped_iterm] = index_remove;
    }
    gPinStor_.pop_back();
    db_iterm_to_index_map_.erase(db_it);

  } else {
    log_->error(GPL,
                311,
                "db_iterm not found in db_iterm_map_ for iterm: {}",
                db_iterm->getMTerm()->getName());
  }
}

void NesterovBase::swapAndPop(std::vector<FloatPoint>& vec,
                              size_t remove_index,
                              size_t last_index)
{
  if (vec.empty()) {
    debugPrint(
        log_, GPL, "callbacks", 1, "Warn Attempted to pop from empty vector.");
    return;
  }

  if (remove_index >= vec.size()) {
    debugPrint(log_,
               GPL,
               "callbacks",
               1,
               "remove_index {} out of bounds for vector size {}.",
               remove_index,
               vec.size());
    return;
  }

  if (remove_index != last_index) {
    std::swap(vec[remove_index], vec[last_index]);
  }
  vec.pop_back();
}

void NesterovBase::swapAndPopParallelVectors(size_t remove_index,
                                             size_t last_index)
{
  debugPrint(log_,
             GPL,
             "callbacks",
             3,
             "Swapping and popping parallel vectors with remove_index {} and "
             "last_index {}",
             remove_index,
             last_index);

  // Avoid modifying this if snapshot has not been saved yet.
  if (curSLPCoordi_.size() == snapshotCoordi_.size()) {
    swapAndPop(snapshotCoordi_, remove_index, last_index);
    swapAndPop(snapshotSLPCoordi_, remove_index, last_index);
    swapAndPop(snapshotSLPSumGrads_, remove_index, last_index);
  }
  swapAndPop(curSLPCoordi_, remove_index, last_index);
  swapAndPop(curSLPWireLengthGrads_, remove_index, last_index);
  swapAndPop(curSLPDensityGrads_, remove_index, last_index);
  swapAndPop(curSLPSumGrads_, remove_index, last_index);
  swapAndPop(nextSLPCoordi_, remove_index, last_index);
  swapAndPop(nextSLPWireLengthGrads_, remove_index, last_index);
  swapAndPop(nextSLPDensityGrads_, remove_index, last_index);
  swapAndPop(nextSLPSumGrads_, remove_index, last_index);
  swapAndPop(prevSLPCoordi_, remove_index, last_index);
  swapAndPop(prevSLPWireLengthGrads_, remove_index, last_index);
  swapAndPop(prevSLPDensityGrads_, remove_index, last_index);
  swapAndPop(prevSLPSumGrads_, remove_index, last_index);
  swapAndPop(curCoordi_, remove_index, last_index);
  swapAndPop(nextCoordi_, remove_index, last_index);
  swapAndPop(initCoordi_, remove_index, last_index);
}

void NesterovBase::appendParallelVectors()
{
  if (curSLPCoordi_.size() == snapshotCoordi_.size()) {
    snapshotCoordi_.emplace_back();
    snapshotSLPCoordi_.emplace_back();
    snapshotSLPSumGrads_.emplace_back();
  }
  curSLPCoordi_.emplace_back();
  curSLPWireLengthGrads_.emplace_back();
  curSLPDensityGrads_.emplace_back();
  curSLPSumGrads_.emplace_back();
  nextSLPCoordi_.emplace_back();
  nextSLPWireLengthGrads_.emplace_back();
  nextSLPDensityGrads_.emplace_back();
  nextSLPSumGrads_.emplace_back();
  prevSLPCoordi_.emplace_back();
  prevSLPWireLengthGrads_.emplace_back();
  prevSLPDensityGrads_.emplace_back();
  prevSLPSumGrads_.emplace_back();
  curCoordi_.emplace_back();
  nextCoordi_.emplace_back();
  initCoordi_.emplace_back();
}

void NesterovBaseCommon::printGCells()
{
  log_->report("gCellStor_.size():{}", gCellStor_.size());
  for (size_t i = 0; i < gCellStor_.size(); ++i) {
    log_->reportLiteral(fmt::format("idx:{}", i));
    gCellStor_[i].print(log_);
  }
}

void NesterovBaseCommon::printGPins()
{
  for (auto& gpin : gPinStor_) {
    gpin.print(log_);
  }
}

void NesterovBase::appendGCellCSVNote(const std::string& filename,
                                      int iteration,
                                      const std::string& message) const
{
  std::ofstream file(filename, std::ios::app);
  if (!file.is_open()) {
    log_->report("Could not open CSV file for appending message: {}", filename);
    return;
  }

  file << "# NOTE @ iteration " << iteration << ": " << message << "\n";
  file.close();
}

void NesterovBase::writeGCellVectorsToCSV(const std::string& filename,
                                          int iteration,
                                          int start_iteration,
                                          int iteration_stride,
                                          int gcell_index_stride) const
{
  if (iteration != 0
      && (iteration < start_iteration || iteration % iteration_stride != 0)) {
    return;
  }

  bool file_exists = std::ifstream(filename).good();
  std::ofstream file(filename, std::ios::app);
  if (!file.is_open()) {
    file.open(filename, std::ios::out | std::ios::app);
    if (!file.is_open()) {
      log_->report("Could not create or open file: {}", filename);
      return;
    }
  }

  // Write header only if file didn't exist before
  if (!file_exists) {
    file << "iteration,index,name";
    file << ",insts_size,gPins_size";
    file << ",lx,ly,ux,uy";
    file << ",dLx,dLy,dUx,dUy";
    file << ",densityScale,gradientX,gradientY";

    auto add_header = [&](const std::string& name) {
      file << "," << name << "_x" << "," << name << "_y";
    };

    add_header("curSLPCoordi");
    add_header("curSLPWireLengthGrads");
    add_header("curSLPDensityGrads");
    add_header("curSLPSumGrads");

    add_header("nextSLPCoordi");
    add_header("nextSLPWireLengthGrads");
    add_header("nextSLPDensityGrads");
    add_header("nextSLPSumGrads");

    add_header("prevSLPCoordi");
    add_header("prevSLPWireLengthGrads");
    add_header("prevSLPDensityGrads");
    add_header("prevSLPSumGrads");

    add_header("curCoordi");
    add_header("nextCoordi");
    add_header("initCoordi");

    add_header("snapshotCoordi");
    add_header("snapshotSLPCoordi");
    add_header("snapshotSLPSumGrads");

    file << "\n";
  }

  size_t num_rows = curSLPCoordi_.size();

  for (size_t i = 0; i < num_rows; i += gcell_index_stride) {
    file << iteration << "," << i;
    file << "," << nb_gcells_[i]->getName();
    nb_gcells_[i]->writeAttributesToCSV(file);
    // file << "," << nb_gcells_[i]->insts().size() << "," <<
    // nb_gcells_[i]->gPins().size();

    auto add_value = [&](const std::vector<FloatPoint>& vec) {
      file << "," << vec[i].x << "," << vec[i].y;
    };

    add_value(curSLPCoordi_);
    add_value(curSLPWireLengthGrads_);
    add_value(curSLPDensityGrads_);
    add_value(curSLPSumGrads_);

    add_value(nextSLPCoordi_);
    add_value(nextSLPWireLengthGrads_);
    add_value(nextSLPDensityGrads_);
    add_value(nextSLPSumGrads_);

    add_value(prevSLPCoordi_);
    add_value(prevSLPWireLengthGrads_);
    add_value(prevSLPDensityGrads_);
    add_value(prevSLPSumGrads_);

    add_value(curCoordi_);
    add_value(nextCoordi_);
    add_value(initCoordi_);

    if (snapshotCoordi_.size() == curSLPCoordi_.size()) {
      add_value(snapshotCoordi_);
      add_value(snapshotSLPCoordi_);
      add_value(snapshotSLPSumGrads_);
    }

    file << "\n";
  }

  file.close();
}

static float getOverlapDensityArea(const Bin& bin, const GCell* cell)
{
  const int rectLx = std::max(bin.lx(), cell->dLx());
  const int rectLy = std::max(bin.ly(), cell->dLy());
  const int rectUx = std::min(bin.ux(), cell->dUx());
  const int rectUy = std::min(bin.uy(), cell->dUy());

  if (rectLx >= rectUx || rectLy >= rectUy) {
    return 0;
  }
  return static_cast<float>(rectUx - rectLx)
         * static_cast<float>(rectUy - rectLy);
}

static int64_t getOverlapArea(const Bin* bin,
                              const Instance* inst,
                              int dbu_per_micron)
{
  int rectLx = std::max(bin->lx(), inst->lx()),
      rectLy = std::max(bin->ly(), inst->ly()),
      rectUx = std::min(bin->ux(), inst->ux()),
      rectUy = std::min(bin->uy(), inst->uy());

  if (rectLx >= rectUx || rectLy >= rectUy) {
    return 0;
  }

  if (inst->isMacro()) {
    const float meanX = (inst->cx() - inst->lx()) / (float) dbu_per_micron;
    const float meanY = (inst->cy() - inst->ly()) / (float) dbu_per_micron;

    // For the bivariate normal distribution, we are using
    // the shifted means of X and Y.
    // Sigma is used as the mean/4 for both dimensions
    const biNormalParameters i
        = {meanX,
           meanY,
           meanX / 6,
           meanY / 6,
           (rectLx - inst->lx()) / (float) dbu_per_micron,
           (rectLy - inst->ly()) / (float) dbu_per_micron,
           (rectUx - inst->lx()) / (float) dbu_per_micron,
           (rectUy - inst->ly()) / (float) dbu_per_micron};

    const float original = static_cast<float>(rectUx - rectLx)
                           * static_cast<float>(rectUy - rectLy);
    const float scaled = calculateBiVariateNormalCDF(i)
                         * static_cast<float>(inst->ux() - inst->lx())
                         * static_cast<float>(inst->uy() - inst->ly());

    // For heavily dense regions towards the center of the macro,
    // we are using an upper limit of 1.10*(overlap) between the macro
    // and the bin.
    if (scaled >= original) {
      return std::min<float>(scaled, original * 1.10);
    }
    // If the scaled value is smaller than the actual overlap
    // then use the original overlap value instead.
    // This is implemented to prevent cells from being placed
    // at the outer sides of the macro.
    return original;
  }
  return static_cast<float>(rectUx - rectLx)
         * static_cast<float>(rectUy - rectLy);
}

static int64_t getOverlapAreaUnscaled(const Bin* bin, const Instance* inst)
{
  const int rectLx = std::max(bin->lx(), inst->lx());
  const int rectLy = std::max(bin->ly(), inst->ly());
  const int rectUx = std::min(bin->ux(), inst->ux());
  const int rectUy = std::min(bin->uy(), inst->uy());

  if (rectLx >= rectUx || rectLy >= rectUy) {
    return 0;
  }
  return static_cast<int64_t>(rectUx - rectLx)
         * static_cast<int64_t>(rectUy - rectLy);
}

// A function that does 2D integration to the density function of a
// bivariate normal distribution with 0 correlation.
// Essentially, the function being integrated is the product
// of 2 1D probability density functions (for x and y). The means and standard
// deviation of the probablity density functions are parametarized. In this
// function, I am using the closed-form solution of the integration. The limits
// of integration are lx->ux and ly->uy For reference: the equation that is
// being integrated is:
//      (1/(2*pi*sigmaX*sigmaY))*e^(-(y-meanY)^2/(2*sigmaY*sigmaY))*e^(-(x-meanX)^2/(2*sigmaX*sigmaX))
static float calculateBiVariateNormalCDF(biNormalParameters i)
{
  const float x1 = (i.meanX - i.lx) / (std::sqrt(2) * i.sigmaX);
  const float x2 = (i.meanX - i.ux) / (std::sqrt(2) * i.sigmaX);

  const float y1 = (i.meanY - i.ly) / (std::sqrt(2) * i.sigmaY);
  const float y2 = (i.meanY - i.uy) / (std::sqrt(2) * i.sigmaY);

  return 0.25
         * (std::erf(x1) * std::erf(y1) + std::erf(x2) * std::erf(y2)
            - std::erf(x1) * std::erf(y2) - std::erf(x2) * std::erf(y1));
}
//
// https://codingforspeed.com/using-faster-exponential-approximation/
static float fastExp(float exp)
{
  exp = 1.0f + exp / 1024.0f;
  exp *= exp;
  exp *= exp;
  exp *= exp;
  exp *= exp;
  exp *= exp;
  exp *= exp;
  exp *= exp;
  exp *= exp;
  exp *= exp;
  exp *= exp;
  return exp;
}

static float getDistance(const std::vector<FloatPoint>& a,
                         const std::vector<FloatPoint>& b)
{
  float sumDistance = 0.0f;
  for (size_t i = 0; i < a.size(); i++) {
    sumDistance += (a[i].x - b[i].x) * (a[i].x - b[i].x);
    sumDistance += (a[i].y - b[i].y) * (a[i].y - b[i].y);
  }

  return std::sqrt(sumDistance / (2.0 * a.size()));
}

static float getSecondNorm(const std::vector<FloatPoint>& a)
{
  float norm = 0;
  for (auto& coordi : a) {
    norm += coordi.x * coordi.x + coordi.y * coordi.y;
  }
  return std::sqrt(norm / (2.0 * a.size()));
}
}  // namespace gpl<|MERGE_RESOLUTION|>--- conflicted
+++ resolved
@@ -1755,17 +1755,12 @@
 
   bg_.setPlacerBase(pb_);
   bg_.setLogger(log_);
-<<<<<<< HEAD
-  bg_.setCorePoints(&(pb_->getDie()));
-  bg_.setBinTargetDensity(targetDensity_);
-=======
   const odb::Rect& region_bbox = pb_->getRegionBBox();
   bg_.setRegionPoints(region_bbox.xMin(),
                       region_bbox.yMin(),
                       region_bbox.xMax(),
                       region_bbox.yMax());
-  bg_.setTargetDensity(targetDensity_);
->>>>>>> 45345563
+  bg_.setBinTargetDensity(targetDensity_);
 
   // update binGrid info
   bg_.initBins();
@@ -1832,13 +1827,8 @@
   fillerDx_ = static_cast<int>(dxSum / (maxIdx - minIdx));
   fillerDy_ = static_cast<int>(dySum / (maxIdx - minIdx));
 
-<<<<<<< HEAD
-  int64_t coreArea = pb_->getDie().coreArea();
-  whiteSpaceArea_ = coreArea - pb_->nonPlaceInstsArea();
-=======
   int64_t region_area = pb_->getRegionArea();
   whiteSpaceArea_ = region_area - pb_->nonPlaceInstsArea();
->>>>>>> 45345563
 
   // if(pb_->group() == nullptr) {
   //   // nonPlaceInstsArea should not have density downscaling!!!
