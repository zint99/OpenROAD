--- conflicted
+++ resolved
@@ -877,18 +877,12 @@
 {
   auto block = pbc_->db()->getChip()->getBlock();
 
-<<<<<<< HEAD
   if (nesterov_iter >= npVars_.maxNesterovIter) {
     log_->warn(GPL,
                1010,
                "GPL reached the maximum number of iterations for nesterov {}. "
                "Placement may have failed to converge.",
                npVars_.maxNesterovIter);
-=======
-  int64_t new_area = 0;
-  for (auto& nb : nbVec_) {
-    new_area += nb->getNesterovInstsArea();
->>>>>>> abdaff9c
   }
 
   if (npVars_.routability_driven_mode || npVars_.timingDrivenMode) {
@@ -919,7 +913,7 @@
 
   int64_t new_area = 0;
   for (auto& nb : nbVec_) {
-    new_area += nb->nesterovInstsArea();
+    new_area += nb->getNesterovInstsArea();
   }
   const float placement_diff
       = 100.0 * (new_area - original_area) / original_area;
