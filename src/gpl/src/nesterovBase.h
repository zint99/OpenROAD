///////////////////////////////////////////////////////////////////////////////
// BSD 3-Clause License
//
// Copyright (c) 2018-2020, The Regents of the University of California
// All rights reserved.
//
// Redistribution and use in source and binary forms, with or without
// modification, are permitted provided that the following conditions are met:
//
// * Redistributions of source code must retain the above copyright notice, this
//   list of conditions and the following disclaimer.
//
// * Redistributions in binary form must reproduce the above copyright notice,
//   this list of conditions and the following disclaimer in the documentation
//   and/or other materials provided with the distribution.
//
// * Neither the name of the copyright holder nor the names of its
//   contributors may be used to endorse or promote products derived from
//   this software without specific prior written permission.
//
// THIS SOFTWARE IS PROVIDED BY THE COPYRIGHT HOLDERS AND CONTRIBUTORS "AS IS"
// AND ANY EXPRESS OR IMPLIED WARRANTIES, INCLUDING, BUT NOT LIMITED TO, THE
// IMPLIED WARRANTIES OF MERCHANTABILITY AND FITNESS FOR A PARTICULAR PURPOSE
// ARE
// DISCLAIMED. IN NO EVENT SHALL THE COPYRIGHT HOLDER OR CONTRIBUTORS BE LIABLE
// FOR ANY DIRECT, INDIRECT, INCIDENTAL, SPECIAL, EXEMPLARY, OR CONSEQUENTIAL
// DAMAGES (INCLUDING, BUT NOT LIMITED TO, PROCUREMENT OF SUBSTITUTE GOODS OR
// SERVICES; LOSS OF USE, DATA, OR PROFITS; OR BUSINESS INTERRUPTION) HOWEVER
// CAUSED AND ON ANY THEORY OF LIABILITY, WHETHER IN CONTRACT, STRICT LIABILITY,
// OR TORT (INCLUDING NEGLIGENCE OR OTHERWISE) ARISING IN ANY WAY OUT OF THE USE
// OF THIS SOFTWARE, EVEN IF ADVISED OF THE POSSIBILITY OF SUCH DAMAGE.
///////////////////////////////////////////////////////////////////////////////

#pragma once

#include <memory>
#include <string>
#include <unordered_map>
#include <vector>

#include "point.h"
#include "placerBase.h"
#include "odb/db.h"

namespace odb {
class dbInst;
class dbITerm;
class dbBTerm;
class dbNet;
}  // namespace odb

namespace utl {
class Logger;
}

namespace gpl {

class Instance;
class Die;
class PlacerBaseCommon;
class PlacerBase;

class Instance;
class Pin;
class Net;

class GPin;
class FFT;
class nesterovDbCbk;

class GCell
{
 public:
  // instance cells
  GCell(Instance* inst);
  GCell(const std::vector<Instance*>& insts);

  // filler cells
  GCell(int cx, int cy, int dx, int dy);

  Instance* instance() const;
  const std::vector<Instance*>& insts() const { return insts_; }
  const std::vector<GPin*>& gPins() const { return gPins_; }

  void addGPin(GPin* gPin);

  void setClusteredInstance(const std::vector<Instance*>& insts);
  void setInstance(Instance* inst);
  void clearInstances();
  void setFiller();

  // normal coordinates
  int lx() const;
  int ly() const;
  int ux() const;
  int uy() const;
  int cx() const;
  int cy() const;
  int dx() const;
  int dy() const;

  // virtual density coordinates
  int dLx() const;
  int dLy() const;
  int dUx() const;
  int dUy() const;
  int dCx() const;
  int dCy() const;
  int dDx() const;
  int dDy() const;

  void setCenterLocation(int cx, int cy);
  void setSize(int dx, int dy);

  void setDensityLocation(int dLx, int dLy);
  void setDensityCenterLocation(int dCx, int dCy);
  void setDensitySize(int dDx, int dDy);

  void setDensityScale(float densityScale);
  void setGradientX(float gradientX);
  void setGradientY(float gradientY);

  float gradientX() const { return gradientX_; }
  float gradientY() const { return gradientY_; }
  float densityScale() const { return densityScale_; }

  bool isInstance() const;
  bool isClusteredInstance() const;
  bool isFiller() const;
  bool isMacroInstance() const;
  bool isStdInstance() const;

    void print(utl::Logger* logger) const
  {
    if(insts_.size()>0)
      logger->report("print gcell:{}",insts_[0]->dbInst()->getName());
    else
      logger->report("print gcell insts_ empty! (filler cell)");
    logger->report("insts_ size: {}, gPins_ size: {}",  insts_.size(), gPins_.size());
    logger->report("lx_: {} ly_: {} ux_: {} uy_: {}", lx_, ly_, ux_, uy_);
    logger->report("dLx_: {} dLy_: {} dUx_: {} dUy_: {}", dLx_, dLy_, dUx_, dUy_);
    logger->report("densityScale_: {} gradientX_: {} gradientY_: {}", densityScale_, gradientX_, gradientY_);
  }

 private:
  std::vector<Instance*> insts_;
  std::vector<GPin*> gPins_;
  int lx_ = 0;
  int ly_ = 0;
  int ux_ = 0;
  int uy_ = 0;

  int dLx_ = 0;
  int dLy_ = 0;
  int dUx_ = 0;
  int dUy_ = 0;

  float densityScale_ = 0;
  float gradientX_ = 0;
  float gradientY_ = 0;
};

inline int GCell::lx() const
{
  return lx_;
}
inline int GCell::ly() const
{
  return ly_;
}

inline int GCell::ux() const
{
  return ux_;
}

inline int GCell::uy() const
{
  return uy_;
}

inline int GCell::cx() const
{
  return (lx_ + ux_) / 2;
}

inline int GCell::cy() const
{
  return (ly_ + uy_) / 2;
}

inline int GCell::dx() const
{
  return ux_ - lx_;
}

inline int GCell::dy() const
{
  return uy_ - ly_;
}

inline int GCell::dLx() const
{
  return dLx_;
}

inline int GCell::dLy() const
{
  return dLy_;
}

inline int GCell::dUx() const
{
  return dUx_;
}

inline int GCell::dUy() const
{
  return dUy_;
}

inline int GCell::dCx() const
{
  return (dUx_ + dLx_) / 2;
}

inline int GCell::dCy() const
{
  return (dUy_ + dLy_) / 2;
}

inline int GCell::dDx() const
{
  return dUx_ - dLx_;
}

inline int GCell::dDy() const
{
  return dUy_ - dLy_;
}

class GNet
{
 public:
  GNet(Net* net);
  GNet(const std::vector<Net*>& nets);

  Net* net() const;
  const std::vector<Net*>& nets() const { return nets_; }
  const std::vector<GPin*>& gPins() const { return gPins_; }

  int lx() const;
  int ly() const;
  int ux() const;
  int uy() const;

  void setTimingWeight(float timingWeight);
  void setCustomWeight(float customWeight);

  float totalWeight() const { return timingWeight_ * customWeight_; }
  float timingWeight() const { return timingWeight_; }
  float customWeight() const { return customWeight_; }

  void addGPin(GPin* gPin);
  void updateBox();
  int64_t hpwl() const;

  void setDontCare();
  bool isDontCare() const;

  // clear WA(Weighted Average) variables.
  void clearWaVars();

  void addWaExpMinSumX(float waExpMinSumX);
  void addWaXExpMinSumX(float waXExpMinSumX);

  void addWaExpMinSumY(float waExpMinSumY);
  void addWaYExpMinSumY(float waYExpMinSumY);

  void addWaExpMaxSumX(float waExpMaxSumX);
  void addWaXExpMaxSumX(float waXExpMaxSumX);

  void addWaExpMaxSumY(float waExpMaxSumY);
  void addWaYExpMaxSumY(float waYExpMaxSumY);

  float waExpMinSumX() const;
  float waXExpMinSumX() const;

  float waExpMinSumY() const;
  float waYExpMinSumY() const;

  float waExpMaxSumX() const;
  float waXExpMaxSumX() const;

  float waExpMaxSumY() const;
  float waYExpMaxSumY() const;

  void disconnectPin(GPin* gPin);

 private:
  std::vector<GPin*> gPins_;
  std::vector<Net*> nets_;
  int lx_ = 0;
  int ly_ = 0;
  int ux_ = 0;
  int uy_ = 0;

  float timingWeight_ = 1;
  float customWeight_ = 1;

  //
  // weighted average WL model stor for better indexing
  // Please check the equation (4) in the ePlace-MS paper.
  //
  // WA: weighted Average
  // saving four variable will be helpful for
  // calculating the WA gradients/wirelengths.
  //
  // gamma: modeling accuracy.
  //
  // X forces.
  //
  // waExpMinSumX_: store sigma {exp(x_i/gamma)}
  // waXExpMinSumX_: store signa {x_i*exp(e_i/gamma)}
  // waExpMaxSumX_ : store sigma {exp(-x_i/gamma)}
  // waXExpMaxSumX_: store sigma {x_i*exp(-x_i/gamma)}
  //
  float waExpMinSumX_ = 0;
  float waXExpMinSumX_ = 0;

  float waExpMaxSumX_ = 0;
  float waXExpMaxSumX_ = 0;

  //
  // Y forces.
  //
  // waExpMinSumY_: store sigma {exp(y_i/gamma)}
  // waYExpMinSumY_: store signa {y_i*exp(e_i/gamma)}
  // waExpMaxSumY_ : store sigma {exp(-y_i/gamma)}
  // waYExpMaxSumY_: store sigma {y_i*exp(-y_i/gamma)}
  //
  float waExpMinSumY_ = 0;
  float waYExpMinSumY_ = 0;

  float waExpMaxSumY_ = 0;
  float waYExpMaxSumY_ = 0;

  bool isDontCare_ = false;
};

inline int GNet::lx() const
{
  return lx_;
}

inline int GNet::ly() const
{
  return ly_;
}

inline int GNet::ux() const
{
  return ux_;
}

inline int GNet::uy() const
{
  return uy_;
}

// eight add functions
inline void GNet::addWaExpMinSumX(float waExpMinSumX)
{
  waExpMinSumX_ += waExpMinSumX;
}

inline void GNet::addWaXExpMinSumX(float waXExpMinSumX)
{
  waXExpMinSumX_ += waXExpMinSumX;
}

inline void GNet::addWaExpMinSumY(float waExpMinSumY)
{
  waExpMinSumY_ += waExpMinSumY;
}

inline void GNet::addWaYExpMinSumY(float waYExpMinSumY)
{
  waYExpMinSumY_ += waYExpMinSumY;
}

inline void GNet::addWaExpMaxSumX(float waExpMaxSumX)
{
  waExpMaxSumX_ += waExpMaxSumX;
}

inline void GNet::addWaXExpMaxSumX(float waXExpMaxSumX)
{
  waXExpMaxSumX_ += waXExpMaxSumX;
}

inline void GNet::addWaExpMaxSumY(float waExpMaxSumY)
{
  waExpMaxSumY_ += waExpMaxSumY;
}

inline void GNet::addWaYExpMaxSumY(float waYExpMaxSumY)
{
  waYExpMaxSumY_ += waYExpMaxSumY;
}

inline float GNet::waExpMinSumX() const
{
  return waExpMinSumX_;
}

inline float GNet::waXExpMinSumX() const
{
  return waXExpMinSumX_;
}

inline float GNet::waExpMinSumY() const
{
  return waExpMinSumY_;
}

inline float GNet::waYExpMinSumY() const
{
  return waYExpMinSumY_;
}

inline float GNet::waExpMaxSumX() const
{
  return waExpMaxSumX_;
}

inline float GNet::waXExpMaxSumX() const
{
  return waXExpMaxSumX_;
}

inline float GNet::waExpMaxSumY() const
{
  return waExpMaxSumY_;
}

inline float GNet::waYExpMaxSumY() const
{
  return waYExpMaxSumY_;
}

class GPin
{
 public:
  GPin(Pin* pin);
  GPin(const std::vector<Pin*>& pins);

  Pin* pin() const;
  const std::vector<Pin*>& pins() const { return pins_; }

  GCell* gCell() const { return gCell_; }
  GNet* gNet() const { return gNet_; }

  void setGCell(GCell* gCell);
  void setGNet(GNet* gNet);

  int cx() const { return cx_; }
  int cy() const { return cy_; }

  // clear WA(Weighted Average) variables.
  void clearWaVars();

  void setMaxExpSumX(float maxExpSumX);
  void setMaxExpSumY(float maxExpSumY);
  void setMinExpSumX(float minExpSumX);
  void setMinExpSumY(float minExpSumY);

  float maxExpSumX() const { return maxExpSumX_; }
  float maxExpSumY() const { return maxExpSumY_; }
  float minExpSumX() const { return minExpSumX_; }
  float minExpSumY() const { return minExpSumY_; }

  bool hasMaxExpSumX() const { return hasMaxExpSumX_; }
  bool hasMaxExpSumY() const { return hasMaxExpSumY_; }
  bool hasMinExpSumX() const { return hasMinExpSumX_; }
  bool hasMinExpSumY() const { return hasMinExpSumY_; }

  void setCenterLocation(int cx, int cy);
  void updateLocation(const GCell* gCell);
  void updateDensityLocation(const GCell* gCell);

  void disconnectNet() { gNet_ = nullptr; }

 private:
  GCell* gCell_ = nullptr;
  GNet* gNet_ = nullptr;
  std::vector<Pin*> pins_;

  int offsetCx_ = 0;
  int offsetCy_ = 0;
  int cx_ = 0;
  int cy_ = 0;

  // weighted average WL vals stor for better indexing
  // Please check the equation (4) in the ePlace-MS paper.
  //
  // maxExpSum_: holds exp(x_i/gamma)
  // minExpSum_: holds exp(-x_i/gamma)
  // the x_i is equal to cx_ variable.
  //
  float maxExpSumX_ = 0;
  float maxExpSumY_ = 0;

  float minExpSumX_ = 0;
  float minExpSumY_ = 0;

  // flag variables
  //
  // check whether
  // this pin is considered in a WA models.
  bool hasMaxExpSumX_ = false;
  bool hasMaxExpSumY_ = false;

  bool hasMinExpSumX_ = false;
  bool hasMinExpSumY_ = false;
};

class Bin
{
 public:
  Bin() = default;
  Bin(int x, int y, int lx, int ly, int ux, int uy, float targetDensity);

  int x() const { return x_; };
  int y() const { return y_; };

  int lx() const { return lx_; };
  int ly() const { return ly_; };
  int ux() const { return ux_; };
  int uy() const { return uy_; };
  int cx() const;
  int cy() const;
  int dx() const;
  int dy() const;

  float electroPhi() const;
  float electroForceX() const;
  float electroForceY() const;
  float targetDensity() const;
  float density() const;

  void setDensity(float density);
  void setTargetDensity(float density);
  void setElectroForce(float electroForceX, float electroForceY);
  void setElectroPhi(float phi);

  void setNonPlaceArea(int64_t area);
  void setInstPlacedArea(int64_t area);
  void setFillerArea(int64_t area);

  void setNonPlaceAreaUnscaled(int64_t area);
  void setInstPlacedAreaUnscaled(int64_t area);

  void addNonPlaceArea(int64_t area);
  void addInstPlacedArea(int64_t area);
  void addFillerArea(int64_t area);

  void addNonPlaceAreaUnscaled(int64_t area);
  void addInstPlacedAreaUnscaled(int64_t area);

  const int64_t binArea() const;
  const int64_t nonPlaceArea() const { return nonPlaceArea_; }
  const int64_t instPlacedArea() const { return instPlacedArea_; }
  const int64_t nonPlaceAreaUnscaled() const { return nonPlaceAreaUnscaled_; }
  const int64_t instPlacedAreaUnscaled() const
  {
    return instPlacedAreaUnscaled_;
  }

  const int64_t fillerArea() const { return fillerArea_; }

 private:
  // index
  int x_ = 0;
  int y_ = 0;

  // coordinate
  int lx_ = 0;
  int ly_ = 0;
  int ux_ = 0;
  int uy_ = 0;

  int64_t nonPlaceArea_ = 0;
  int64_t instPlacedArea_ = 0;

  int64_t instPlacedAreaUnscaled_ = 0;
  int64_t nonPlaceAreaUnscaled_ = 0;
  int64_t fillerArea_ = 0;

  float density_ = 0;
  float targetDensity_ = 0;  // will enable bin-wise density screening
  float electroPhi_ = 0;
  float electroForceX_ = 0;
  float electroForceY_ = 0;
};

inline int Bin::cx() const
{
  return (ux_ + lx_) / 2;
}

inline int Bin::cy() const
{
  return (uy_ + ly_) / 2;
}

inline int Bin::dx() const
{
  return (ux_ - lx_);
}

inline int Bin::dy() const
{
  return (uy_ - ly_);
}

inline void Bin::setNonPlaceArea(int64_t area)
{
  nonPlaceArea_ = area;
}

inline void Bin::setNonPlaceAreaUnscaled(int64_t area)
{
  nonPlaceAreaUnscaled_ = area;
}

inline void Bin::setInstPlacedArea(int64_t area)
{
  instPlacedArea_ = area;
}

inline void Bin::setInstPlacedAreaUnscaled(int64_t area)
{
  instPlacedAreaUnscaled_ = area;
}

inline void Bin::setFillerArea(int64_t area)
{
  fillerArea_ = area;
}

inline void Bin::addNonPlaceArea(int64_t area)
{
  nonPlaceArea_ += area;
}

inline void Bin::addInstPlacedArea(int64_t area)
{
  instPlacedArea_ += area;
}

inline void Bin::addNonPlaceAreaUnscaled(int64_t area)
{
  nonPlaceAreaUnscaled_ += area;
}

inline void Bin::addInstPlacedAreaUnscaled(int64_t area)
{
  instPlacedAreaUnscaled_ += area;
}

inline void Bin::addFillerArea(int64_t area)
{
  fillerArea_ += area;
}

//
// The bin can be non-uniform because of
// "integer" coordinates
//
class BinGrid
{
 public:
  BinGrid() = default;
  BinGrid(Die* die);

  void setPlacerBase(std::shared_ptr<PlacerBase> pb);
  void setLogger(utl::Logger* log);
  void setCorePoints(const Die* die);
  void setBinCnt(int binCntX, int binCntY);
  void setTargetDensity(float density);
  void updateBinsGCellDensityArea(const std::vector<GCell*>& cells);
  void setNumThreads(int num_threads) { num_threads_ = num_threads; }

  void initBins();

  // lx, ly, ux, uy will hold coreArea
  int lx() const;
  int ly() const;
  int ux() const;
  int uy() const;
  int cx() const;
  int cy() const;
  int dx() const;
  int dy() const;

  int binCntX() const;
  int binCntY() const;
  int binSizeX() const;
  int binSizeY() const;

  int64_t overflowArea() const;
  int64_t overflowAreaUnscaled() const;

  // return bins_ index with given gcell
  std::pair<int, int> getDensityMinMaxIdxX(const GCell* gcell) const;
  std::pair<int, int> getDensityMinMaxIdxY(const GCell* gcell) const;

  std::pair<int, int> getMinMaxIdxX(const Instance* inst) const;
  std::pair<int, int> getMinMaxIdxY(const Instance* inst) const;

  std::vector<Bin>& bins();
  const std::vector<Bin>& binsConst() const { return bins_; };

  void updateBinsNonPlaceArea();

 private:
  std::vector<Bin> bins_;
  std::shared_ptr<PlacerBase> pb_;
  utl::Logger* log_ = nullptr;
  int lx_ = 0;
  int ly_ = 0;
  int ux_ = 0;
  int uy_ = 0;
  int binCntX_ = 0;
  int binCntY_ = 0;
  int binSizeX_ = 0;
  int binSizeY_ = 0;
  float targetDensity_ = 0;
  int64_t overflowArea_ = 0;
  int64_t overflowAreaUnscaled_ = 0;
  bool isSetBinCnt_ = false;
  int num_threads_ = 1;
};

inline std::vector<Bin>& BinGrid::bins()
{
  return bins_;
}

class NesterovBaseVars
{
 public:
  float targetDensity = 1.0;
  int binCntX = 0;
  int binCntY = 0;
  float minWireLengthForceBar = -300;
  // temp variables
  bool isSetBinCnt = false;
  bool useUniformTargetDensity = false;

  void reset();
};

class NesterovPlaceVars
{
 public:
  int maxNesterovIter = 5000;
  int maxBackTrack = 10;
  float initDensityPenalty = 0.00008;       // INIT_LAMBDA
  float initWireLengthCoef = 0.25;          // base_wcof
  float targetOverflow = 0.1;               // overflow
  float minPhiCoef = 0.95;                  // pcof_min
  float maxPhiCoef = 1.05;                  // pcof_max
  float minPreconditioner = 1.0;            // MIN_PRE
  float initialPrevCoordiUpdateCoef = 100;  // z_ref_alpha
  float referenceHpwl = 446000000;          // refDeltaHpwl
  float routabilityCheckOverflow = 0.30;
  float timingDrivenCheckOverflow = 0.0;

  static const int maxRecursionWlCoef = 10;
  static const int maxRecursionInitSLPCoef = 10;

  bool timingDrivenMode = true;
  bool routabilityDrivenMode = true;
  bool debug = false;
  int debug_pause_iterations = 10;
  int debug_update_iterations = 10;
  bool debug_draw_bins = true;
  odb::dbInst* debug_inst = nullptr;

  void reset();
};

// Stores all pins, nets, and actual instances (static and movable)
// Used for calculating WL gradient
class NesterovBaseCommon
{
 public:
  NesterovBaseCommon(NesterovBaseVars nbVars,
                     std::shared_ptr<PlacerBaseCommon> pb,
                     utl::Logger* log,
                     int num_threads);

  const std::vector<GCell*>& gCells() const { return gCells_; }
  const std::vector<GNet*>& gNets() const { return gNets_; }
  const std::vector<GPin*>& gPins() const { return gPins_; }

  std::unordered_map<odb::dbInst*, GCell*>& dbInstMap() { return db_inst_map_; }

  //
  // placerBase To NesterovBase functions
  //
  GCell* pbToNb(Instance* inst) const;
  GPin* pbToNb(Pin* pin) const;
  GNet* pbToNb(Net* net) const;

  //
  // OpenDB To NesterovBase functions
  //
  GCell* dbToNb(odb::dbInst* inst) const;
  GPin* dbToNb(odb::dbITerm* pin) const;
  GPin* dbToNb(odb::dbBTerm* pin) const;
  GNet* dbToNb(odb::dbNet* net) const;

  // WL force update based on WeightedAverage model
  // wlCoeffX : WireLengthCoefficient for X.
  //            equal to 1 / gamma_x
  // wlCoeffY : WireLengthCoefficient for Y.
  //            equal to 1 / gamma_y
  //
  // Gamma is described in the ePlaceMS paper.
  //
  void updateWireLengthForceWA(float wlCoeffX, float wlCoeffY);

  FloatPoint getWireLengthGradientPinWA(const GPin* gPin,
                                        float wlCoeffX,
                                        float wlCoeffY) const;

  FloatPoint getWireLengthGradientWA(const GCell* gCell,
                                     float wlCoeffX,
                                     float wlCoeffY) const;

  // for preconditioner
  FloatPoint getWireLengthPreconditioner(const GCell* gCell) const;

  int64_t getHpwl();

  void updateDbGCells();

  // Number of threads of execution
  size_t getNumThreads() { return num_threads_; }
  
  GCell* getGCellByIndex(size_t i);
  std::vector<size_t> insertGCellsTestOnly();
  void fixPointers(std::vector<size_t> new_gcells);

  void setCbk(nesterovDbCbk* cbk) { db_cbk_ = cbk; }

  void createGNet(odb::dbNet* net, bool skip_io_mode);
  void createITerm(odb::dbITerm* iTerm);
  GCell* createGCell(odb::dbInst* db_inst);

  void destroyGCell(odb::dbInst*);
  void destroyGNet(odb::dbNet*);
  void destroyITerm(odb::dbITerm*);

  void disconnectITerm(odb::dbITerm*, odb::dbNet*);
  void connectITerm(odb::dbITerm*);

  GCell& getGCell(size_t index) { return gCellStor_[index]; }

  size_t getGCellIndex(const GCell* gCell) const
  {
    return std::distance(gCellStor_.data(), gCell);
  }

 private:
  NesterovBaseVars nbVars_;
  std::shared_ptr<PlacerBaseCommon> pbc_;
  utl::Logger* log_ = nullptr;

  std::vector<GCell> gCellStor_;
  std::vector<GNet> gNetStor_;
  std::vector<GPin> gPinStor_;

  std::vector<GCell*> gCells_;
  std::vector<GNet*> gNets_;
  std::vector<GPin*> gPins_;

  std::unordered_map<Instance*, GCell*> gCellMap_;
  std::unordered_map<Pin*, GPin*> gPinMap_;
  std::unordered_map<Net*, GNet*> gNetMap_;

  std::unordered_map<odb::dbInst*, GCell*> db_inst_map_;
  std::unordered_map<odb::dbNet*, GNet*> db_net_map_;
  std::unordered_map<odb::dbITerm*, GPin*> db_iterm_map_;

  int num_threads_;
<<<<<<< HEAD
  friend class NesterovBase;
=======
  nesterovDbCbk* db_cbk_;
>>>>>>> 41b71ae4
};

// Stores instances belonging to a specific power domain
// along with fillers and virtual blockages
// Also stores the bin grid for the power domain
// Used to calculate density gradient
class NesterovBase
{
  struct GCellPointer
  {
    enum class StorageType
    {
      NBC,
      NB
    } storageType;
    NesterovBaseCommon* nbc;
    NesterovBase* nb;
    size_t index;

    GCell* operator->() { return &(getGCell()); }

    GCell& operator*() { return getGCell(); }

    const GCell& operator*() const { return getGCell(); }

    operator GCell*() { return &(getGCell()); }

    operator const GCell*() const { return &(getGCell()); }

   private:
    GCell& getGCell() const
    {
      if (storageType == StorageType::NBC) {
        return nbc->gCellStor_[index];
      } else {
        return nb->fillerStor_[index];
      }
    }
  };

 public:
  NesterovBase(NesterovBaseVars nbVars,
               std::shared_ptr<PlacerBase> pb,
               std::shared_ptr<NesterovBaseCommon> nbc,
               utl::Logger* log);
  ~NesterovBase();

  const std::vector<GCell*>& gCellInsts() const { return gCellInsts_; }
  const std::vector<GCell*>& gCellFillers() const { return gCellFillers_; }

  float getSumOverflow() const { return sumOverflow_; }
  float getSumOverflowUnscaled() const { return sumOverflowUnscaled_; }
  float getBaseWireLengthCoef() const { return baseWireLengthCoef_; }
  float getDensityPenalty() const { return densityPenalty_; }

  float getWireLengthGradSum() const { return wireLengthGradSum_; }
  float getDensityGradSum() const { return densityGradSum_; }

  // update gCells with cx, cy
  void updateGCellCenterLocation(const std::vector<FloatPoint>& coordis);

  void updateGCellDensityCenterLocation(const std::vector<FloatPoint>& coordis);

  int binCntX() const;
  int binCntY() const;
  int binSizeX() const;
  int binSizeY() const;
  int64_t overflowArea() const;
  int64_t overflowAreaUnscaled() const;

  std::vector<Bin>& bins();
  const std::vector<Bin>& binsConst() const { return bg_.binsConst(); };

  // filler cells / area control
  // will be used in Routability-driven loop
  int fillerDx() const;
  int fillerDy() const;
  int fillerCnt() const;
  int64_t fillerCellArea() const;
  int64_t whiteSpaceArea() const;
  int64_t movableArea() const;
  int64_t totalFillerArea() const;

  // update
  // fillerArea, whiteSpaceArea, movableArea
  // and totalFillerArea after changing gCell's size
  void updateAreas();

  // update density sizes with changed dx and dy
  void updateDensitySize();

  // should be separately defined.
  // This is mainly used for NesterovLoop
  int64_t nesterovInstsArea() const;

  // sum phi and target density
  // used in NesterovPlace
  float sumPhi() const;

  //
  // return uniform (lower bound) target density
  // LB of target density is required for massive runs.
  //
  float uniformTargetDensity() const;

  // initTargetDensity is set by users
  // targetDensity is equal to initTargetDensity and
  // would be changed dynamically in RD loop
  //
  float initTargetDensity() const;
  float targetDensity() const;

  void setTargetDensity(float targetDensity);

  // RD can shrink the number of fillerCells.
  void cutFillerCells(int64_t targetFillerArea);

  void updateDensityCoordiLayoutInside(GCell* gcell);

  float getDensityCoordiLayoutInsideX(const GCell* gCell, float cx) const;
  float getDensityCoordiLayoutInsideY(const GCell* gCell, float cy) const;

  // FloatPoint getRegionGradient(const GCell* gCell, FloatPoint nextLocation)
  // const;

  // for preconditioner
  FloatPoint getDensityPreconditioner(const GCell* gCell) const;

  FloatPoint getDensityGradient(const GCell* gCell) const;

  // update electrostatic forces within Bin
  void updateDensityForceBin();

  BinGrid& getBinGrid() { return bg_; }

  // Nesterov Loop
  void initDensity1();
  float initDensity2(float wlCoeffX, float wlCoeffY);
  void setNpVars(NesterovPlaceVars* npVars) { npVars_ = npVars; }
  void setIter(int iter) { iter_ = iter; }
  void setMaxPhiCoefChanged(bool maxPhiCoefChanged)
  {
    isMaxPhiCoefChanged_ = maxPhiCoefChanged;
  }

  void updateGradients(std::vector<FloatPoint>& sumGrads,
                       std::vector<FloatPoint>& wireLengthGrads,
                       std::vector<FloatPoint>& densityGrads,
                       float wlCoeffX,
                       float wlCoeffY);

  void updateInitialPrevSLPCoordi();

  float getStepLength(const std::vector<FloatPoint>& prevSLPCoordi_,
                      const std::vector<FloatPoint>& prevSLPSumGrads_,
                      const std::vector<FloatPoint>& curSLPCoordi_,
                      const std::vector<FloatPoint>& curSLPSumGrads_);

  void updateNextIter(int iter);
  float getPhiCoef(float scaledDiffHpwl) const;
  void cutFillerCoordinates();

  void snapshot();

  bool checkConvergence();
  bool checkDivergence();
  bool revertDivergence();

  void updatePrevGradient(float wlCoeffX, float wlCoeffY);
  void updateCurGradient(float wlCoeffX, float wlCoeffY);
  void updateNextGradient(float wlCoeffX, float wlCoeffY);

  void updateDensityCenterCur();
  void updateDensityCenterCurSLP();
  void updateDensityCenterPrevSLP();
  void updateDensityCenterNextSLP();

  void nesterovUpdateCoordinates(float coeff);
  bool nesterovUpdateStepLength();
  void nesterovAdjustPhi();

  void resetMinSumOverflow();

  void printStepLength() { printf("stepLength = %f\n", stepLength_); }

  bool isDiverged() const { return isDiverged_; }

<<<<<<< HEAD
  // Use this momentarily to avoid circular dependencies between NB, NBC,
  // BinGrid, and GCellPointer
  std::vector<GCell*> convertGCellPointersToGCellPtrs(
      const std::vector<GCellPointer>& gCellPointers) const
  {
    std::vector<GCell*> gCellPtrs;
    gCellPtrs.reserve(gCellPointers.size());

    for (const auto& gCellPointer : gCellPointers) {
      gCellPtrs.push_back(&(const_cast<GCell&>(*gCellPointer)));
    }
    return gCellPtrs;
  }

=======
  //  void resizeGCell();
  void createGCell(odb::dbInst* db_inst, GCell* gcell);
  void destroyGCell(odb::dbInst* db_inst);
  
//  void insertGCells(std::vector<GCell*> new_gcells);
  void fixPointers(std::vector<size_t> new_gcells);
  
>>>>>>> 41b71ae4
 private:
  NesterovBaseVars nbVars_;
  std::shared_ptr<PlacerBase> pb_;
  std::shared_ptr<NesterovBaseCommon> nbc_;
  utl::Logger* log_ = nullptr;

  BinGrid bg_;
  std::unique_ptr<FFT> fft_;

  int fillerDx_ = 0;
  int fillerDy_ = 0;
  int64_t whiteSpaceArea_ = 0;
  int64_t movableArea_ = 0;
  int64_t totalFillerArea_ = 0;

  int64_t stdInstsArea_ = 0;
  int64_t macroInstsArea_ = 0;

<<<<<<< HEAD
=======
//  std::vector<GCell> gCellStor_;
>>>>>>> 41b71ae4
  std::vector<GCell> fillerStor_;

  std::vector<GCellPointer> gCells_;
  std::vector<GCell*> gCellInsts_;
  std::vector<GCell*> gCellFillers_;

  std::unordered_map<odb::dbInst*, GCell*> db_inst_map_;

  float sumPhi_ = 0;
  float targetDensity_ = 0;
  float uniformTargetDensity_ = 0;

  // Nesterov loop data for each region
  // SLP is Step Length Prediction.
  //
  // y_st, y_dst, y_wdst, w_pdst
  std::vector<FloatPoint> curSLPCoordi_;
  std::vector<FloatPoint> curSLPWireLengthGrads_;
  std::vector<FloatPoint> curSLPDensityGrads_;
  std::vector<FloatPoint> curSLPSumGrads_;

  // y0_st, y0_dst, y0_wdst, y0_pdst
  std::vector<FloatPoint> nextSLPCoordi_;
  std::vector<FloatPoint> nextSLPWireLengthGrads_;
  std::vector<FloatPoint> nextSLPDensityGrads_;
  std::vector<FloatPoint> nextSLPSumGrads_;

  // z_st, z_dst, z_wdst, z_pdst
  std::vector<FloatPoint> prevSLPCoordi_;
  std::vector<FloatPoint> prevSLPWireLengthGrads_;
  std::vector<FloatPoint> prevSLPDensityGrads_;
  std::vector<FloatPoint> prevSLPSumGrads_;

  // x_st and x0_st
  std::vector<FloatPoint> curCoordi_;
  std::vector<FloatPoint> nextCoordi_;

  // save initial coordinates -- needed for RD
  std::vector<FloatPoint> initCoordi_;

  // densityPenalty stor
  std::vector<float> densityPenaltyStor_;

  float wireLengthGradSum_ = 0;
  float densityGradSum_ = 0;

  // alpha
  float stepLength_ = 0;

  // opt_phi_cof
  float densityPenalty_ = 0;

  // base_wcof
  float baseWireLengthCoef_ = 0;

  // phi is described in ePlace paper.
  float sumOverflow_ = 0;
  float sumOverflowUnscaled_ = 0;

  // half-parameter-wire-length
  int64_t prevHpwl_ = 0;

  float isDiverged_ = false;

  std::string divergeMsg_;
  int divergeCode_ = 0;

  NesterovPlaceVars* npVars_;

  bool isMaxPhiCoefChanged_ = false;

  float minSumOverflow_ = 1e30;
  float hpwlWithMinSumOverflow_ = 1e30;
  int iter_ = 0;
  bool isConverged_ = false;

  // Snapshot data
  std::vector<FloatPoint> snapshotCoordi_;
  std::vector<FloatPoint> snapshotSLPCoordi_;
  std::vector<FloatPoint> snapshotSLPSumGrads_;
  float snapshotDensityPenalty_ = 0;
  float snapshotStepLength_ = 0;

  void initFillerGCells();
};

inline std::vector<Bin>& NesterovBase::bins()
{
  return bg_.bins();
}

class biNormalParameters
{
 public:
  float meanX;
  float meanY;
  float sigmaX;
  float sigmaY;
  float lx;
  float ly;
  float ux;
  float uy;
};

}  // namespace gpl<|MERGE_RESOLUTION|>--- conflicted
+++ resolved
@@ -897,11 +897,8 @@
   std::unordered_map<odb::dbITerm*, GPin*> db_iterm_map_;
 
   int num_threads_;
-<<<<<<< HEAD
+  nesterovDbCbk* db_cbk_;
   friend class NesterovBase;
-=======
-  nesterovDbCbk* db_cbk_;
->>>>>>> 41b71ae4
 };
 
 // Stores instances belonging to a specific power domain
@@ -1089,7 +1086,13 @@
 
   bool isDiverged() const { return isDiverged_; }
 
-<<<<<<< HEAD
+  //  void resizeGCell();
+  void createGCell(odb::dbInst* db_inst, GCell* gcell);
+  void destroyGCell(odb::dbInst* db_inst);
+  
+//  void insertGCells(std::vector<GCell*> new_gcells);
+  void fixPointers(std::vector<size_t> new_gcells);
+  
   // Use this momentarily to avoid circular dependencies between NB, NBC,
   // BinGrid, and GCellPointer
   std::vector<GCell*> convertGCellPointersToGCellPtrs(
@@ -1104,15 +1107,6 @@
     return gCellPtrs;
   }
 
-=======
-  //  void resizeGCell();
-  void createGCell(odb::dbInst* db_inst, GCell* gcell);
-  void destroyGCell(odb::dbInst* db_inst);
-  
-//  void insertGCells(std::vector<GCell*> new_gcells);
-  void fixPointers(std::vector<size_t> new_gcells);
-  
->>>>>>> 41b71ae4
  private:
   NesterovBaseVars nbVars_;
   std::shared_ptr<PlacerBase> pb_;
@@ -1131,10 +1125,6 @@
   int64_t stdInstsArea_ = 0;
   int64_t macroInstsArea_ = 0;
 
-<<<<<<< HEAD
-=======
-//  std::vector<GCell> gCellStor_;
->>>>>>> 41b71ae4
   std::vector<GCell> fillerStor_;
 
   std::vector<GCellPointer> gCells_;
