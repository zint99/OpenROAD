// SPDX-License-Identifier: BSD-3-Clause
// Copyright (c) 2018-2025, The OpenROAD Authors

#pragma once

#include <cstddef>
#include <memory>
#include <string>
#include <unordered_map>
#include <utility>
#include <variant>
#include <vector>

#include "gpl/Replace.h"
#include "odb/db.h"
#include "placerBase.h"
#include "point.h"
#include "routeBase.h"

namespace odb {
class dbInst;
class dbITerm;
class dbBTerm;
class dbNet;
}  // namespace odb

namespace utl {
class Logger;
}

namespace gpl {

class Instance;
class Die;
class PlacerBaseCommon;
class PlacerBase;
class GCellHandle;

class Instance;
class Pin;
class Net;

class GPin;
class FFT;
class nesterovDbCbk;

class GCell
{
 public:
  // instance cells
  GCell(Instance* inst);
  GCell(const std::vector<Instance*>& insts);

  // filler cells
  GCell(int cx, int cy, int dx, int dy);

  const std::vector<Instance*>& insts() const { return insts_; }
  const std::vector<GPin*>& gPins() const { return gPins_; }

  std::string getName() const;

  void addGPin(GPin* gPin);
  void clearGPins() { gPins_.clear(); }

  void updateLocations();

  bool isLocked() const;
  void lock();

  // normal coordinates
  int lx() const;
  int ly() const;
  int ux() const;
  int uy() const;
  int cx() const;
  int cy() const;
  int dx() const;
  int dy() const;

  // virtual density coordinates
  int dLx() const;
  int dLy() const;
  int dUx() const;
  int dUy() const;
  int dCx() const;
  int dCy() const;
  int dDx() const;
  int dDy() const;

  void setCenterLocation(int cx, int cy);
  // void setLocation(int x, int y);
  void setSize(int dx, int dy);
  void setAllLocations(int lx, int ly, int ux, int uy);

  void setDensityLocation(int dLx, int dLy);
  void setDensityCenterLocation(int dCx, int dCy);
  void setDensitySize(int dDx, int dDy);

  void setDensityScale(float densityScale);
  void setGradientX(float gradientX);
  void setGradientY(float gradientY);

  float gradientX() const { return gradientX_; }
  float gradientY() const { return gradientY_; }
  float densityScale() const { return densityScale_; }

  bool isInstance() const;
  bool isFiller() const;
  bool isMacroInstance() const;
  bool isStdInstance() const;
  bool contains(odb::dbInst* db_inst) const;

  void print(utl::Logger* logger, bool print_only_name) const;
<<<<<<< HEAD
  void printToFile(const std::string& filename, bool print_only_name) const;
=======
  void printToFile(std::ostream& out, bool print_only_name = true) const;
>>>>>>> ce617810

 private:
  std::vector<Instance*> insts_;
  std::vector<GPin*> gPins_;
  int lx_ = 0;
  int ly_ = 0;
  int ux_ = 0;
  int uy_ = 0;

  int dLx_ = 0;
  int dLy_ = 0;
  int dUx_ = 0;
  int dUy_ = 0;

  float densityScale_ = 0;
  float gradientX_ = 0;
  float gradientY_ = 0;
};

inline int GCell::lx() const
{
  return lx_;
}
inline int GCell::ly() const
{
  return ly_;
}

inline int GCell::ux() const
{
  return ux_;
}

inline int GCell::uy() const
{
  return uy_;
}

inline int GCell::cx() const
{
  return (lx_ + ux_) / 2;
}

inline int GCell::cy() const
{
  return (ly_ + uy_) / 2;
}

inline int GCell::dx() const
{
  return ux_ - lx_;
}

inline int GCell::dy() const
{
  return uy_ - ly_;
}

inline int GCell::dLx() const
{
  return dLx_;
}

inline int GCell::dLy() const
{
  return dLy_;
}

inline int GCell::dUx() const
{
  return dUx_;
}

inline int GCell::dUy() const
{
  return dUy_;
}

inline int GCell::dCx() const
{
  return (dUx_ + dLx_) / 2;
}

inline int GCell::dCy() const
{
  return (dUy_ + dLy_) / 2;
}

inline int GCell::dDx() const
{
  return dUx_ - dLx_;
}

inline int GCell::dDy() const
{
  return dUy_ - dLy_;
}

class GNet
{
 public:
  GNet(Net* net);
  GNet(const std::vector<Net*>& nets);

  Net* net() const;
  const std::vector<Net*>& nets() const { return nets_; }
  const std::vector<GPin*>& gPins() const { return gPins_; }

  int lx() const;
  int ly() const;
  int ux() const;
  int uy() const;

  void setTimingWeight(float timingWeight);
  void setCustomWeight(float customWeight);

  float totalWeight() const { return timingWeight_ * customWeight_; }
  float timingWeight() const { return timingWeight_; }
  float customWeight() const { return customWeight_; }

  void addGPin(GPin* gPin);
  void clearGPins() { gPins_.clear(); }
  void updateBox();
  int64_t hpwl() const;

  void setDontCare();
  bool isDontCare() const;

  // clear WA(Weighted Average) variables.
  void clearWaVars();

  void addWaExpMinSumX(float waExpMinSumX);
  void addWaXExpMinSumX(float waXExpMinSumX);

  void addWaExpMinSumY(float waExpMinSumY);
  void addWaYExpMinSumY(float waYExpMinSumY);

  void addWaExpMaxSumX(float waExpMaxSumX);
  void addWaXExpMaxSumX(float waXExpMaxSumX);

  void addWaExpMaxSumY(float waExpMaxSumY);
  void addWaYExpMaxSumY(float waYExpMaxSumY);

  float waExpMinSumX() const;
  float waXExpMinSumX() const;

  float waExpMinSumY() const;
  float waYExpMinSumY() const;

  float waExpMaxSumX() const;
  float waXExpMaxSumX() const;

  float waExpMaxSumY() const;
  float waYExpMaxSumY() const;

  void print(utl::Logger* log) const;

 private:
  std::vector<GPin*> gPins_;
  std::vector<Net*> nets_;
  int lx_ = 0;
  int ly_ = 0;
  int ux_ = 0;
  int uy_ = 0;

  float timingWeight_ = 1;
  float customWeight_ = 1;

  //
  // weighted average WL model stor for better indexing
  // Please check the equation (4) in the ePlace-MS paper.
  //
  // WA: weighted Average
  // saving four variable will be helpful for
  // calculating the WA gradients/wirelengths.
  //
  // gamma: modeling accuracy.
  //
  // X forces.
  //
  // waExpMinSumX_: store sigma {exp(x_i/gamma)}
  // waXExpMinSumX_: store signa {x_i*exp(e_i/gamma)}
  // waExpMaxSumX_ : store sigma {exp(-x_i/gamma)}
  // waXExpMaxSumX_: store sigma {x_i*exp(-x_i/gamma)}
  //
  float waExpMinSumX_ = 0;
  float waXExpMinSumX_ = 0;

  float waExpMaxSumX_ = 0;
  float waXExpMaxSumX_ = 0;

  //
  // Y forces.
  //
  // waExpMinSumY_: store sigma {exp(y_i/gamma)}
  // waYExpMinSumY_: store signa {y_i*exp(e_i/gamma)}
  // waExpMaxSumY_ : store sigma {exp(-y_i/gamma)}
  // waYExpMaxSumY_: store sigma {y_i*exp(-y_i/gamma)}
  //
  float waExpMinSumY_ = 0;
  float waYExpMinSumY_ = 0;

  float waExpMaxSumY_ = 0;
  float waYExpMaxSumY_ = 0;

  bool isDontCare_ = false;
};

inline int GNet::lx() const
{
  return lx_;
}

inline int GNet::ly() const
{
  return ly_;
}

inline int GNet::ux() const
{
  return ux_;
}

inline int GNet::uy() const
{
  return uy_;
}

// eight add functions
inline void GNet::addWaExpMinSumX(float waExpMinSumX)
{
  waExpMinSumX_ += waExpMinSumX;
}

inline void GNet::addWaXExpMinSumX(float waXExpMinSumX)
{
  waXExpMinSumX_ += waXExpMinSumX;
}

inline void GNet::addWaExpMinSumY(float waExpMinSumY)
{
  waExpMinSumY_ += waExpMinSumY;
}

inline void GNet::addWaYExpMinSumY(float waYExpMinSumY)
{
  waYExpMinSumY_ += waYExpMinSumY;
}

inline void GNet::addWaExpMaxSumX(float waExpMaxSumX)
{
  waExpMaxSumX_ += waExpMaxSumX;
}

inline void GNet::addWaXExpMaxSumX(float waXExpMaxSumX)
{
  waXExpMaxSumX_ += waXExpMaxSumX;
}

inline void GNet::addWaExpMaxSumY(float waExpMaxSumY)
{
  waExpMaxSumY_ += waExpMaxSumY;
}

inline void GNet::addWaYExpMaxSumY(float waYExpMaxSumY)
{
  waYExpMaxSumY_ += waYExpMaxSumY;
}

inline float GNet::waExpMinSumX() const
{
  return waExpMinSumX_;
}

inline float GNet::waXExpMinSumX() const
{
  return waXExpMinSumX_;
}

inline float GNet::waExpMinSumY() const
{
  return waExpMinSumY_;
}

inline float GNet::waYExpMinSumY() const
{
  return waYExpMinSumY_;
}

inline float GNet::waExpMaxSumX() const
{
  return waExpMaxSumX_;
}

inline float GNet::waXExpMaxSumX() const
{
  return waXExpMaxSumX_;
}

inline float GNet::waExpMaxSumY() const
{
  return waExpMaxSumY_;
}

inline float GNet::waYExpMaxSumY() const
{
  return waYExpMaxSumY_;
}

class GPin
{
 public:
  GPin(Pin* pin);
  GPin(const std::vector<Pin*>& pins);

  Pin* pin() const;
  const std::vector<Pin*>& pins() const { return pins_; }

  GCell* gCell() const { return gCell_; }
  GNet* gNet() const { return gNet_; }

  void setGCell(GCell* gCell);
  void setGNet(GNet* gNet);

  int cx() const { return cx_; }
  int cy() const { return cy_; }

  // clear WA(Weighted Average) variables.
  void clearWaVars();

  void setMaxExpSumX(float maxExpSumX);
  void setMaxExpSumY(float maxExpSumY);
  void setMinExpSumX(float minExpSumX);
  void setMinExpSumY(float minExpSumY);

  float maxExpSumX() const { return maxExpSumX_; }
  float maxExpSumY() const { return maxExpSumY_; }
  float minExpSumX() const { return minExpSumX_; }
  float minExpSumY() const { return minExpSumY_; }

  bool hasMaxExpSumX() const { return hasMaxExpSumX_; }
  bool hasMaxExpSumY() const { return hasMaxExpSumY_; }
  bool hasMinExpSumX() const { return hasMinExpSumX_; }
  bool hasMinExpSumY() const { return hasMinExpSumY_; }

  void setCenterLocation(int cx, int cy);
  void updateLocation(const GCell* gCell);
  void updateDensityLocation(const GCell* gCell);

  void print(utl::Logger* log) const;
  void updateCoordi();

 private:
  GCell* gCell_ = nullptr;
  GNet* gNet_ = nullptr;
  std::vector<Pin*> pins_;

  int offsetCx_ = 0;
  int offsetCy_ = 0;
  int cx_ = 0;
  int cy_ = 0;

  // weighted average WL vals stor for better indexing
  // Please check the equation (4) in the ePlace-MS paper.
  //
  // maxExpSum_: holds exp(x_i/gamma)
  // minExpSum_: holds exp(-x_i/gamma)
  // the x_i is equal to cx_ variable.
  //
  float maxExpSumX_ = 0;
  float maxExpSumY_ = 0;

  float minExpSumX_ = 0;
  float minExpSumY_ = 0;

  // flag variables
  //
  // check whether
  // this pin is considered in a WA models.
  bool hasMaxExpSumX_ = false;
  bool hasMaxExpSumY_ = false;

  bool hasMinExpSumX_ = false;
  bool hasMinExpSumY_ = false;
};

class Bin
{
 public:
  Bin() = default;
  Bin(int x, int y, int lx, int ly, int ux, int uy, float targetDensity);

  int x() const { return x_; };
  int y() const { return y_; };

  int lx() const { return lx_; };
  int ly() const { return ly_; };
  int ux() const { return ux_; };
  int uy() const { return uy_; };
  int cx() const;
  int cy() const;
  int dx() const;
  int dy() const;

  float electroPhi() const;
  float electroForceX() const;
  float electroForceY() const;
  float targetDensity() const;
  float density() const;

  void setDensity(float density);
  void setTargetDensity(float density);
  void setElectroForce(float electroForceX, float electroForceY);
  void setElectroPhi(float phi);

  void setNonPlaceArea(int64_t area);
  void setInstPlacedArea(int64_t area);
  void setFillerArea(int64_t area);

  void setNonPlaceAreaUnscaled(int64_t area);
  void setInstPlacedAreaUnscaled(int64_t area);

  void addNonPlaceArea(int64_t area);
  void addInstPlacedArea(int64_t area);
  void addFillerArea(int64_t area);

  void addNonPlaceAreaUnscaled(int64_t area);
  void addInstPlacedAreaUnscaled(int64_t area);

  int64_t binArea() const;
  int64_t nonPlaceArea() const { return nonPlaceArea_; }
  int64_t instPlacedArea() const { return instPlacedArea_; }
  int64_t nonPlaceAreaUnscaled() const { return nonPlaceAreaUnscaled_; }
  int64_t instPlacedAreaUnscaled() const { return instPlacedAreaUnscaled_; }

  int64_t fillerArea() const { return fillerArea_; }

 private:
  // index
  int x_ = 0;
  int y_ = 0;

  // coordinate
  int lx_ = 0;
  int ly_ = 0;
  int ux_ = 0;
  int uy_ = 0;

  int64_t nonPlaceArea_ = 0;
  int64_t instPlacedArea_ = 0;

  int64_t instPlacedAreaUnscaled_ = 0;
  int64_t nonPlaceAreaUnscaled_ = 0;
  int64_t fillerArea_ = 0;

  float density_ = 0;
  float targetDensity_ = 0;  // will enable bin-wise density screening
  float electroPhi_ = 0;
  float electroForceX_ = 0;
  float electroForceY_ = 0;
};

inline int Bin::cx() const
{
  return (ux_ + lx_) / 2;
}

inline int Bin::cy() const
{
  return (uy_ + ly_) / 2;
}

inline int Bin::dx() const
{
  return (ux_ - lx_);
}

inline int Bin::dy() const
{
  return (uy_ - ly_);
}

inline void Bin::setNonPlaceArea(int64_t area)
{
  nonPlaceArea_ = area;
}

inline void Bin::setNonPlaceAreaUnscaled(int64_t area)
{
  nonPlaceAreaUnscaled_ = area;
}

inline void Bin::setInstPlacedArea(int64_t area)
{
  instPlacedArea_ = area;
}

inline void Bin::setInstPlacedAreaUnscaled(int64_t area)
{
  instPlacedAreaUnscaled_ = area;
}

inline void Bin::setFillerArea(int64_t area)
{
  fillerArea_ = area;
}

inline void Bin::addNonPlaceArea(int64_t area)
{
  nonPlaceArea_ += area;
}

inline void Bin::addInstPlacedArea(int64_t area)
{
  instPlacedArea_ += area;
}

inline void Bin::addNonPlaceAreaUnscaled(int64_t area)
{
  nonPlaceAreaUnscaled_ += area;
}

inline void Bin::addInstPlacedAreaUnscaled(int64_t area)
{
  instPlacedAreaUnscaled_ += area;
}

inline void Bin::addFillerArea(int64_t area)
{
  fillerArea_ += area;
}

//
// The bin can be non-uniform because of
// "integer" coordinates
//
class BinGrid
{
 public:
  BinGrid() = default;
  BinGrid(Die* die);

  void setPlacerBase(std::shared_ptr<PlacerBase> pb);
  void setLogger(utl::Logger* log);
  void setCorePoints(const Die* die);
  void setBinCnt(int binCntX, int binCntY);
  void setTargetDensity(float density);
  void updateBinsGCellDensityArea(const std::vector<GCellHandle>& cells);
  void setNumThreads(int num_threads) { num_threads_ = num_threads; }

  void initBins();

  // lx, ly, ux, uy will hold coreArea
  int lx() const;
  int ly() const;
  int ux() const;
  int uy() const;
  int cx() const;
  int cy() const;
  int dx() const;
  int dy() const;

  int binCntX() const;
  int binCntY() const;
  double binSizeX() const;
  double binSizeY() const;

  int64_t overflowArea() const;
  int64_t overflowAreaUnscaled() const;

  // return bins_ index with given gcell
  std::pair<int, int> getDensityMinMaxIdxX(const GCell* gcell) const;
  std::pair<int, int> getDensityMinMaxIdxY(const GCell* gcell) const;

  std::pair<int, int> getMinMaxIdxX(const Instance* inst) const;
  std::pair<int, int> getMinMaxIdxY(const Instance* inst) const;

  std::vector<Bin>& bins();
  const std::vector<Bin>& binsConst() const { return bins_; };

  void updateBinsNonPlaceArea();

 private:
  std::vector<Bin> bins_;
  std::shared_ptr<PlacerBase> pb_;
  utl::Logger* log_ = nullptr;
  int lx_ = 0;
  int ly_ = 0;
  int ux_ = 0;
  int uy_ = 0;
  int binCntX_ = 0;
  int binCntY_ = 0;
  double binSizeX_ = 0;
  double binSizeY_ = 0;
  float targetDensity_ = 0;
  int64_t sumOverflowArea_ = 0;
  int64_t sumOverflowAreaUnscaled_ = 0;
  bool isSetBinCnt_ = false;
  int num_threads_ = 1;
};

inline std::vector<Bin>& BinGrid::bins()
{
  return bins_;
}

class NesterovBaseVars
{
 public:
  float targetDensity = 1.0;
  int binCntX = 0;
  int binCntY = 0;
  float minWireLengthForceBar = -300;
  // temp variables
  bool isSetBinCnt = false;
  bool useUniformTargetDensity = false;

  void reset();
};

class NesterovPlaceVars
{
 public:
  int maxNesterovIter = 5000;
  int maxBackTrack = 10;
  float initDensityPenalty = 0.00008;       // INIT_LAMBDA
  float initWireLengthCoef = 0.25;          // base_wcof
  float targetOverflow = 0.1;               // overflow
  float minPhiCoef = 0.95;                  // pcof_min
  float maxPhiCoef = 1.05;                  // pcof_max
  float minPreconditioner = 1.0;            // MIN_PRE
  float initialPrevCoordiUpdateCoef = 100;  // z_ref_alpha
  float referenceHpwl = 446000000;          // refDeltaHpwl
  float routability_end_overflow = 0.30;
  float keepResizeBelowOverflow = 0.3;

  static const int maxRecursionWlCoef = 10;
  static const int maxRecursionInitSLPCoef = 10;

  bool timingDrivenMode = true;
  int timingDrivenIterCounter = 0;
  bool routability_driven_mode = true;
  bool disableRevertIfDiverge = false;

  bool debug = false;
  int debug_pause_iterations = 10;
  int debug_update_iterations = 10;
  bool debug_draw_bins = true;
  odb::dbInst* debug_inst = nullptr;
  int debug_start_iter = 0;
  bool debug_update_db_every_iteration = false;

  void reset();
};

// Stores all pins, nets, and actual instances (static and movable)
// Used for calculating WL gradient
class NesterovBaseCommon
{
 public:
  NesterovBaseCommon(NesterovBaseVars nbVars,
                     std::shared_ptr<PlacerBaseCommon> pb,
                     utl::Logger* log,
                     int num_threads,
                     const Clusters& clusters);

  const std::vector<GCell*>& getGCells() const { return nbc_gcells_; }
  const std::vector<GNet*>& getGNets() const { return gNets_; }
  const std::vector<GPin*>& getGPins() const { return gPins_; }

  //
  // placerBase To NesterovBase functions
  //
  GCell* pbToNb(Instance* inst) const;
  GPin* pbToNb(Pin* pin) const;
  GNet* pbToNb(Net* net) const;

  //
  // OpenDB To NesterovBase functions
  //
  GCell* dbToNb(odb::dbInst* inst) const;
  GPin* dbToNb(odb::dbITerm* pin) const;
  GPin* dbToNb(odb::dbBTerm* pin) const;
  GNet* dbToNb(odb::dbNet* net) const;

  // WL force update based on WeightedAverage model
  // wlCoeffX : WireLengthCoefficient for X.
  //            equal to 1 / gamma_x
  // wlCoeffY : WireLengthCoefficient for Y.
  //            equal to 1 / gamma_y
  //
  // Gamma is described in the ePlaceMS paper.
  //
  void updateWireLengthForceWA(float wlCoeffX, float wlCoeffY);

  FloatPoint getWireLengthGradientPinWA(const GPin* gPin,
                                        float wlCoeffX,
                                        float wlCoeffY) const;

  FloatPoint getWireLengthGradientWA(const GCell* gCell,
                                     float wlCoeffX,
                                     float wlCoeffY) const;

  // for preconditioner
  FloatPoint getWireLengthPreconditioner(const GCell* gCell) const;

  int64_t getHpwl();

  void updateDbGCells();

  // Number of threads of execution
  size_t getNumThreads() { return num_threads_; }

  GCell* getGCellByIndex(size_t i);

  void setCbk(nesterovDbCbk* cbk) { db_cbk_ = cbk; }
  size_t createCbkGCell(odb::dbInst* db_inst);
  void createCbkGNet(odb::dbNet* net, bool skip_io_mode);
  void createCbkITerm(odb::dbITerm* iTerm);
  std::pair<odb::dbInst*, size_t> destroyCbkGCell(odb::dbInst* db_inst);
  void destroyCbkGNet(odb::dbNet*);
  void destroyCbkITerm(odb::dbITerm*);
  void resizeGCell(odb::dbInst* db_inst);
  void moveGCell(odb::dbInst* db_inst);
  void fixPointers();

  void resetMinRcCellSize();
  void resizeMinRcCellSize();
  void updateMinRcCellSize();
  void revertGCellSizeToMinRc();

  GCell& getGCell(size_t index) { return gCellStor_[index]; }

  size_t getGCellIndex(const GCell* gCell) const
  {
    return std::distance(gCellStor_.data(), gCell);
  }

  void printGCells();
<<<<<<< HEAD
  void printGCellsToFile(const std::string& filename);
=======
  void printGCellsToFile(const std::string& filename,
                         bool print_only_name = true,
                         bool also_print_minRc = false);
>>>>>>> ce617810
  void printGPins();

  // TODO do this for each region? Also, manage this properly if other callbacks
  // are implemented.
  int64_t getDeltaArea() { return delta_area_; }
  void resetDeltaArea() { delta_area_ = 0; }
  int64_t getNewGcellsCount() { return new_gcells_count_; }
  void resetNewGcellsCount() { new_gcells_count_ = 0; }

 private:
  NesterovBaseVars nbVars_;
  std::shared_ptr<PlacerBaseCommon> pbc_;
  utl::Logger* log_ = nullptr;

  std::vector<GCell> gCellStor_;
  std::vector<GNet> gNetStor_;
  std::vector<GPin> gPinStor_;

  std::vector<GCell*> nbc_gcells_;
  // For usage in routability mode, parallel to nbc_gcells_
  std::vector<std::pair<int, int>> minRcCellSize_;
  std::vector<GNet*> gNets_;
  std::vector<GPin*> gPins_;

  std::unordered_map<Instance*, GCell*> gCellMap_;
  std::unordered_map<Pin*, GPin*> gPinMap_;
  std::unordered_map<Net*, GNet*> gNetMap_;

  std::unordered_map<odb::dbInst*, size_t> db_inst_to_nbc_index_map_;
  std::unordered_map<odb::dbNet*, size_t> db_net_to_index_map_;
  std::unordered_map<odb::dbITerm*, size_t> db_iterm_to_index_map_;

  // These three deques should not be required if placerBase allows for dynamic
  // modifications on its vectors.
  std::deque<Instance> pb_insts_stor_;
  std::deque<Net> pb_nets_stor_;
  std::deque<Pin> pb_pins_stor_;

  int num_threads_;
  int64_t delta_area_;
  uint new_gcells_count_;
  nesterovDbCbk* db_cbk_{nullptr};
};

// Stores instances belonging to a specific power domain
// along with fillers and virtual blockages
// Also stores the bin grid for the power domain
// Used to calculate density gradient
class NesterovBase
{
 public:
  NesterovBase(NesterovBaseVars nbVars,
               std::shared_ptr<PlacerBase> pb,
               std::shared_ptr<NesterovBaseCommon> nbc,
               utl::Logger* log);
  ~NesterovBase();

  GCell& getFillerGCell(size_t index) { return fillerStor_[index]; }

  const std::vector<GCellHandle>& getGCells() const { return nb_gcells_; }

  float getSumOverflow() const { return sumOverflow_; }
  float getSumOverflowUnscaled() const { return sumOverflowUnscaled_; }
  float getBaseWireLengthCoef() const { return baseWireLengthCoef_; }
  float getDensityPenalty() const { return densityPenalty_; }

  float getWireLengthGradSum() const { return wireLengthGradSum_; }
  float getDensityGradSum() const { return densityGradSum_; }

  // update gCells with cx, cy
  void updateGCellCenterLocation(const std::vector<FloatPoint>& coordis);

  void updateGCellDensityCenterLocation(const std::vector<FloatPoint>& coordis);

  int binCntX() const;
  int binCntY() const;
  double binSizeX() const;
  double binSizeY() const;
  int64_t overflowArea() const;
  int64_t overflowAreaUnscaled() const;

  std::vector<Bin>& bins();
  const std::vector<Bin>& binsConst() const { return bg_.binsConst(); };

  // filler cells / area control
  // will be used in Routability-driven loop
  int fillerDx() const;
  int fillerDy() const;
<<<<<<< HEAD
  int fillerCnt() const;
  int64_t getFillerCellArea() const;
=======
  int getFillerCnt() const;
  int64_t fillerCellArea() const;
>>>>>>> ce617810
  int64_t whiteSpaceArea() const;
  int64_t movableArea() const;
  int64_t getTotalFillerArea() const;

  // update
  // fillerArea, whiteSpaceArea, movableArea
  // and totalFillerArea after changing gCell's size
  void updateAreas();

  // update density sizes with changed dx and dy
  void updateDensitySize();

  // should be separately defined.
  // This is mainly used for NesterovLoop
  int64_t nesterovInstsArea() const;
  int64_t getStdInstArea() const { return this->stdInstsArea_; }
  int64_t getMacroInstArea() const { return this->macroInstsArea_; }

  // sum phi and target density
  // used in NesterovPlace
  float sumPhi() const;

  //
  // return uniform (lower bound) target density
  // LB of target density is required for massive runs.
  //
  float uniformTargetDensity() const;

  // initTargetDensity is set by users
  // targetDensity is equal to initTargetDensity and
  // would be changed dynamically in RD loop
  //
  float initTargetDensity() const;
  float targetDensity() const;

  void setTargetDensity(float targetDensity);

  // RD can shrink the number of fillerCells.
  void cutFillerCells(int64_t targetFillerArea);

  void updateDensityCoordiLayoutInside(GCell* gcell);

  float getDensityCoordiLayoutInsideX(const GCell* gCell, float cx) const;
  float getDensityCoordiLayoutInsideY(const GCell* gCell, float cy) const;

  // FloatPoint getRegionGradient(const GCell* gCell, FloatPoint nextLocation)
  // const;

  // for preconditioner
  FloatPoint getDensityPreconditioner(const GCell* gCell) const;

  FloatPoint getDensityGradient(const GCell* gCell) const;

  // update electrostatic forces within Bin
  void updateDensityForceBin();

  BinGrid& getBinGrid() { return bg_; }

  // Nesterov Loop
  void initDensity1();
  float initDensity2(float wlCoeffX, float wlCoeffY);
  void setNpVars(NesterovPlaceVars* npVars) { npVars_ = npVars; }
  void setIter(int iter) { iter_ = iter; }
  void setMaxPhiCoefChanged(bool maxPhiCoefChanged)
  {
    isMaxPhiCoefChanged_ = maxPhiCoefChanged;
  }

  void updateGradients(std::vector<FloatPoint>& sumGrads,
                       std::vector<FloatPoint>& wireLengthGrads,
                       std::vector<FloatPoint>& densityGrads,
                       float wlCoeffX,
                       float wlCoeffY);

  void updatePrevGradient(float wlCoeffX, float wlCoeffY);
  void updateCurGradient(float wlCoeffX, float wlCoeffY);
  void updateNextGradient(float wlCoeffX, float wlCoeffY);

  // Used for updates based on callbacks
  void updateSingleGradient(size_t gCellIndex,
                            std::vector<FloatPoint>& sumGrads,
                            std::vector<FloatPoint>& wireLengthGrads,
                            std::vector<FloatPoint>& densityGrads,
                            float wlCoeffX,
                            float wlCoeffY);

  void updateSinglePrevGradient(size_t gCellIndex,
                                float wlCoeffX,
                                float wlCoeffY);
  void updateSingleCurGradient(size_t gCellIndex,
                               float wlCoeffX,
                               float wlCoeffY);

  void updateInitialPrevSLPCoordi();

  float getStepLength(const std::vector<FloatPoint>& prevSLPCoordi_,
                      const std::vector<FloatPoint>& prevSLPSumGrads_,
                      const std::vector<FloatPoint>& curSLPCoordi_,
                      const std::vector<FloatPoint>& curSLPSumGrads_);

  void updateNextIter(int iter);
  void setTrueReprintIterHeader() { reprint_iter_header = true; }
  float getPhiCoef(float scaledDiffHpwl) const;

  void snapshot();

  bool checkConvergence();
  bool checkDivergence();
  bool revertToSnapshot();

  void updateDensityCenterCur();
  void updateDensityCenterCurSLP();
  void updateDensityCenterPrevSLP();
  void updateDensityCenterNextSLP();

  void nesterovUpdateCoordinates(float coeff);
  bool nesterovUpdateStepLength();
  void nesterovAdjustPhi();

  void resetMinSumOverflow();

  void printStepLength() { printf("stepLength = %f\n", stepLength_); }

  bool isDiverged() const { return isDiverged_; }

  void createCbkGCell(odb::dbInst* db_inst, size_t stor_index);
  void destroyCbkGCell(odb::dbInst* db_inst);
  void destroyFillerGCell(size_t index_remove);

  // Resets all pointers to storages of gcells, gpins, and gnets.
  void fixPointers(std::vector<size_t> new_gcells);
  // Must be called after fixPointers() to initialize internal values of gcells,
  // including parallel vectors.
  void updateGCellState(float wlCoeffX, float wlCoeffY);

 private:
  NesterovBaseVars nbVars_;
  std::shared_ptr<PlacerBase> pb_;
  std::shared_ptr<NesterovBaseCommon> nbc_;
  utl::Logger* log_ = nullptr;

  BinGrid bg_;
  std::unique_ptr<FFT> fft_;

  int fillerDx_ = 0;
  int fillerDy_ = 0;
  int64_t whiteSpaceArea_ = 0;
  int64_t movableArea_ = 0;
  int64_t totalFillerArea_ = 0;

  int64_t stdInstsArea_ = 0;
  int64_t macroInstsArea_ = 0;

  std::vector<GCell> fillerStor_;
  std::vector<GCellHandle> nb_gcells_;

  std::unordered_map<odb::dbInst*, size_t> db_inst_to_nb_index_map_;

  // used to update gcell states after fixPointers() is called
  std::vector<odb::dbInst*> new_instances;

  float sumPhi_ = 0;
  float targetDensity_ = 0;
  float uniformTargetDensity_ = 0;

  // Nesterov loop data for each region, using parallel vectors
  // SLP is Step Length Prediction.
  //
  // y_st, y_dst, y_wdst, w_pdst
  std::vector<FloatPoint> curSLPCoordi_;
  std::vector<FloatPoint> curSLPWireLengthGrads_;
  std::vector<FloatPoint> curSLPDensityGrads_;
  std::vector<FloatPoint> curSLPSumGrads_;

  // y0_st, y0_dst, y0_wdst, y0_pdst
  std::vector<FloatPoint> nextSLPCoordi_;
  std::vector<FloatPoint> nextSLPWireLengthGrads_;
  std::vector<FloatPoint> nextSLPDensityGrads_;
  std::vector<FloatPoint> nextSLPSumGrads_;

  // z_st, z_dst, z_wdst, z_pdst
  std::vector<FloatPoint> prevSLPCoordi_;
  std::vector<FloatPoint> prevSLPWireLengthGrads_;
  std::vector<FloatPoint> prevSLPDensityGrads_;
  std::vector<FloatPoint> prevSLPSumGrads_;

  // x_st and x0_st
  std::vector<FloatPoint> curCoordi_;
  std::vector<FloatPoint> nextCoordi_;

  // save initial coordinates -- needed for RD
  std::vector<FloatPoint> initCoordi_;

  // Snapshot data for routability, parallel vectors
  std::vector<FloatPoint> snapshotCoordi_;
  std::vector<FloatPoint> snapshotSLPCoordi_;
  std::vector<FloatPoint> snapshotSLPSumGrads_;
  float snapshotDensityPenalty_ = 0;
  float snapshotStepLength_ = 0;

  // For destroying elements in parallel vectors
  void swapAndPop(std::vector<FloatPoint>& vec,
                  size_t remove_index,
                  size_t last_index);
  void swapAndPopParallelVectors(size_t remove_index, size_t last_index);

  float wireLengthGradSum_ = 0;
  float densityGradSum_ = 0;

  // alpha
  float stepLength_ = 0;

  // opt_phi_cof
  float densityPenalty_ = 0;

  // base_wcof
  float baseWireLengthCoef_ = 0;

  // phi is described in ePlace paper.
  float sumOverflow_ = 0;
  float sumOverflowUnscaled_ = 0;

  // half-parameter-wire-length
  int64_t prevHpwl_ = 0;
  int64_t prevReportedHpwl_ = 0;

  bool isDiverged_ = false;

  NesterovPlaceVars* npVars_;

  bool isMaxPhiCoefChanged_ = false;

  float minSumOverflow_ = 1e30;
  float hpwlWithMinSumOverflow_ = 1e30;
  int iter_ = 0;
  bool isConverged_ = false;
  bool reprint_iter_header;

  void initFillerGCells();
};

inline std::vector<Bin>& NesterovBase::bins()
{
  return bg_.bins();
}

class biNormalParameters
{
 public:
  float meanX;
  float meanY;
  float sigmaX;
  float sigmaY;
  float lx;
  float ly;
  float ux;
  float uy;
};

class GCellHandle
{
 public:
  GCellHandle(NesterovBaseCommon* nbc, size_t idx)
      : storage_(nbc), storage_index_(idx)
  {
  }
  GCellHandle(NesterovBase* nb, size_t idx) : storage_(nb), storage_index_(idx)
  {
  }

  // Non-const versions
  GCell* operator->() { return &getGCell(); }
  GCell& operator*() { return getGCell(); }
  operator GCell*() { return &getGCell(); }

  // Const versions
  const GCell* operator->() const { return &getGCell(); }
  const GCell& operator*() const { return getGCell(); }
  operator const GCell*() const { return &getGCell(); }

  bool isNesterovBaseCommon() const
  {
    return std::holds_alternative<NesterovBaseCommon*>(storage_);
  }

<<<<<<< HEAD
  void updateIndex(size_t new_index) { storage_index_ = new_index; }
  size_t getStorageIndex() const { return storage_index_; }
=======
  void updateIndex(size_t new_index) { index_ = new_index; }
  size_t getIndex() const { return index_; }
>>>>>>> ce617810

 private:
  using StorageVariant = std::variant<NesterovBaseCommon*, NesterovBase*>;

  GCell& getGCell() const
  {
    if (std::holds_alternative<NesterovBaseCommon*>(storage_)) {
      return std::get<NesterovBaseCommon*>(storage_)->getGCell(storage_index_);
    }
    return std::get<NesterovBase*>(storage_)->getFillerGCell(storage_index_);
  }

  StorageVariant storage_;
  size_t storage_index_;
};

inline bool isValidSigType(const odb::dbSigType& db_type)
{
  return (db_type == odb::dbSigType::SIGNAL
          || db_type == odb::dbSigType::CLOCK);
}

}  // namespace gpl<|MERGE_RESOLUTION|>--- conflicted
+++ resolved
@@ -111,11 +111,7 @@
   bool contains(odb::dbInst* db_inst) const;
 
   void print(utl::Logger* logger, bool print_only_name) const;
-<<<<<<< HEAD
-  void printToFile(const std::string& filename, bool print_only_name) const;
-=======
   void printToFile(std::ostream& out, bool print_only_name = true) const;
->>>>>>> ce617810
 
  private:
   std::vector<Instance*> insts_;
@@ -855,13 +851,9 @@
   }
 
   void printGCells();
-<<<<<<< HEAD
-  void printGCellsToFile(const std::string& filename);
-=======
   void printGCellsToFile(const std::string& filename,
                          bool print_only_name = true,
                          bool also_print_minRc = false);
->>>>>>> ce617810
   void printGPins();
 
   // TODO do this for each region? Also, manage this properly if other callbacks
@@ -950,13 +942,8 @@
   // will be used in Routability-driven loop
   int fillerDx() const;
   int fillerDy() const;
-<<<<<<< HEAD
-  int fillerCnt() const;
+  int getFillerCnt() const;
   int64_t getFillerCellArea() const;
-=======
-  int getFillerCnt() const;
-  int64_t fillerCellArea() const;
->>>>>>> ce617810
   int64_t whiteSpaceArea() const;
   int64_t movableArea() const;
   int64_t getTotalFillerArea() const;
@@ -1242,13 +1229,8 @@
     return std::holds_alternative<NesterovBaseCommon*>(storage_);
   }
 
-<<<<<<< HEAD
   void updateIndex(size_t new_index) { storage_index_ = new_index; }
   size_t getStorageIndex() const { return storage_index_; }
-=======
-  void updateIndex(size_t new_index) { index_ = new_index; }
-  size_t getIndex() const { return index_; }
->>>>>>> ce617810
 
  private:
   using StorageVariant = std::variant<NesterovBaseCommon*, NesterovBase*>;
