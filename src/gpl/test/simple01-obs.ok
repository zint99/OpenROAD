[INFO ODB-0227] LEF file: ./nangate45.lef, created 22 layers, 27 vias, 134 library cells
[INFO ODB-0128] Design: gcd
[INFO ODB-0130]     Created 54 pins.
[INFO ODB-0131]     Created 294 components and 1656 component-terminals.
[INFO ODB-0133]     Created 364 nets and 1068 connections.
[INFO GPL-0002] DBU: 2000
[INFO GPL-0003] SiteSize: (  0.190  1.400 ) um
[INFO GPL-0004] CoreBBox: (  0.000  0.000 ) ( 30.970 30.800 ) um
<<<<<<< HEAD
[INFO GPL-0006] NumInstances:               700
[INFO GPL-0007] NumPlaceInstances:          294
[INFO GPL-0008] NumFixedInstances:            0
[INFO GPL-0009] NumDummyInstances:          406
[INFO GPL-0010] NumNets:                    364
[INFO GPL-0011] NumPins:                   1122
[INFO GPL-0012] DieBBox:  (  0.000  0.000 ) ( 30.970 30.800 ) um
[INFO GPL-0013] CoreBBox: (  0.000  0.000 ) ( 30.970 30.800 ) um
[INFO GPL-0016] CoreArea:               953.876 um^2
[INFO GPL-0017] NonPlaceInstsArea:      218.652 um^2
[INFO GPL-0018] PlaceInstsArea:         569.772 um^2
[INFO GPL-0019] Util:                    77.496 %
[INFO GPL-0020] StdInstsArea:           569.772 um^2
[INFO GPL-0021] MacroInstsArea:           0.000 um^2
[INFO GPL-0031] FillerInit:NumGCells:       304
[INFO GPL-0032] FillerInit:NumGNets:        364
[INFO GPL-0033] FillerInit:NumGPins:       1122
[INFO GPL-0023] TargetDensity:            0.800
[INFO GPL-0024] AvrgPlaceInstArea:        1.938 um^2
[INFO GPL-0025] IdealBinArea:             2.422 um^2
[INFO GPL-0026] IdealBinCnt:                393
[INFO GPL-0027] TotalBinArea:           953.876 um^2
[INFO GPL-0028] BinCnt:        16     16
[INFO GPL-0029] BinSize: (  1.936  1.925 )
[INFO GPL-0030] NumBins: 256
[NesterovSolve] Iter:    1 overflow: 0.847 HPWL: 3821393
[NesterovSolve] Iter:   10 overflow: 0.763 HPWL: 4224870
[NesterovSolve] Iter:   20 overflow: 0.761 HPWL: 4210544
[NesterovSolve] Iter:   30 overflow: 0.761 HPWL: 4218358
[NesterovSolve] Iter:   40 overflow: 0.758 HPWL: 4230252
[NesterovSolve] Iter:   50 overflow: 0.755 HPWL: 4248210
[NesterovSolve] Iter:   60 overflow: 0.748 HPWL: 4275289
[NesterovSolve] Iter:   70 overflow: 0.737 HPWL: 4314418
[NesterovSolve] Iter:   80 overflow: 0.722 HPWL: 4367256
[NesterovSolve] Iter:   90 overflow: 0.697 HPWL: 4437554
[NesterovSolve] Iter:  100 overflow: 0.667 HPWL: 4520132
[NesterovSolve] Iter:  110 overflow: 0.631 HPWL: 4614743
[NesterovSolve] Iter:  120 overflow: 0.587 HPWL: 4708006
[NesterovSolve] Iter:  130 overflow: 0.539 HPWL: 4780109
[NesterovSolve] Iter:  140 overflow: 0.483 HPWL: 4821154
[NesterovSolve] Iter:  150 overflow: 0.427 HPWL: 4852169
[NesterovSolve] Iter:  160 overflow: 0.379 HPWL: 4888191
[NesterovSolve] Iter:  170 overflow: 0.332 HPWL: 4945506
[NesterovSolve] Iter:  180 overflow: 0.292 HPWL: 5010880
[NesterovSolve] Iter:  190 overflow: 0.259 HPWL: 5026652
[NesterovSolve] Iter:  200 overflow: 0.233 HPWL: 5047116
[NesterovSolve] Iter:  210 overflow: 0.204 HPWL: 5093504
[NesterovSolve] Iter:  220 overflow: 0.165 HPWL: 5106492
[NesterovSolve] Iter:  230 overflow: 0.143 HPWL: 5140690
[NesterovSolve] Iter:  240 overflow: 0.116 HPWL: 5167273
[NesterovSolve] Finished with Overflow: 0.099195
=======
[INFO GPL-0006] Number of instances:               700
[INFO GPL-0007] Movable instances:                 294
[INFO GPL-0008] Fixed instances:                     0
[INFO GPL-0009] Dummy instances:                   406
[INFO GPL-0010] Number of nets:                    364
[INFO GPL-0011] Number of pins:                   1122
[INFO GPL-0012] Die BBox:  (  0.000  0.000 ) ( 30.970 30.800 ) um
[INFO GPL-0013] Core BBox: (  0.000  0.000 ) ( 30.970 30.800 ) um
[INFO GPL-0016] Core area:                     953.876 um^2
[INFO GPL-0017] Fixed instances area:          218.652 um^2
[INFO GPL-0018] Movable instances area:        569.772 um^2
[INFO GPL-0019] Utilization:                    77.496 %
[INFO GPL-0020] Standard cells area:           569.772 um^2
[INFO GPL-0021] Large instances area:            0.000 um^2
[INFO GPL-0023] Placement target density:       0.8000
[INFO GPL-0024] Movable insts average area:      1.938 um^2
[INFO GPL-0025] Ideal bin area:                  2.422 um^2
[INFO GPL-0026] Ideal bin count:                   393
[INFO GPL-0027] Total bin area:                953.876 um^2
[INFO GPL-0028] Bin count (X, Y):          16 ,     16
[INFO GPL-0029] Bin size (W * H):       1.936 *  1.925 um
[INFO GPL-0030] Number of bins:                    256
[INFO GPL-0031] HPWL: Half-Perimeter Wirelength
Iteration | Overflow |     HPWL (um) |  HPWL(%) |   Penalty | Group
---------------------------------------------------------------
        1 |   0.8466 |  3.825534e+06 |   +0.00% |  1.47e-11 |      
       10 |   0.7631 |  4.224882e+06 |  +10.44% |  2.28e-11 |      
       20 |   0.7612 |  4.210555e+06 |   -0.34% |  3.72e-11 |      
       30 |   0.7606 |  4.218334e+06 |   +0.18% |  6.06e-11 |      
       40 |   0.7584 |  4.230242e+06 |   +0.28% |  9.87e-11 |      
       50 |   0.7551 |  4.248224e+06 |   +0.43% |  1.61e-10 |      
       60 |   0.7483 |  4.275291e+06 |   +0.64% |  2.62e-10 |      
       70 |   0.7369 |  4.314441e+06 |   +0.92% |  4.26e-10 |      
       80 |   0.7217 |  4.367286e+06 |   +1.22% |  6.95e-10 |      
       90 |   0.6972 |  4.437501e+06 |   +1.61% |  1.13e-09 |      
      100 |   0.6671 |  4.520169e+06 |   +1.86% |  1.84e-09 |      
      110 |   0.6306 |  4.614711e+06 |   +2.09% |  3.00e-09 |      
      120 |   0.5873 |  4.707982e+06 |   +2.02% |  4.89e-09 |      
      130 |   0.5391 |  4.779964e+06 |   +1.53% |  7.97e-09 |      
      140 |   0.4827 |  4.820828e+06 |   +0.85% |  1.30e-08 |      
      150 |   0.4268 |  4.851800e+06 |   +0.64% |  2.11e-08 |      
      160 |   0.3787 |  4.888207e+06 |   +0.75% |  3.44e-08 |      
      170 |   0.3320 |  4.945583e+06 |   +1.17% |  5.44e-08 |      
      180 |   0.2916 |  5.011205e+06 |   +1.33% |  8.02e-08 |      
      190 |   0.2589 |  5.026570e+06 |   +0.31% |  1.18e-07 |      
      200 |   0.2331 |  5.047198e+06 |   +0.41% |  1.74e-07 |      
      210 |   0.2044 |  5.093595e+06 |   +0.92% |  2.56e-07 |      
      220 |   0.1653 |  5.106528e+06 |   +0.25% |  3.77e-07 |      
      230 |   0.1431 |  5.140739e+06 |   +0.67% |  5.56e-07 |      
      240 |   0.1160 |  5.167295e+06 |   +0.52% |  8.19e-07 |      
[INFO GPL-1001] Finished with Overflow: 0.099008
[INFO GPL-1002] Placed Cell Area              569.7720
[INFO GPL-1003] Available Free Area           735.2240
[INFO GPL-1004] Minimum Feasible Density        0.7800 (cell_area / free_area)
[INFO GPL-1006]   Suggested Target Densities:
[INFO GPL-1007]     - For 90% usage of free space: 0.8611
[INFO GPL-1008]     - For 80% usage of free space: 0.9687
[INFO GPL-1009]     - For 50% usage of free space: 1.5499
>>>>>>> 5d8e6d2e
No differences found.<|MERGE_RESOLUTION|>--- conflicted
+++ resolved
@@ -6,59 +6,6 @@
 [INFO GPL-0002] DBU: 2000
 [INFO GPL-0003] SiteSize: (  0.190  1.400 ) um
 [INFO GPL-0004] CoreBBox: (  0.000  0.000 ) ( 30.970 30.800 ) um
-<<<<<<< HEAD
-[INFO GPL-0006] NumInstances:               700
-[INFO GPL-0007] NumPlaceInstances:          294
-[INFO GPL-0008] NumFixedInstances:            0
-[INFO GPL-0009] NumDummyInstances:          406
-[INFO GPL-0010] NumNets:                    364
-[INFO GPL-0011] NumPins:                   1122
-[INFO GPL-0012] DieBBox:  (  0.000  0.000 ) ( 30.970 30.800 ) um
-[INFO GPL-0013] CoreBBox: (  0.000  0.000 ) ( 30.970 30.800 ) um
-[INFO GPL-0016] CoreArea:               953.876 um^2
-[INFO GPL-0017] NonPlaceInstsArea:      218.652 um^2
-[INFO GPL-0018] PlaceInstsArea:         569.772 um^2
-[INFO GPL-0019] Util:                    77.496 %
-[INFO GPL-0020] StdInstsArea:           569.772 um^2
-[INFO GPL-0021] MacroInstsArea:           0.000 um^2
-[INFO GPL-0031] FillerInit:NumGCells:       304
-[INFO GPL-0032] FillerInit:NumGNets:        364
-[INFO GPL-0033] FillerInit:NumGPins:       1122
-[INFO GPL-0023] TargetDensity:            0.800
-[INFO GPL-0024] AvrgPlaceInstArea:        1.938 um^2
-[INFO GPL-0025] IdealBinArea:             2.422 um^2
-[INFO GPL-0026] IdealBinCnt:                393
-[INFO GPL-0027] TotalBinArea:           953.876 um^2
-[INFO GPL-0028] BinCnt:        16     16
-[INFO GPL-0029] BinSize: (  1.936  1.925 )
-[INFO GPL-0030] NumBins: 256
-[NesterovSolve] Iter:    1 overflow: 0.847 HPWL: 3821393
-[NesterovSolve] Iter:   10 overflow: 0.763 HPWL: 4224870
-[NesterovSolve] Iter:   20 overflow: 0.761 HPWL: 4210544
-[NesterovSolve] Iter:   30 overflow: 0.761 HPWL: 4218358
-[NesterovSolve] Iter:   40 overflow: 0.758 HPWL: 4230252
-[NesterovSolve] Iter:   50 overflow: 0.755 HPWL: 4248210
-[NesterovSolve] Iter:   60 overflow: 0.748 HPWL: 4275289
-[NesterovSolve] Iter:   70 overflow: 0.737 HPWL: 4314418
-[NesterovSolve] Iter:   80 overflow: 0.722 HPWL: 4367256
-[NesterovSolve] Iter:   90 overflow: 0.697 HPWL: 4437554
-[NesterovSolve] Iter:  100 overflow: 0.667 HPWL: 4520132
-[NesterovSolve] Iter:  110 overflow: 0.631 HPWL: 4614743
-[NesterovSolve] Iter:  120 overflow: 0.587 HPWL: 4708006
-[NesterovSolve] Iter:  130 overflow: 0.539 HPWL: 4780109
-[NesterovSolve] Iter:  140 overflow: 0.483 HPWL: 4821154
-[NesterovSolve] Iter:  150 overflow: 0.427 HPWL: 4852169
-[NesterovSolve] Iter:  160 overflow: 0.379 HPWL: 4888191
-[NesterovSolve] Iter:  170 overflow: 0.332 HPWL: 4945506
-[NesterovSolve] Iter:  180 overflow: 0.292 HPWL: 5010880
-[NesterovSolve] Iter:  190 overflow: 0.259 HPWL: 5026652
-[NesterovSolve] Iter:  200 overflow: 0.233 HPWL: 5047116
-[NesterovSolve] Iter:  210 overflow: 0.204 HPWL: 5093504
-[NesterovSolve] Iter:  220 overflow: 0.165 HPWL: 5106492
-[NesterovSolve] Iter:  230 overflow: 0.143 HPWL: 5140690
-[NesterovSolve] Iter:  240 overflow: 0.116 HPWL: 5167273
-[NesterovSolve] Finished with Overflow: 0.099195
-=======
 [INFO GPL-0006] Number of instances:               700
 [INFO GPL-0007] Movable instances:                 294
 [INFO GPL-0008] Fixed instances:                     0
@@ -117,5 +64,4 @@
 [INFO GPL-1007]     - For 90% usage of free space: 0.8611
 [INFO GPL-1008]     - For 80% usage of free space: 0.9687
 [INFO GPL-1009]     - For 50% usage of free space: 1.5499
->>>>>>> 5d8e6d2e
 No differences found.