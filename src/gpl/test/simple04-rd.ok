--- conflicted
+++ resolved
@@ -6,88 +6,6 @@
 [INFO GPL-0002] DBU: 2000
 [INFO GPL-0003] SiteSize: (  0.190  1.400 ) um
 [INFO GPL-0004] CoreBBox: (  0.000  0.000 ) ( 30.970 30.800 ) um
-<<<<<<< HEAD
-[INFO GPL-0006] NumInstances:               294
-[INFO GPL-0007] NumPlaceInstances:          294
-[INFO GPL-0008] NumFixedInstances:            0
-[INFO GPL-0009] NumDummyInstances:            0
-[INFO GPL-0010] NumNets:                    364
-[INFO GPL-0011] NumPins:                   1122
-[INFO GPL-0012] DieBBox:  (  0.000  0.000 ) ( 30.970 30.800 ) um
-[INFO GPL-0013] CoreBBox: (  0.000  0.000 ) ( 30.970 30.800 ) um
-[INFO GPL-0016] CoreArea:               953.876 um^2
-[INFO GPL-0017] NonPlaceInstsArea:        0.000 um^2
-[INFO GPL-0018] PlaceInstsArea:         569.772 um^2
-[INFO GPL-0019] Util:                    59.732 %
-[INFO GPL-0020] StdInstsArea:           569.772 um^2
-[INFO GPL-0021] MacroInstsArea:           0.000 um^2
-[InitialPlace]  Iter: 1 CG residual: 0.00000009 HPWL: 5668660
-[InitialPlace]  Iter: 2 CG residual: 0.00000004 HPWL: 5048725
-[InitialPlace]  Iter: 3 CG residual: 0.00000002 HPWL: 5034377
-[InitialPlace]  Iter: 4 CG residual: 0.00000007 HPWL: 5036666
-[InitialPlace]  Iter: 5 CG residual: 0.00000008 HPWL: 5036282
-[INFO GPL-0031] FillerInit:NumGCells:       348
-[INFO GPL-0032] FillerInit:NumGNets:        364
-[INFO GPL-0033] FillerInit:NumGPins:       1122
-[INFO GPL-0023] TargetDensity:            0.700
-[INFO GPL-0024] AvrgPlaceInstArea:        1.938 um^2
-[INFO GPL-0025] IdealBinArea:             2.769 um^2
-[INFO GPL-0026] IdealBinCnt:                344
-[INFO GPL-0027] TotalBinArea:           953.876 um^2
-[INFO GPL-0028] BinCnt:        16     16
-[INFO GPL-0029] BinSize: (  1.936  1.925 )
-[INFO GPL-0030] NumBins: 256
-[NesterovSolve] Iter:    1 overflow: 0.844 HPWL: 3796564
-[NesterovSolve] Iter:   10 overflow: 0.744 HPWL: 4211046
-[NesterovSolve] Iter:   20 overflow: 0.747 HPWL: 4195223
-[NesterovSolve] Iter:   30 overflow: 0.748 HPWL: 4196052
-[NesterovSolve] Iter:   40 overflow: 0.747 HPWL: 4196362
-[NesterovSolve] Iter:   50 overflow: 0.747 HPWL: 4196168
-[NesterovSolve] Iter:   60 overflow: 0.747 HPWL: 4196491
-[NesterovSolve] Iter:   70 overflow: 0.747 HPWL: 4196771
-[NesterovSolve] Iter:   80 overflow: 0.747 HPWL: 4197302
-[NesterovSolve] Iter:   90 overflow: 0.747 HPWL: 4198115
-[NesterovSolve] Iter:  100 overflow: 0.746 HPWL: 4199427
-[NesterovSolve] Iter:  110 overflow: 0.746 HPWL: 4201535
-[NesterovSolve] Iter:  120 overflow: 0.745 HPWL: 4204919
-[NesterovSolve] Iter:  130 overflow: 0.743 HPWL: 4210387
-[NesterovSolve] Iter:  140 overflow: 0.740 HPWL: 4218909
-[NesterovSolve] Iter:  150 overflow: 0.737 HPWL: 4232324
-[NesterovSolve] Iter:  160 overflow: 0.731 HPWL: 4253055
-[NesterovSolve] Iter:  170 overflow: 0.720 HPWL: 4281701
-[NesterovSolve] Iter:  180 overflow: 0.702 HPWL: 4321164
-[NesterovSolve] Iter:  190 overflow: 0.683 HPWL: 4375246
-[NesterovSolve] Iter:  200 overflow: 0.661 HPWL: 4447333
-[NesterovSolve] Iter:  210 overflow: 0.625 HPWL: 4516619
-[INFO GPL-0088] Routability snapshot saved at iter = 216
-[NesterovSolve] Iter:  220 overflow: 0.586 HPWL: 4589898
-[NesterovSolve] Iter:  230 overflow: 0.547 HPWL: 4672054
-[NesterovSolve] Iter:  240 overflow: 0.494 HPWL: 4711391
-[NesterovSolve] Iter:  250 overflow: 0.438 HPWL: 4690473
-[NesterovSolve] Iter:  260 overflow: 0.378 HPWL: 4685863
-[NesterovSolve] Iter:  270 overflow: 0.326 HPWL: 4688179
-[NesterovSolve] Iter:  280 overflow: 0.302 HPWL: 4738059
-[INFO GPL-0075] Routability iteration: 1
-[INFO GPL-0036] TileBBox: (    0    0 ) ( 4200 4200 ) DBU
-[INFO GPL-0038] TileCnt:      14   14
-[INFO GPL-0040] NumTiles: 196
-[INFO GPL-0081] TotalRouteOverflow: 0.0000
-[INFO GPL-0082] OverflowTileCnt: 0
-[INFO GPL-0083] 0.5%RC: 0.5573
-[INFO GPL-0084] 1.0%RC: 0.5409
-[INFO GPL-0085] 2.0%RC: 0.5149
-[INFO GPL-0086] 5.0%RC: 0.4777
-[INFO GPL-0087] FinalRC: 0.54912055
-[INFO GPL-0077] FinalRC lower than targetRC(0.6700), routability not needed.
-[NesterovSolve] Iter:  290 overflow: 0.268 HPWL: 4777239
-[NesterovSolve] Iter:  300 overflow: 0.232 HPWL: 4809127
-[NesterovSolve] Iter:  310 overflow: 0.201 HPWL: 4847282
-[NesterovSolve] Iter:  320 overflow: 0.174 HPWL: 4885082
-[NesterovSolve] Iter:  330 overflow: 0.145 HPWL: 4918889
-[NesterovSolve] Iter:  340 overflow: 0.123 HPWL: 4940438
-[NesterovSolve] Iter:  350 overflow: 0.107 HPWL: 4966710
-[NesterovSolve] Finished with Overflow: 0.099776
-=======
 [INFO GPL-0006] Number of instances:               294
 [INFO GPL-0007] Movable instances:                 294
 [INFO GPL-0008] Fixed instances:                     0
@@ -174,5 +92,4 @@
 [INFO GPL-1007]     - For 90% usage of free space: 0.6637
 [INFO GPL-1008]     - For 80% usage of free space: 0.7467
 [INFO GPL-1009]     - For 50% usage of free space: 1.1946
->>>>>>> 5d8e6d2e
 No differences found.