--- conflicted
+++ resolved
@@ -111,20 +111,8 @@
 [INFO GPL-1001] Finished with Overflow: 0.094168
 [INFO GPL-1002] Placed Cell Area               14.5946
 [INFO GPL-1003] Available Free Area           116.6400
-<<<<<<< HEAD
-[INFO GPL-1004] Minimum Feasible Density        0.1400 (cell_area / free_area)
-[INFO GPL-1006]   Suggested Target Densities:
-[INFO GPL-1007]     - For 90% usage of free space: 0.1212
-[INFO GPL-1008]     - For 80% usage of free space: 0.1364
-[INFO GPL-1009]     - For 50% usage of free space: 0.2182
-[INFO GPL-1010] Original area (um^2): 15.53
-[INFO GPL-1011] Total routability artificial inflation: 0.00 (+0.00%)
-[INFO GPL-1012] Total timing-driven delta area: -2.80 (-18.03%)
-[INFO GPL-1013] Final placement area: 12.73 (-18.03%)
-=======
 [INFO GPL-1004] Minimum Feasible Density        0.1251 (cell_area / free_area)
 [INFO GPL-1006]   Suggested Target Densities:
 [INFO GPL-1007]     - For 90% usage of free space: 0.1390
 [INFO GPL-1008]     - For 80% usage of free space: 0.1564
->>>>>>> 0dbfca83
 No differences found.