--- conflicted
+++ resolved
@@ -166,11 +166,6 @@
 void TritonRoute::ta() {
   FlexTA ta(getDesign(), logger_);
   ta.main();
-<<<<<<< HEAD
-=======
-  io::Writer writer(getDesign(), logger_);
-  writer.writeFromTA();
->>>>>>> 4c4fb640
 }
 
 void TritonRoute::dr() {
@@ -181,12 +176,7 @@
 }
 
 void TritonRoute::endFR() {
-<<<<<<< HEAD
   io::Writer writer(getDesign(),logger_);
-=======
-  io::Writer writer(getDesign(), logger_);
-  writer.writeFromDR();
->>>>>>> 4c4fb640
   writer.updateDb(db_);
 }
 
@@ -239,13 +229,8 @@
         string field = line.substr(0, pos);
         string value = line.substr(pos + 1);
         stringstream ss(value);
-<<<<<<< HEAD
         if (field == "lef")           { logger_->warn(utl::DRT, 148, "deprecated lef param in params file"); }
         else if (field == "def")      { logger_->warn(utl::DRT, 170, "deprecated def param in params file");}
-=======
-        if (field == "lef")           { logger_->warn(DRT, 148, "deprecated lef param in params file"); }
-        else if (field == "def")      { DEF_FILE = value; REF_OUT_FILE = DEF_FILE; ++readParamCnt;}
->>>>>>> 4c4fb640
         else if (field == "guide")    { GUIDE_FILE = value; ++readParamCnt;}
         else if (field == "outputTA") { logger_->warn(utl::DRT, 171, "deprecated def param in params file");}
         else if (field == "output")   { OUT_FILE = value; ++readParamCnt;}
@@ -279,7 +264,7 @@
     MAX_THREADS = 1;
   }
 
-  if (readParamCnt < 5) {
+  if (readParamCnt < 3) {
     logger_->error(DRT, 1, "Error reading param file: {}", fileName);
   }
 }
