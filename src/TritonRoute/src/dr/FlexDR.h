--- conflicted
+++ resolved
@@ -808,12 +808,11 @@
                             bool isCurrPs,
                             bool isBlockage = false,
                             frNonDefaultRule* ndr = nullptr);
-<<<<<<< HEAD
+
   void modCornerToCornerSpacing_helper(const frBox& box,
                                frMIdx z,
                                int type);
-=======
->>>>>>> 26d23ab2
+
   void modMinSpacingCostVia_eol(const frBox& box,
                                 const frBox& tmpBx,
                                 int type,
