--- conflicted
+++ resolved
@@ -223,14 +223,6 @@
   frBox bx(box.left()   - bloatDist - halfwidth2 + 1, box.bottom() - bloatDist - halfwidth2 + 1,
            box.right()  + bloatDist + halfwidth2 - 1, box.top()    + bloatDist + halfwidth2 - 1);
   gridGraph_.getIdxBox(mIdx1, mIdx2, bx);
-<<<<<<< HEAD
-=======
-  //if (!isInitDR()) {
-  //  cout <<" box " <<box <<" bloatDist " <<bloatDist <<" bx " <<bx <<endl;
-  //  cout <<" midx1/2 (" <<mIdx1.x() <<", " <<mIdx1.y() <<") ("
-  //                      <<mIdx2.x() <<", " <<mIdx2.y() <<") (" <<endl;
-  //}
->>>>>>> 3a28378f
 
   frPoint pt, pt1, pt2, pt3, pt4;
   frCoord distSquare = 0;
@@ -1440,11 +1432,7 @@
     // new 
     frBox box;
     obj->getBBox(box);
-<<<<<<< HEAD
     ndr = !obj->isTapered() ? connFig->getNet()->getFrNet()->getNondefaultRule() : nullptr;
-=======
-    ndr = connFig->getNet()->getFrNet()->getNondefaultRule();
->>>>>>> 3a28378f
     modMinSpacingCostPlanar(box, bi.z(), type, false, ndr);
     modMinSpacingCostVia(box, bi.z(), type, true,  true, false, ndr);
     modMinSpacingCostVia(box, bi.z(), type, false, true, false, ndr);
@@ -2781,12 +2769,6 @@
   }
 }
 
-<<<<<<< HEAD
-//void print(){
-//    cout << " x \n";
-//}
-=======
->>>>>>> 3a28378f
 void FlexDRWorker::routeNet_postAstarWritePath(drNet* net, vector<FlexMazeIdx> &points,
                                                const set<FlexMazeIdx> &apMazeIdx, 
                                                map<FlexMazeIdx, frBox3D*>& mazeIdx2TaperBox) {
@@ -2824,24 +2806,13 @@
     }
     auto startX = start.x(), startY = start.y(), startZ = start.z();
     auto endX = end.x(), endY = end.y(), endZ = end.z();
-<<<<<<< HEAD
-//    if (net->getFrNet()->getName() == "net1" && startZ == 1 && endZ == 1 &&
-//                                    (gridGraph_.xCoord(startX) == 131.855*2000 && gridGraph_.yCoord(startY) == 58.805*2000))
-//        print();
-//    if (net->getFrNet()->getName() == "net1" && startZ == 1 && endZ == 1 &&
-//                                    (gridGraph_.xCoord(startX) == 131.9*2000 && gridGraph_.yCoord(startY) == 58.805*2000 ||
-//                                    gridGraph_.xCoord(startX) == 132.1*2000 && gridGraph_.yCoord(endY) == 58.805*2000)){
-//        print();
-//    }
-    
-    if (startZ == endZ && (startX != endX && startY == endY || startX == endX && startY != endY)) {
+    if (startZ == endZ && ((startX != endX && startY == endY) || (startX == endX && startY != endY))) {
         frMIdx midX, midY;
         bool taper = false;
         if (splitPathSeg(midX, midY, taper, startX, startY, endX, endY, startZ, srcBox, dstBox, net)){
              processPathSeg(startX, startY, midX, midY, startZ, apMazeIdx, net, startX == endX, taper, i, points);
              startX = midX; startY = midY;
              if (splitPathSeg(midX, midY, taper, startX, startY, endX, endY, startZ, srcBox, dstBox, net)){
-                 if (taper) ERROR("should not tape here");
                 processPathSeg(startX, startY, midX, midY, startZ, apMazeIdx, net, startX == endX, taper, i, points);
                 startX = midX; startY = midY;
                 taper = true;
@@ -2849,150 +2820,6 @@
         }
         processPathSeg(startX, startY, endX, endY, startZ, apMazeIdx, net, startX == endX, taper, i, points);
     } else if (startX == endX && startY == endY && startZ != endZ) {            // via
-=======
-    // horizontal wire
-    if (startX != endX && startY == endY && startZ == endZ) {
-      frPoint startLoc, endLoc;
-      frLayerNum currLayerNum = gridGraph_.getLayerNum(startZ);
-      gridGraph_.getPoint(startLoc, startX, startY);
-      gridGraph_.getPoint(endLoc, endX, endY);
-      auto currPathSeg = make_unique<drPathSeg>();
-      currPathSeg->setPoints(startLoc, endLoc);
-      currPathSeg->setLayerNum(currLayerNum);
-      currPathSeg->addToNet(net);
-      auto currStyle = getTech()->getLayer(currLayerNum)->getDefaultSegStyle();
-      if (apMazeIdx.find(start) != apMazeIdx.end()) {
-        currStyle.setBeginStyle(frcTruncateEndStyle, 0);
-      }
-      if (apMazeIdx.find(end) != apMazeIdx.end()) {
-        currStyle.setEndStyle(frcTruncateEndStyle, 0);
-      }
-      if (net->getFrNet()->getNondefaultRule()){
-        setNDRStyle(net, currStyle, startX, endX, startY, endY, startZ, i-1 >= 0 ? &points[i-1] : nullptr, i+2 < (int)points.size() ? &points[i+2] : nullptr);
-      }
-      currPathSeg->setStyle(currStyle);
-      currPathSeg->setMazeIdx(start, end);
-      unique_ptr<drConnFig> tmp(std::move(currPathSeg));
-      workerRegionQuery.add(tmp.get());
-      net->addRoute(std::move(tmp));
-      // if (/*startLoc.x() == 1834400 && */startLoc.y() == 2095500 && currLayerNum == 6 && net->getFrNet()->getName() == string("net74729")) {
-      //   if (currStyle.getBeginStyle() == frEndStyle(frcTruncateEndStyle)) {
-      //     cout << "@@@ DEBUG: begin point has 0 ext at x = " << startLoc.x() / 2000.0 << "\n";
-      //   } else {
-      //     cout << "@@@ DEBUG: begin point has non-0 ext at x = " << startLoc.x() / 2000.0 << "\n";
-      //   }
-      //   auto routeBox = getRouteBox();
-      //   double dbu = getDesign()->getTopBlock()->getDBUPerUU();
-      //   std::cout <<"routeBox (" <<routeBox.left() / dbu <<", " <<routeBox.bottom() / dbu <<") ("
-      //                            <<routeBox.right()/ dbu <<", " <<routeBox.top()    / dbu <<")" <<std::endl;
-      // }
-      // if (/*endLoc.x() == 1834400 && */endLoc.y() == 2095500 && currLayerNum == 6 && net->getFrNet()->getName() == string("net74729")) {
-      //   if (currStyle.getEndStyle() == frEndStyle(frcTruncateEndStyle)) {
-      //     cout << "@@@ DEBUG: end point has 0 ext at x = " << endLoc.x() / 2000.0 << "\n";
-      //   } else {
-      //     cout << "@@@ DEBUG: end point has non-0 ext at x = " << endLoc.x() / 2000.0 << "\n";
-      //   }
-      //   auto routeBox = getRouteBox();
-      //   double dbu = getDesign()->getTopBlock()->getDBUPerUU();
-      //   std::cout <<"routeBox (" <<routeBox.left() / dbu <<", " <<routeBox.bottom() / dbu <<") ("
-      //                            <<routeBox.right()/ dbu <<", " <<routeBox.top()    / dbu <<")" <<std::endl;
-      // }
-      // quick drc cnt
-      bool prevHasCost = false;
-      for (int i = startX; i < endX; i++) {
-        if (gridGraph_.hasDRCCost(i, startY, startZ, frDirEnum::E)) {
-          if (!prevHasCost) {
-            net->addMarker();
-            prevHasCost = true;
-          }
-          if (TEST_) {
-            cout <<" pass marker @(" <<i <<", " <<startY <<", " <<startZ <<") E" <<endl;
-          }
-        } else {
-          prevHasCost = false;
-        }
-      }
-      if (enableOutput) {
-        cout <<" write horz pathseg (" 
-             <<startLoc.x() * 1.0 / getDesign()->getTopBlock()->getDBUPerUU() <<", " 
-             <<startLoc.y() * 1.0 / getDesign()->getTopBlock()->getDBUPerUU() <<") (" 
-             <<endLoc.x()   * 1.0 / getDesign()->getTopBlock()->getDBUPerUU() <<", " 
-             <<endLoc.y()   * 1.0 / getDesign()->getTopBlock()->getDBUPerUU() <<") " 
-             <<getTech()->getLayer(currLayerNum)->getName() <<endl;
-      }
-    // vertical wire
-    } else if (startX == endX && startY != endY && startZ == endZ) {
-      frPoint startLoc, endLoc;
-      frLayerNum currLayerNum = gridGraph_.getLayerNum(startZ);
-      gridGraph_.getPoint(startLoc, startX, startY);
-      gridGraph_.getPoint(endLoc, endX, endY);
-      auto currPathSeg = make_unique<drPathSeg>();
-      currPathSeg->setPoints(startLoc, endLoc);
-      currPathSeg->setLayerNum(currLayerNum);
-      currPathSeg->addToNet(net);
-      auto currStyle = getTech()->getLayer(currLayerNum)->getDefaultSegStyle();
-      if (apMazeIdx.find(start) != apMazeIdx.end()) {
-        currStyle.setBeginStyle(frcTruncateEndStyle, 0);
-      }
-      if (apMazeIdx.find(end) != apMazeIdx.end()) {
-        currStyle.setEndStyle(frcTruncateEndStyle, 0);
-      }
-      if (net->getFrNet()->getNondefaultRule()){
-        setNDRStyle(net, currStyle, startX, endX, startY, endY, startZ, i-1 >= 0 ? &points[i-1] : nullptr, i+2 < (int)points.size() ? &points[i+2] : nullptr);
-      }
-      currPathSeg->setStyle(currStyle);
-      currPathSeg->setMazeIdx(start, end);
-      unique_ptr<drConnFig> tmp(std::move(currPathSeg));
-      workerRegionQuery.add(tmp.get());
-      net->addRoute(std::move(tmp));
-      // if (startLoc.x() == 127300 && currLayerNum == 2 && net->getFrNet()->getName() == string("pci_devsel_oe_o")) {
-      //   if (currStyle.getBeginStyle() == frEndStyle(frcTruncateEndStyle)) {
-      //     cout << "@@@ DEBUG: begin point has 0 ext at y = " << startLoc.y() / 1000.0 << "(mazeIdx (x, y) = (" << startX << "," << startY << ")\n";
-      //   } else {
-      //     cout << "@@@ DEBUG: begin point has non-0 ext at y = " << startLoc.y() / 1000.0 << "(mazeIdx (x, y) = (" << startX << "," << startY << ")\n";
-      //   }
-      //   auto routeBox = getRouteBox();
-      //   double dbu = getDesign()->getTopBlock()->getDBUPerUU();
-      //   std::cout <<"routeBox (" <<routeBox.left() / dbu <<", " <<routeBox.bottom() / dbu <<") ("
-      //                            <<routeBox.right()/ dbu <<", " <<routeBox.top()    / dbu <<")" <<std::endl;
-      // }
-      // if (endLoc.x() == 127300 && currLayerNum == 2 && net->getFrNet()->getName() == string("pci_devsel_oe_o")) {
-      //   if (currStyle.getEndStyle() == frEndStyle(frcTruncateEndStyle)) {
-      //     cout << "@@@ DEBUG: end point has 0 ext at y = " << endLoc.y() / 1000.0 << "(mazeIdx (x, y) = (" << endX << "," << endY << ")\n";
-      //   } else {
-      //     cout << "@@@ DEBUG: end point has non-0 ext at x = " << endLoc.y() / 1000.0 << "(mazeIdx (x, y) = (" << endX << "," << endY << ")\n";
-      //   }
-      //   auto routeBox = getRouteBox();
-      //   double dbu = getDesign()->getTopBlock()->getDBUPerUU();
-      //   std::cout <<"routeBox (" <<routeBox.left() / dbu <<", " <<routeBox.bottom() / dbu <<") ("
-      //                            <<routeBox.right()/ dbu <<", " <<routeBox.top()    / dbu <<")" <<std::endl;
-      // }
-      // quick drc cnt
-      bool prevHasCost = false;
-      for (int i = startY; i < endY; i++) {
-        if (gridGraph_.hasDRCCost(startX, i, startZ, frDirEnum::E)) {
-          if (!prevHasCost) {
-            net->addMarker();
-            prevHasCost = true;
-          }
-          if (TEST_) {
-            cout <<" pass marker @(" <<startX <<", " <<i <<", " <<startZ <<") N" <<endl;
-          }
-        } else {
-          prevHasCost = false;
-        }
-      }
-      if (enableOutput) {
-        cout <<" write vert pathseg (" 
-             <<startLoc.x() * 1.0 / getDesign()->getTopBlock()->getDBUPerUU() <<", " 
-             <<startLoc.y() * 1.0 / getDesign()->getTopBlock()->getDBUPerUU() <<") (" 
-             <<endLoc.x()   * 1.0 / getDesign()->getTopBlock()->getDBUPerUU() <<", " 
-             <<endLoc.y()   * 1.0 / getDesign()->getTopBlock()->getDBUPerUU() <<") " 
-             <<getTech()->getLayer(currLayerNum)->getName() <<endl;
-      }
-    // via
-    } else if (startX == endX && startY == endY && startZ != endZ) {
->>>>>>> 3a28378f
       for (auto currZ = startZ; currZ < endZ; ++currZ) {
         frPoint loc;
         frLayerNum startLayerNum = gridGraph_.getLayerNum(currZ);
@@ -3007,7 +2834,7 @@
         }
         auto currVia = make_unique<drVia>(via);
         if (net->hasNDR() && AUTO_TAPER_NDR_NETS){
-            if (isInsideTaperBox(endX, endY, startZ, endZ, points, i, mazeIdx2TaperBox)){
+            if (isInsideTaperBox(endX, endY, startZ, endZ, mazeIdx2TaperBox)){
                 currVia->setTapered(true);
             }
         }
@@ -3101,7 +2928,7 @@
     if (net->getFrNet()->getNondefaultRule()){
         if (taper) currPathSeg->setTapered(true);
         else setNDRStyle(net, currStyle, startX, endX, startY, endY, z, i-1 >= 0 ? &points[i-1] : nullptr, 
-                    i+2 < points.size() ? &points[i+2] : nullptr);
+                    i+2 < (int)points.size() ? &points[i+2] : nullptr);
     }
     currPathSeg->setStyle(currStyle);
     currPathSeg->setMazeIdx(start, end);
@@ -3113,8 +2940,8 @@
     bool prevHasCost = false;
     int endI = vertical ? endY : endX;
     for (int i = (vertical ? startY : startX); i < endI; i++) {
-      if (vertical && gridGraph_.hasDRCCost(startX, i, z, frDirEnum::E) ||
-          !vertical && gridGraph_.hasDRCCost(i, startY, z, frDirEnum::N)) {
+      if ((vertical && gridGraph_.hasDRCCost(startX, i, z, frDirEnum::E)) ||
+          (!vertical && gridGraph_.hasDRCCost(i, startY, z, frDirEnum::N))) {
         if (!prevHasCost) {
           net->addMarker();
           prevHasCost = true;
@@ -3165,18 +2992,16 @@
             currStyle.setEndStyle(es, max((int)currStyle.getEndExt(), (int)ndr->getWireExtension(z)));
     }
 }
-bool FlexDRWorker::isInsideTaperBox(frMIdx x, frMIdx y, frMIdx startZ, frMIdx endZ, std::vector<FlexMazeIdx> &points, int i, map<FlexMazeIdx, frBox3D*>& mazeIdx2TaperBox){
-    frBox3D* bx = nullptr;
-    if (i == 0 || i+1 == points.size()-1 || i-1 == 0 && i+2 == points.size()-1){
-        auto it = mazeIdx2TaperBox.find(FlexMazeIdx(x, y, startZ));
-        if (it != mazeIdx2TaperBox.end()) bx = it->second;
-        else{
-            it = mazeIdx2TaperBox.find(FlexMazeIdx(x, y, endZ));
-            if (it != mazeIdx2TaperBox.end()) bx = it->second;
-        }
-    }
-    return bx != nullptr;
-}
+
+bool FlexDRWorker::isInsideTaperBox(frMIdx x, frMIdx y, frMIdx startZ, frMIdx endZ, map<FlexMazeIdx, frBox3D*>& mazeIdx2TaperBox){
+    FlexMazeIdx idx(x, y, startZ);
+    auto it = mazeIdx2TaperBox.find(idx);
+    if (it != mazeIdx2TaperBox.end()) return true;
+    idx.setZ(endZ);
+    it = mazeIdx2TaperBox.find(idx);
+    return it != mazeIdx2TaperBox.end();
+}
+
 void FlexDRWorker::routeNet_postRouteAddPathCost(drNet* net) {
   int cnt = 0;
   for (auto &connFig: net->getRouteConnFigs()) {
@@ -3225,7 +3050,7 @@
   map<FlexMazeIdx, frBox3D*> mazeIdx2TaperBox;    //access points -> taper box: used to efficiently know what points are in what taper boxes
   list<pair<drPin*, frBox3D>> pinTaperBoxes;
   set<FlexMazeIdx> apMazeIdx;
-  set<FlexMazeIdx> realPinAPMazeIdx; // 
+  set<FlexMazeIdx> realPinAPMazeIdx;
   routeNet_prep(net, unConnPins, mazeIdx2unConnPins, apMazeIdx, realPinAPMazeIdx, mazeIdx2TaperBox, pinTaperBoxes);
   // prep for area map
   map<FlexMazeIdx, frCoord> areaMap;
