/* Authors: Lutong Wang and Bangqi Xu */
/*
 * Copyright (c) 2019, The Regents of the University of California
 * All rights reserved.
 *
 * Redistribution and use in source and binary forms, with or without
 * modification, are permitted provided that the following conditions are met:
 *     * Redistributions of source code must retain the above copyright
 *       notice, this list of conditions and the following disclaimer.
 *     * Redistributions in binary form must reproduce the above copyright
 *       notice, this list of conditions and the following disclaimer in the
 *       documentation and/or other materials provided with the distribution.
 *     * Neither the name of the University nor the
 *       names of its contributors may be used to endorse or promote products
 *       derived from this software without specific prior written permission.
 *
 * THIS SOFTWARE IS PROVIDED BY THE COPYRIGHT HOLDERS AND CONTRIBUTORS "AS IS"
 * AND ANY EXPRESS OR IMPLIED WARRANTIES, INCLUDING, BUT NOT LIMITED TO, THE
 * IMPLIED WARRANTIES OF MERCHANTABILITY AND FITNESS FOR A PARTICULAR PURPOSE
 * ARE DISCLAIMED. IN NO EVENT SHALL THE REGENTS BE LIABLE FOR ANY DIRECT,
 * INDIRECT, INCIDENTAL, SPECIAL, EXEMPLARY, OR CONSEQUENTIAL DAMAGES
 * (INCLUDING, BUT NOT LIMITED TO, PROCUREMENT OF SUBSTITUTE GOODS OR SERVICES;
 * LOSS OF USE, DATA, OR PROFITS; OR BUSINESS INTERRUPTION) HOWEVER CAUSED AND
 * ON ANY THEORY OF LIABILITY, WHETHER IN CONTRACT, STRICT LIABILITY, OR TORT
 * (INCLUDING NEGLIGENCE OR OTHERWISE) ARISING IN ANY WAY OUT OF THE USE OF THIS
 * SOFTWARE, EVEN IF ADVISED OF THE POSSIBILITY OF SUCH DAMAGE.
 */

#ifndef _FR_BASE_TYPES_H_
#define _FR_BASE_TYPES_H_

#include <boost/geometry/geometries/box.hpp>
#include <boost/geometry/geometries/point_xy.hpp>
#include <cstdint>
#include <list>
#include <map>
#include <string>
#include <utility>
#include <vector>

#include "utility/Logger.h"

namespace fr {
<<<<<<< HEAD
using Logger = utl::Logger;
const utl::ToolId DRT = utl::DRT;
using frLayerNum = int;
using frCoord = int;
using frArea = uint64_t;
using frUInt4 = unsigned int;
using frDist = double;
using frString = std::string;
using frCost = unsigned int;
using frMIdx = int;  // negative value expected
template <typename T>
using frCollection = std::vector<T>;
template <typename T>
using frVector = std::vector<T>;
template <typename T>
using frList = std::list<T>;
template <typename T>
using frListIter = typename std::list<T>::iterator;
=======
  using Logger = utl::Logger;
  const utl::ToolId DRT = utl::DRT;
  using frLayerNum = int;
  using frCoord = int;
  using frArea = uint64_t;
  using frSquaredDistance = uint64_t;
  using frUInt4 = unsigned int;
  using frDist  = double;
  using frString = std::string;
  using frCost = unsigned int;
  using frMIdx = int; // negative value expected 
  template <typename T>
  using frCollection = std::vector<T>;
  template <typename T>
  using frVector     = std::vector<T>;
  template <typename T>
  using frList       = std::list<T>;
  template <typename T>
  using frListIter   = typename std::list<T>::iterator;
>>>>>>> 4c29684b

enum frOrientEnum
{
  frcR0 = 0,     // N
  frcR90 = 1,    // W
  frcR180 = 2,   // S
  frcR270 = 3,   // E
  frcMY = 4,     // FN
  frcMXR90 = 5,  // FW
  frcMX = 6,     // FS
  frcMYR90 = 7   // FE
};
enum frEndStyleEnum
{
  frcTruncateEndStyle = 0,  // ext = 0
  frcExtendEndStyle = 1,    // ext = half width
  frcVariableEndStyle = 2   // ext = variable
};
enum frPrefRoutingDirEnum
{
  frcNotApplicablePrefRoutingDir = 0,
  frcNonePrefRoutingDir = 1,
  frcHorzPrefRoutingDir = 2,
  frcVertPrefRoutingDir = 3
};
enum frBlockObjectEnum
{
  frcNet,
  frcTerm,
  frcInst,
  frcVia,
  frcPin,
  frcInstTerm,
  frcRect,
  frcPolygon,
  frcSteiner,
  frcRoute,
  frcPathSeg,
  frcGuide,
  frcBlockage,
  frcLayerBlockage,
  frcBlock,
  frcBoundary,
  frcInstBlockage,
  frcAccessPattern,
  frcMarker,
  frcNode,
  frcPatchWire,
  frcRPin,
  frcAccessPoint,
  frcAccessPoints,
  frcPinAccess,
  frcCMap,
  frcGCellPattern,
  frcTrackPattern,
  grcNode,
  grcNet,
  grcPin,
  grcAccessPattern,
  grcPathSeg,
  grcRef,
  grcVia,
  drcNet,
  drcPin,
  drcAccessPattern,
  drcPathSeg,
  drcVia,
  drcMazeMarker,
  drcPatchWire,
  tacTrack,
  tacPin,
  tacPathSeg,
  tacVia,
  gccNet,
  gccPin,
  gccEdge,
  gccRect,
  gccPolygon
};
enum class frGuideEnum
{
  frcGuideX,
  frcGuideGlobal,
  frcGuideTrunk,
  frcGuideShortConn
};
enum class frTermEnum
{
  frcNormalTerm,
  frcClockTerm,
  frcPowerTerm,
  frcGroundTerm
};
enum class frNetEnum
{
  frcNormalNet,
  frcClockNet,
  frcPowerNet,
  frcGroundNet
};
enum class frTermDirectionEnum
{
  UNKNOWN,
  INPUT,
  OUTPUT,
  INOUT,
  FEEDTHRU,
};
enum class frNodeTypeEnum
{
  frcSteiner,
  frcBoundaryPin,
  frcPin
};

enum class frConstraintTypeEnum
{  // check FlexDR.h fixMode
  frcShortConstraint = 0,
  frcAreaConstraint = 1,
  frcMinWidthConstraint = 2,
  frcSpacingConstraint = 3,
  frcSpacingEndOfLineConstraint = 4,
  frcSpacingEndOfLineParallelEdgeConstraint = 5,  // not supported
  frcSpacingTableConstraint = 6,                  // not supported
  frcSpacingTablePrlConstraint = 7,
  frcSpacingTableTwConstraint = 8,
  frcLef58SpacingTableConstraint = 9,               // not supported
  frcLef58CutSpacingTableConstraint = 10,           // not supported
  frcLef58CutSpacingTablePrlConstraint = 11,        // not supported
  frcLef58CutSpacingTableLayerConstraint = 12,      // not supported
  frcLef58CutSpacingConstraint = 13,                // not supported
  frcLef58CutSpacingParallelWithinConstraint = 14,  // not supported
  frcLef58CutSpacingAdjacentCutsConstraint = 15,    // not supported
  frcLef58CutSpacingLayerConstraint = 16,           // not supported
  frcCutSpacingConstraint = 17,
  frcMinStepConstraint,
  frcLef58MinStepConstraint,
  frcMinimumcutConstraint,
  frcOffGridConstraint,
  frcMinEnclosedAreaConstraint,
  frcLef58CornerSpacingConstraint,                       // not supported
  frcLef58CornerSpacingConcaveCornerConstraint,          // not supported
  frcLef58CornerSpacingConvexCornerConstraint,           // not supported
  frcLef58CornerSpacingSpacingConstraint,                // not supported
  frcLef58CornerSpacingSpacing1DConstraint,              // not supported
  frcLef58CornerSpacingSpacing2DConstraint,              // not supported
  frcLef58SpacingEndOfLineConstraint,                    // not supported
  frcLef58SpacingEndOfLineWithinConstraint,              // not supported
  frcLef58SpacingEndOfLineWithinEndToEndConstraint,      // not supported
  frcLef58SpacingEndOfLineWithinParallelEdgeConstraint,  // not supported
  frcLef58SpacingEndOfLineWithinMaxMinLengthConstraint,  // not supported
  frcLef58CutClassConstraint,                            // not supported
  frcNonSufficientMetalConstraint,
  frcSpacingSamenetConstraint,
  frcLef58RightWayOnGridOnlyConstraint,
  frcLef58RectOnlyConstraint,
  frcRecheckConstraint
};

enum class frCornerTypeEnum
{
  UNKNOWN,
  CONCAVE,
  CONVEX
};

enum class frCornerDirEnum
{
  UNKNOWN,
  NE,
  SE,
  SW,
  NW
};

enum class frMinimumcutConnectionEnum
{
  UNKNOWN = -1,
  FROMABOVE = 0,
  FROMBELOW = 1
};

enum class frMinstepTypeEnum
{
  UNKNOWN = -1,
  INSIDECORNER = 0,
  OUTSIDECORNER = 1,
  STEP = 2
};

#define OPPOSITEDIR 7  // used in FlexGC_main.cpp
enum class frDirEnum
{
  UNKNOWN = 0,
  D = 1,
  S = 2,
  W = 3,
  E = 4,
  N = 5,
  U = 6
};

enum class frLayerTypeEnum
{
  CUT,
  ROUTING,
  IMPLANT,
  MASTERSLICE
};

enum class AccessPointTypeEnum
{
  Ideal,
  Good,
  Offgrid,
  None
};

enum class MacroClassEnum
{
  UNKNOWN,
  CORE,
  CORE_TIEHIGH,
  CORE_TIELOW,
  CORE_WELLTAP,
  CORE_SPACER,
  CORE_ANTENNACELL,
  COVER,
  BLOCK,
  RING,
  PAD,
  PAD_INPUT,
  PAD_OUTPUT,
  PAD_INOUT,
  PAD_POWER,
  PAD_SPACER,
  PAD_AREAIO,
  ENDCAP,
  ENDCAP_PRE,
  ENDCAP_POST,
  ENDCAP_TOPLEFT,
  ENDCAP_TOPRIGHT,
  ENDCAP_BOTTOMLEFT,
  ENDCAP_BOTTOMRIGHT
};

// This will go away when we move to OpenDB's types
bool isPad(MacroClassEnum e);
bool isEndcap(MacroClassEnum e);

// note: In ascending cost order for FlexPA
enum class frAccessPointEnum
{
  OnGrid = 0,
  HalfGrid = 1,
  Center = 2,
  EncOpt = 3,
  NearbyGrid = 4  // nearby grid or 1/2 grid
};

namespace bg = boost::geometry;

typedef bg::model::d2::point_xy<frCoord, bg::cs::cartesian> point_t;
typedef bg::model::box<point_t> box_t;
typedef bg::model::segment<point_t> segment_t;

class frBox;

template <typename T>
using rq_box_value_t = std::pair<frBox, T>;

struct frDebugSettings
{
  frDebugSettings()
      : debugDR(false),
        debugMaze(false),
        debugPA(false),
        draw(true),
        allowPause(true),
        gcellX(-1),
        gcellY(-1),
        iter(0),
        paMarkers(false)
  {
  }

  bool is_on() const { return debugDR || debugPA; }

  bool debugDR;
  bool debugMaze;
  bool debugPA;
  bool draw;
  bool allowPause;
  std::string netName;
  std::string pinName;
  int gcellX;
  int gcellY;
  int iter;
  bool paMarkers;
};
}  // namespace fr

#endif<|MERGE_RESOLUTION|>--- conflicted
+++ resolved
@@ -41,12 +41,12 @@
 #include "utility/Logger.h"
 
 namespace fr {
-<<<<<<< HEAD
 using Logger = utl::Logger;
 const utl::ToolId DRT = utl::DRT;
 using frLayerNum = int;
 using frCoord = int;
 using frArea = uint64_t;
+using frSquaredDistance = uint64_t;
 using frUInt4 = unsigned int;
 using frDist = double;
 using frString = std::string;
@@ -60,27 +60,6 @@
 using frList = std::list<T>;
 template <typename T>
 using frListIter = typename std::list<T>::iterator;
-=======
-  using Logger = utl::Logger;
-  const utl::ToolId DRT = utl::DRT;
-  using frLayerNum = int;
-  using frCoord = int;
-  using frArea = uint64_t;
-  using frSquaredDistance = uint64_t;
-  using frUInt4 = unsigned int;
-  using frDist  = double;
-  using frString = std::string;
-  using frCost = unsigned int;
-  using frMIdx = int; // negative value expected 
-  template <typename T>
-  using frCollection = std::vector<T>;
-  template <typename T>
-  using frVector     = std::vector<T>;
-  template <typename T>
-  using frList       = std::list<T>;
-  template <typename T>
-  using frListIter   = typename std::list<T>::iterator;
->>>>>>> 4c29684b
 
 enum frOrientEnum
 {
