/* Authors: Lutong Wang and Bangqi Xu */
/*
 * Copyright (c) 2019, The Regents of the University of California
 * All rights reserved.
 *
 * Redistribution and use in source and binary forms, with or without
 * modification, are permitted provided that the following conditions are met:
 *     * Redistributions of source code must retain the above copyright
 *       notice, this list of conditions and the following disclaimer.
 *     * Redistributions in binary form must reproduce the above copyright
 *       notice, this list of conditions and the following disclaimer in the
 *       documentation and/or other materials provided with the distribution.
 *     * Neither the name of the University nor the
 *       names of its contributors may be used to endorse or promote products
 *       derived from this software without specific prior written permission.
 *
 * THIS SOFTWARE IS PROVIDED BY THE COPYRIGHT HOLDERS AND CONTRIBUTORS "AS IS"
 * AND ANY EXPRESS OR IMPLIED WARRANTIES, INCLUDING, BUT NOT LIMITED TO, THE
 * IMPLIED WARRANTIES OF MERCHANTABILITY AND FITNESS FOR A PARTICULAR PURPOSE
 * ARE DISCLAIMED. IN NO EVENT SHALL THE REGENTS BE LIABLE FOR ANY DIRECT,
 * INDIRECT, INCIDENTAL, SPECIAL, EXEMPLARY, OR CONSEQUENTIAL DAMAGES
 * (INCLUDING, BUT NOT LIMITED TO, PROCUREMENT OF SUBSTITUTE GOODS OR SERVICES;
 * LOSS OF USE, DATA, OR PROFITS; OR BUSINESS INTERRUPTION) HOWEVER CAUSED AND
 * ON ANY THEORY OF LIABILITY, WHETHER IN CONTRACT, STRICT LIABILITY, OR TORT
 * (INCLUDING NEGLIGENCE OR OTHERWISE) ARISING IN ANY WAY OUT OF THE USE OF THIS
 * SOFTWARE, EVEN IF ADVISED OF THE POSSIBILITY OF SUCH DAMAGE.
 */

#include <boost/geometry.hpp>
#include <iostream>

#include "frProfileTask.h"
#include "gc/FlexGC_impl.h"

using namespace std;
using namespace fr;
typedef bg::model::polygon<point_t> polygon_t;
typedef bg::model::multi_polygon<polygon_t> mpolygon_t;

inline bool isBlockage(frBlockObject* owner)
{
  return owner
         && (owner->typeId() == frcInstBlockage
             || owner->typeId() == frcBlockage);
}
void updateBlockageWidth(frBlockObject* owner, frCoord& width)
{
  if (isBlockage(owner)) {
    frBlockage* blkg;
    if (owner->typeId() == frcInstBlockage)
      blkg = static_cast<frInstBlockage*>(owner)->getBlockage();
    else
      blkg = static_cast<frBlockage*>(owner);
    if (blkg->getDesignRuleWidth() != -1) {
      width = blkg->getDesignRuleWidth();
    }
  }
}
bool FlexGCWorker::Impl::isCornerOverlap(gcCorner* corner, const frBox& box)
{
  frCoord cornerX = corner->getNextEdge()->low().x();
  frCoord cornerY = corner->getNextEdge()->low().y();
  switch (corner->getDir()) {
    case frCornerDirEnum::NE:
      if (cornerX == box.right() && cornerY == box.top()) {
        return true;
      }
      break;
    case frCornerDirEnum::SE:
      if (cornerX == box.right() && cornerY == box.bottom()) {
        return true;
      }
      break;
    case frCornerDirEnum::SW:
      if (cornerX == box.left() && cornerY == box.bottom()) {
        return true;
      }
      break;
    case frCornerDirEnum::NW:
      if (cornerX == box.left() && cornerY == box.top()) {
        return true;
      }
      break;
    default:;
  }
  return false;
}

bool FlexGCWorker::Impl::isCornerOverlap(
    gcCorner* corner,
    const gtl::rectangle_data<frCoord>& rect)
{
  frCoord cornerX = corner->getNextEdge()->low().x();
  frCoord cornerY = corner->getNextEdge()->low().y();
  switch (corner->getDir()) {
    case frCornerDirEnum::NE:
      if (cornerX == gtl::xh(rect) && cornerY == gtl::yh(rect)) {
        return true;
      }
      break;
    case frCornerDirEnum::SE:
      if (cornerX == gtl::xh(rect) && cornerY == gtl::yl(rect)) {
        return true;
      }
      break;
    case frCornerDirEnum::SW:
      if (cornerX == gtl::xl(rect) && cornerY == gtl::yl(rect)) {
        return true;
      }
      break;
    case frCornerDirEnum::NW:
      if (cornerX == gtl::xl(rect) && cornerY == gtl::yh(rect)) {
        return true;
      }
      break;
    default:;
  }
  return false;
}

void FlexGCWorker::Impl::myBloat(const gtl::rectangle_data<frCoord>& rect,
                                 frCoord val,
                                 box_t& box)
{
  bg::set<bg::min_corner, 0>(box, gtl::xl(rect) - val);
  bg::set<bg::min_corner, 1>(box, gtl::yl(rect) - val);
  bg::set<bg::max_corner, 0>(box, gtl::xh(rect) + val);
  bg::set<bg::max_corner, 1>(box, gtl::yh(rect) + val);
}

frCoord FlexGCWorker::Impl::checkMetalSpacing_getMaxSpcVal(frLayerNum layerNum,
                                                           bool checkNDRs)
{
  frCoord maxSpcVal = 0;
  auto currLayer = getTech()->getLayer(layerNum);
  if (currLayer->hasMinSpacing()) {
    auto con = currLayer->getMinSpacing();
    switch (con->typeId()) {
      case frConstraintTypeEnum::frcSpacingConstraint:
        maxSpcVal = static_cast<frSpacingConstraint*>(con)->getMinSpacing();
        break;
      case frConstraintTypeEnum::frcSpacingTablePrlConstraint:
        maxSpcVal = static_cast<frSpacingTablePrlConstraint*>(con)->findMax();
        break;
      case frConstraintTypeEnum::frcSpacingTableTwConstraint:
        maxSpcVal = static_cast<frSpacingTableTwConstraint*>(con)->findMax();
        break;
      default:
        logger_->warn(DRT, 41, "Warning: Unsupported metSpc rule.");
    }
<<<<<<< HEAD
    if (checkNDRs)
      return max(
          maxSpcVal,
          getDesign()->getTech()->getMaxNondefaultSpacing(layerNum / 2 - 1));
=======
    if (isNDR)
      return max(maxSpcVal,
                 getTech()->getMaxNondefaultSpacing(layerNum / 2 - 1));
>>>>>>> 20a9ee8c
  }
  return maxSpcVal;
}

void FlexGCWorker::Impl::checkMetalCornerSpacing_getMaxSpcVal(
    frLayerNum layerNum,
    frCoord& maxSpcValX,
    frCoord& maxSpcValY)
{
  maxSpcValX = 0;
  maxSpcValY = 0;
  auto currLayer = getTech()->getLayer(layerNum);
  auto& lef58CornerSpacingCons = currLayer->getLef58CornerSpacingConstraints();
  if (!lef58CornerSpacingCons.empty()) {
    for (auto& con : lef58CornerSpacingCons) {
      maxSpcValX = std::max(maxSpcValX, con->findMax(true));
      maxSpcValY = std::max(maxSpcValY, con->findMax(false));
    }
  }
  return;
}

bool FlexGCWorker::Impl::isOppositeDir(gcCorner* corner, gcSegment* seg)
{
  auto cornerDir = corner->getDir();
  auto segDir = seg->getDir();
  if ((cornerDir == frCornerDirEnum::NE
       && (segDir == frDirEnum::S || segDir == frDirEnum::E))
      || (cornerDir == frCornerDirEnum::SE
          && (segDir == frDirEnum::S || segDir == frDirEnum::W))
      || (cornerDir == frCornerDirEnum::SW
          && (segDir == frDirEnum::N || segDir == frDirEnum::W))
      || (cornerDir == frCornerDirEnum::NW
          && (segDir == frDirEnum::N || segDir == frDirEnum::E))) {
    return true;
  } else {
    return false;
  }
}

box_t FlexGCWorker::Impl::checkMetalCornerSpacing_getQueryBox(
    gcCorner* corner,
    frCoord& maxSpcValX,
    frCoord& maxSpcValY)
{
  box_t queryBox;
  frCoord baseX = corner->getNextEdge()->low().x();
  frCoord baseY = corner->getNextEdge()->low().y();
  frCoord llx = baseX;
  frCoord lly = baseY;
  frCoord urx = baseX;
  frCoord ury = baseY;
  switch (corner->getDir()) {
    case frCornerDirEnum::NE:
      urx += maxSpcValX;
      ury += maxSpcValY;
      break;
    case frCornerDirEnum::SE:
      urx += maxSpcValX;
      lly -= maxSpcValY;
      break;
    case frCornerDirEnum::SW:
      llx -= maxSpcValX;
      lly -= maxSpcValY;
      break;
    case frCornerDirEnum::NW:
      llx -= maxSpcValX;
      ury += maxSpcValY;
      break;
    default:
      logger_->error(DRT, 42, "UNKNOWN corner dir");
  }

  bg::set<bg::min_corner, 0>(queryBox, llx);
  bg::set<bg::min_corner, 1>(queryBox, lly);
  bg::set<bg::max_corner, 0>(queryBox, urx);
  bg::set<bg::max_corner, 1>(queryBox, ury);

  return queryBox;
}

bool isPG(frBlockObject* obj)
{
  switch (obj->typeId()) {
    case frcNet: {
      auto type = static_cast<frNet*>(obj)->getType();
      return type == frNetEnum::frcPowerNet || type == frNetEnum::frcGroundNet;
    }
    case frcInstTerm: {
      auto type = static_cast<frInstTerm*>(obj)->getTerm()->getType();
      return type == frTermEnum::frcPowerTerm
             || type == frTermEnum::frcGroundTerm;
    }
    case frcTerm: {
      auto type = static_cast<frTerm*>(obj)->getType();
      return type == frTermEnum::frcPowerTerm
             || type == frTermEnum::frcGroundTerm;
    }
    default:
      return false;
  }
}

frCoord FlexGCWorker::Impl::checkMetalSpacing_prl_getReqSpcVal(
    gcRect* rect1,
    gcRect* rect2,
    frCoord prl /*, bool &hasRoute*/)
{
  auto layerNum = rect1->getLayerNum();
  frCoord reqSpcVal = 0;
  auto currLayer = getTech()->getLayer(layerNum);
  bool isObs = false;
  auto width1 = rect1->width();
  auto width2 = rect2->width();
  // override width and spacing
  if (isBlockage(rect1->getNet()->getOwner())) {
    isObs = true;
    if (USEMINSPACING_OBS) {
      width1 = currLayer->getWidth();
    }
    updateBlockageWidth(rect1->getNet()->getOwner(), width1);
  }
  if (isBlockage(rect2->getNet()->getOwner())) {
    isObs = true;
    if (USEMINSPACING_OBS) {
      width2 = currLayer->getWidth();
    }
    updateBlockageWidth(rect2->getNet()->getOwner(), width2);
  }
  // check if width is a result of route shape
  // if the width a shape is smaller if only using fixed shape, then it's route
  // shape -- wrong...
  frCoord minSpcVal = 0;
  if (currLayer->hasMinSpacing()) {
    auto con = currLayer->getMinSpacing();
    switch (con->typeId()) {
      case frConstraintTypeEnum::frcSpacingTablePrlConstraint:
        reqSpcVal = static_cast<frSpacingTablePrlConstraint*>(con)->find(
            std::max(width1, width2), prl);
        minSpcVal = static_cast<frSpacingTablePrlConstraint*>(con)->findMin();
        break;
      case frConstraintTypeEnum::frcSpacingTableTwConstraint:
        reqSpcVal = static_cast<frSpacingTableTwConstraint*>(con)->find(
            width1, width2, prl);
        minSpcVal = static_cast<frSpacingTableTwConstraint*>(con)->findMin();
        break;
      default:
        logger_->warn(DRT, 43, "Unsupported metSpc rule.");
    }
    if (con->typeId() == frConstraintTypeEnum::frcSpacingTablePrlConstraint
        || con->typeId() == frConstraintTypeEnum::frcSpacingTableTwConstraint) {
      // same-net override
      if (!isObs && rect1->getNet() == rect2->getNet()) {
        if (currLayer->hasSpacingSamenet()) {
          auto conSamenet = currLayer->getSpacingSamenet();
          if (!conSamenet->hasPGonly())
            reqSpcVal = std::max(conSamenet->getMinSpacing(), minSpcVal);
          else if (isPG(rect1->getNet()->getOwner()))
            reqSpcVal = std::max(conSamenet->getMinSpacing(), minSpcVal);
        }
      }
    }
  }
  return reqSpcVal;
}

// type: 0 -- check H edge only
// type: 1 -- check V edge only
// type: 2 -- check both
bool FlexGCWorker::Impl::checkMetalSpacing_prl_hasPolyEdge(
    gcRect* rect1,
    gcRect* rect2,
    const gtl::rectangle_data<frCoord>& markerRect,
    int type,
    frCoord prl)
{
  auto layerNum = rect1->getLayerNum();
  auto net1 = rect1->getNet();
  auto net2 = rect2->getNet();
  auto& workerRegionQuery = getWorkerRegionQuery();
  vector<pair<segment_t, gcSegment*>> result;
  box_t queryBox(point_t(gtl::xl(markerRect), gtl::yl(markerRect)),
                 point_t(gtl::xh(markerRect), gtl::yh(markerRect)));
  workerRegionQuery.queryPolygonEdge(queryBox, layerNum, result);
  // whether markerRect edge has true poly edge of either net1 or net2
  bool flagL = false;
  bool flagR = false;
  bool flagB = false;
  bool flagT = false;
  // type == 2 allows zero overlapping
  if (prl <= 0) {
    for (auto& [seg, objPtr] : result) {
      if ((objPtr->getNet() != net1 && objPtr->getNet() != net2)) {
        continue;
      }
      if (objPtr->getDir() == frDirEnum::W
          && objPtr->low().y() == gtl::yl(markerRect)) {
        flagB = true;
      } else if (objPtr->getDir() == frDirEnum::E
                 && objPtr->low().y() == gtl::yh(markerRect)) {
        flagT = true;
      } else if (objPtr->getDir() == frDirEnum::N
                 && objPtr->low().x() == gtl::xl(markerRect)) {
        flagL = true;
      } else if (objPtr->getDir() == frDirEnum::S
                 && objPtr->low().x() == gtl::xh(markerRect)) {
        flagR = true;
      }
    }
    // type == 0 / 1 requires non-zero overlapping poly edge
  } else {
    for (auto& [seg, objPtr] : result) {
      if ((objPtr->getNet() != net1 && objPtr->getNet() != net2)) {
        continue;
      }
      // allow fake edge if inside markerRect has same dir edge
      if (objPtr->getDir() == frDirEnum::W
          && (objPtr->low().y() >= gtl::yl(markerRect)
              && objPtr->low().y() < gtl::yh(markerRect))
          && !(objPtr->low().x() <= gtl::xl(markerRect)
               || objPtr->high().x() >= gtl::xh(markerRect))) {
        flagB = true;
      } else if (objPtr->getDir() == frDirEnum::E
                 && (objPtr->low().y() > gtl::yl(markerRect)
                     && objPtr->low().y() <= gtl::yh(markerRect))
                 && !(objPtr->high().x() <= gtl::xl(markerRect)
                      || objPtr->low().x() >= gtl::xh(markerRect))) {
        flagT = true;
      } else if (objPtr->getDir() == frDirEnum::N
                 && (objPtr->low().x() >= gtl::xl(markerRect)
                     && objPtr->low().x() < gtl::xh(markerRect))
                 && !(objPtr->high().y() <= gtl::yl(markerRect)
                      || objPtr->low().y() >= gtl::yh(markerRect))) {
        flagL = true;
      } else if (objPtr->getDir() == frDirEnum::S
                 && (objPtr->low().x() > gtl::xl(markerRect)
                     && objPtr->low().x() <= gtl::xh(markerRect))
                 && !(objPtr->low().y() <= gtl::yl(markerRect)
                      || objPtr->high().y() >= gtl::yh(markerRect))) {
        flagR = true;
      }
    }
  }
  if ((type == 0 || type == 2) && (flagB && flagT)) {
    return true;
  } else if ((type == 1 || type == 2) && (flagL && flagR)) {
    return true;
  } else {
    return false;
  }
}
string rectToString(gcRect& r) {
    string s = to_string(gtl::xl(r)) + " " + to_string(gtl::yl(r)) + " " + to_string(gtl::xh(r))
            + " " + to_string(gtl::yh(r)) + " tapered ? " + to_string(r.isTapered());
    return s;
}
void FlexGCWorker::Impl::checkMetalSpacing_prl(
    gcRect* rect1,
    gcRect* rect2,
    const gtl::rectangle_data<frCoord>& markerRect,
    frCoord prl,
    frCoord distX,
    frCoord distY,
    bool checkNDRs,
    bool checkPolyEdge)
{
  // no violation if fixed shapes
  if (rect1->isFixed() && rect2->isFixed()) {
    return;
  }
  auto layerNum = rect1->getLayerNum();
  auto net1 = rect1->getNet();
  auto net2 = rect2->getNet();
  
    auto reqSpcVal = checkMetalSpacing_prl_getReqSpcVal(rect1, rect2, prl);
    if (checkNDRs) {
      frCoord ndrSpc1 = 0, ndrSpc2 = 0;
      if (!rect1->isFixed() && net1->isNondefault() && !rect1->isTapered())
        ndrSpc1
            = net1->getFrNet()->getNondefaultRule()->getSpacing(layerNum / 2 - 1);
      if (!rect2->isFixed() && net2->isNondefault() && !rect2->isTapered())
        ndrSpc2
            = net2->getFrNet()->getNondefaultRule()->getSpacing(layerNum / 2 - 1);

      reqSpcVal = max(reqSpcVal, max(ndrSpc1, ndrSpc2));
    }
    
  // no violation if spacing satisfied
  if (distX * distX + distY * distY >= reqSpcVal * reqSpcVal) {
    return;
  }
  // no violation if no two true polygon edges (prl > 0 requires non-zero true
  // poly edge; prl <= 0 allows zero true poly edge)
  int type = 0;
  if (prl <= 0) {
    type = 2;
  } else {
    if (distX == 0) {
      type = 0;
    } else if (distY == 0) {
      type = 1;
    }
  }
  if (checkPolyEdge) {
    if (!checkMetalSpacing_prl_hasPolyEdge(rect1, rect2, markerRect, type, prl)) {
      return;
    }
    // no violation if bloat width cannot find non-fixed route shapes
    bool hasRoute = false;
    if (!hasRoute) {
      // marker enlarged by width
      auto width = rect1->width();
      gtl::rectangle_data<frCoord> enlargedMarkerRect(markerRect);
      gtl::bloat(enlargedMarkerRect, width);
      // widthrect
      gtl::polygon_90_set_data<frCoord> tmpPoly;
      using namespace boost::polygon::operators;
      tmpPoly += enlargedMarkerRect;
      tmpPoly &= *rect1;  // tmpPoly now is widthrect
      auto targetArea = gtl::area(tmpPoly);
      // get fixed shapes
      tmpPoly &= net1->getPolygons(layerNum, true);
      if (gtl::area(tmpPoly) < targetArea) {
        hasRoute = true;
      }
    }
    if (!hasRoute) {
      // marker enlarged by width
      auto width = rect2->width();
      gtl::rectangle_data<frCoord> enlargedMarkerRect(markerRect);
      gtl::bloat(enlargedMarkerRect, width);
      // widthrect
      gtl::polygon_90_set_data<frCoord> tmpPoly;
      using namespace boost::polygon::operators;
      tmpPoly += enlargedMarkerRect;
      tmpPoly &= *rect2;  // tmpPoly now is widthrect
      auto targetArea = gtl::area(tmpPoly);
      // get fixed shapes
      tmpPoly &= net2->getPolygons(layerNum, true);
      if (gtl::area(tmpPoly) < targetArea) {
        hasRoute = true;
      }
    }
    if (!hasRoute) {
      return;
    }
  }else {
      using namespace boost::polygon::operators;
      auto& netPoly = net1->getPolygons(layerNum, false); //consider net1 since spc rect is always rect1
      gtl::polygon_90_set_data<frCoord> markerPoly;
      gtl::rectangle_data<frCoord> mRect(markerRect);
      //special treatment for  0 width marker since we cant create a polygon with it
      if (gtl::xh(markerRect) - gtl::xl(markerRect) == 0 || gtl::yh(markerRect) - gtl::yl(markerRect) == 0) { 
          bool isX = gtl::xh(markerRect) - gtl::xl(markerRect) == 0;
          // bloat marker to be able to create a valid polygon
          if (isX) {
              gtl::xh(mRect, gtl::xh(mRect)+1);
              gtl::xl(mRect, gtl::xl(mRect)-1);
          }else{
              gtl::yh(mRect, gtl::yh(mRect)+1);
              gtl::yl(mRect, gtl::yl(mRect)-1);
          }
          markerPoly += mRect;
          markerPoly -= netPoly;
          if (markerPoly.size() == 0)
            return;
          //check if the edge related to the 0 width is within the net shape (this is an indirect check)
          vector<gtl::rectangle_data<frCoord>> rects;
          markerPoly.get_rectangles(rects);
          if (rects.size() == 1) {
              if (isX) {
                  if (gtl::xl(rects[0]) == gtl::xl(markerRect) || gtl::xh(rects[0]) == gtl::xl(markerRect))
                      return;
              }else {
                  if (gtl::yl(rects[0]) == gtl::yl(markerRect) || gtl::yh(rects[0]) == gtl::yl(markerRect))
                      return;
              }
          }
      } else {
        markerPoly += mRect;
        markerPoly -= netPoly;
        if (markerPoly.size() == 0)
            return;
      }
      
  }
  auto marker = make_unique<frMarker>();
  frBox box(gtl::xl(markerRect),
            gtl::yl(markerRect),
            gtl::xh(markerRect),
            gtl::yh(markerRect));
  marker->setBBox(box);
  marker->setLayerNum(layerNum);
  marker->setConstraint(getTech()->getLayer(layerNum)->getMinSpacing());
  marker->addSrc(net1->getOwner());
  marker->addVictim(net1->getOwner(),
                    make_tuple(rect1->getLayerNum(),
                               frBox(gtl::xl(*rect1),
                                     gtl::yl(*rect1),
                                     gtl::xh(*rect1),
                                     gtl::yh(*rect1)),
                               rect1->isFixed()));
  marker->addSrc(net2->getOwner());
  marker->addAggressor(net2->getOwner(),
                       make_tuple(rect2->getLayerNum(),
                                  frBox(gtl::xl(*rect2),
                                        gtl::yl(*rect2),
                                        gtl::xh(*rect2),
                                        gtl::yh(*rect2)),
                                  rect2->isFixed()));
  addMarker(std::move(marker));
}

inline polygon_t rect2polygon(const gtl::rectangle_data<frCoord>& rect)
{
  polygon_t poly;
  bg::append(poly.outer(), point_t(gtl::xl(rect), gtl::yl(rect)));
  bg::append(poly.outer(), point_t(gtl::xl(rect), gtl::yh(rect)));
  bg::append(poly.outer(), point_t(gtl::xh(rect), gtl::yh(rect)));
  bg::append(poly.outer(), point_t(gtl::xh(rect), gtl::yl(rect)));
  bg::append(poly.outer(), point_t(gtl::xl(rect), gtl::yl(rect)));
  return poly;
}

inline gtl::polygon_90_set_data<frCoord> bg2gtl(const polygon_t& p)
{
  gtl::polygon_90_set_data<frCoord> set;
  gtl::polygon_90_data<frCoord> poly;
  std::vector<gtl::point_data<frCoord>> points;
  for (auto pt : p.outer()) {
    points.push_back(gtl::point_data<frCoord>(pt.x(), pt.y()));
  }
  poly.set(points.begin(), points.end());
  using namespace boost::polygon::operators;
  set += poly;
  return set;
}
void FlexGCWorker::Impl::checkMetalSpacing_short_obs(
    gcRect* rect1,
    gcRect* rect2,
    const gtl::rectangle_data<frCoord>& markerRect)
{
  if (rect1->isFixed() && rect2->isFixed())
    return;
  bool isRect1Obs = isBlockage(rect1->getNet()->getOwner());
  bool isRect2Obs = isBlockage(rect2->getNet()->getOwner());
  if (isRect1Obs && isRect2Obs) {
    return;
  }
  // always make obs to be rect2
  if (isRect1Obs) {
    std::swap(rect1, rect2);
  }
  // now rect is not obs, rect2 is obs
  auto layerNum = rect1->getLayerNum();
  auto net1 = rect1->getNet();
  // check if markerRect is covered by fixed shapes of net1
  mpolygon_t pins;
  auto& polys1 = net1->getPolygons(layerNum, true);
  vector<gtl::rectangle_data<frCoord>> rects;
  gtl::get_max_rectangles(rects, polys1);
  for (auto& rect : rects) {
    if (gtl::contains(rect, markerRect)) {
      return;
    }
    pins.push_back(rect2polygon(rect));
  }
  polygon_t markerPoly = rect2polygon(markerRect);
  std::vector<polygon_t> result;
  bg::difference(markerPoly, pins, result);
  for (auto poly : result) {
    std::list<gtl::rectangle_data<frCoord>> res;
    gtl::get_max_rectangles(res, bg2gtl(poly));
    for (auto rect : res) {
      gcRect* rect3 = new gcRect(*rect2);
      rect3->setRect(rect);
      gtl::rectangle_data<frCoord> newMarkerRect(markerRect);
      gtl::intersect(newMarkerRect, *rect3);
      checkMetalSpacing_short(rect1, rect3, newMarkerRect);
    }
  }
}

bool FlexGCWorker::Impl::checkMetalSpacing_short_skipFixed(
    gcRect* rect1,
    gcRect* rect2,
    const gtl::rectangle_data<frCoord>& markerRect)
{
  auto layerNum = rect1->getLayerNum();
  auto net1 = rect1->getNet();
  auto net2 = rect2->getNet();
  gtl::rectangle_data<frCoord> bloatMarkerRect(markerRect);
  if (gtl::delta(markerRect, gtl::HORIZONTAL) == 0) {
    gtl::bloat(bloatMarkerRect, gtl::HORIZONTAL, 1);
  }
  if (gtl::delta(markerRect, gtl::VERTICAL) == 0) {
    gtl::bloat(bloatMarkerRect, gtl::VERTICAL, 1);
  }
  using namespace boost::polygon::operators;
  auto& polys1 = net1->getPolygons(layerNum, false);
  auto intersection_polys1 = polys1 & bloatMarkerRect;
  auto& polys2 = net2->getPolygons(layerNum, false);
  auto intersection_polys2 = polys2 & bloatMarkerRect;
  if (gtl::empty(intersection_polys1) && gtl::empty(intersection_polys2)) {
    return true;
  }
  return false;
}

bool FlexGCWorker::Impl::checkMetalSpacing_short_skipSameNet(
    gcRect* rect1,
    gcRect* rect2,
    const gtl::rectangle_data<frCoord>& markerRect)
{
  auto layerNum = rect1->getLayerNum();
  auto net1 = rect1->getNet();
  auto net2 = rect2->getNet();
  if (net1 == net2) {
    // skip if good
    auto minWidth = getTech()->getLayer(layerNum)->getMinWidth();
    auto xLen = gtl::delta(markerRect, gtl::HORIZONTAL);
    auto yLen = gtl::delta(markerRect, gtl::VERTICAL);
    if (xLen * xLen + yLen * yLen >= minWidth * minWidth) {
      return true;
    }
    // skip if rect < minwidth
    if ((gtl::delta(*rect1, gtl::HORIZONTAL) < minWidth
         || gtl::delta(*rect1, gtl::VERTICAL) < minWidth)
        || (gtl::delta(*rect2, gtl::HORIZONTAL) < minWidth
            || gtl::delta(*rect2, gtl::VERTICAL) < minWidth)) {
      return true;
    }
    // query third object that can bridge rect1 and rect2 in bloated marker area
    gtl::point_data<frCoord> centerPt;
    gtl::center(centerPt, markerRect);
    gtl::rectangle_data<frCoord> bloatMarkerRect(
        centerPt.x(), centerPt.y(), centerPt.x(), centerPt.y());
    box_t queryBox;
    myBloat(bloatMarkerRect, minWidth, queryBox);

    auto& workerRegionQuery = getWorkerRegionQuery();
    vector<rq_box_value_t<gcRect*>> result;
    workerRegionQuery.queryMaxRectangle(queryBox, layerNum, result);
    // cout <<"3rd obj" <<endl;
    for (auto& [objBox, objPtr] : result) {
      if (objPtr == rect1 || objPtr == rect2) {
        continue;
      }
      if (objPtr->getNet() != net1) {
        continue;
      }
      if (!gtl::contains(*objPtr, markerRect)) {
        continue;
      }
      if (gtl::delta(*objPtr, gtl::HORIZONTAL) < minWidth
          || gtl::delta(*objPtr, gtl::VERTICAL) < minWidth) {
        continue;
      }
      // only check same net third object
      gtl::rectangle_data<frCoord> tmpRect1(*rect1);
      gtl::rectangle_data<frCoord> tmpRect2(*rect2);
      if (gtl::intersect(tmpRect1, *objPtr)
          && gtl::intersect(tmpRect2, *objPtr)) {
        auto xLen1 = gtl::delta(tmpRect1, gtl::HORIZONTAL);
        auto yLen1 = gtl::delta(tmpRect1, gtl::VERTICAL);
        auto xLen2 = gtl::delta(tmpRect2, gtl::HORIZONTAL);
        auto yLen2 = gtl::delta(tmpRect2, gtl::VERTICAL);
        if (xLen1 * xLen1 + yLen1 * yLen1 >= minWidth * minWidth
            && xLen2 * xLen2 + yLen2 * yLen2 >= minWidth * minWidth) {
          return true;
        }
      }
    }
  }
  return false;
}

void FlexGCWorker::Impl::checkMetalSpacing_short(
    gcRect* rect1,
    gcRect* rect2,
    const gtl::rectangle_data<frCoord>& markerRect)
{
  auto layerNum = rect1->getLayerNum();
  auto net1 = rect1->getNet();
  auto net2 = rect2->getNet();
  if (rect1->isFixed() && rect2->isFixed())
    return;

  // skip if marker area does not have route shape, must exclude touching
  if (checkMetalSpacing_short_skipFixed(rect1, rect2, markerRect))
    return;
  // skip same-net sufficient metal
  if (checkMetalSpacing_short_skipSameNet(rect1, rect2, markerRect))
    return;

  auto marker = make_unique<frMarker>();
  frBox box(gtl::xl(markerRect),
            gtl::yl(markerRect),
            gtl::xh(markerRect),
            gtl::yh(markerRect));
  marker->setBBox(box);
  marker->setLayerNum(layerNum);
  if (net1 == net2) {
    marker->setConstraint(
        getTech()->getLayer(layerNum)->getNonSufficientMetalConstraint());
  } else {
    marker->setConstraint(getTech()->getLayer(layerNum)->getShortConstraint());
  }
  marker->addSrc(net1->getOwner());
  marker->addVictim(net1->getOwner(),
                    make_tuple(rect1->getLayerNum(),
                               frBox(gtl::xl(*rect1),
                                     gtl::yl(*rect1),
                                     gtl::xh(*rect1),
                                     gtl::yh(*rect1)),
                               rect1->isFixed()));
  marker->addSrc(net2->getOwner());
  marker->addAggressor(net2->getOwner(),
                       make_tuple(rect2->getLayerNum(),
                                  frBox(gtl::xl(*rect2),
                                        gtl::yl(*rect2),
                                        gtl::xh(*rect2),
                                        gtl::yh(*rect2)),
                                  rect2->isFixed()));
  addMarker(std::move(marker));
}

void FlexGCWorker::Impl::checkMetalSpacing_main(gcRect* ptr1,
                                                gcRect* ptr2,
                                                bool checkNDRs, bool isSpcRect)
{
  // NSMetal does not need self-intersection
  // Minimum width rule handles outsite this function
  if (ptr1 == ptr2) {
    return;
  }
  gtl::rectangle_data<frCoord> markerRect(*ptr1);
  auto distX = gtl::euclidean_distance(markerRect, *ptr2, gtl::HORIZONTAL);
  auto distY = gtl::euclidean_distance(markerRect, *ptr2, gtl::VERTICAL);

  gtl::generalized_intersect(markerRect, *ptr2);
  auto prlX = gtl::delta(markerRect, gtl::HORIZONTAL);
  auto prlY = gtl::delta(markerRect, gtl::VERTICAL);

  if (distX) {
    prlX = -prlX;
  }
  if (distY) {
    prlY = -prlY;
  }

  // short, nsmetal
  if (distX == 0 && distY == 0) {
    if (isBlockage(ptr1->getNet()->getOwner())
        || isBlockage(ptr2->getNet()->getOwner()))
      checkMetalSpacing_short_obs(ptr1, ptr2, markerRect);
    else
      checkMetalSpacing_short(ptr1, ptr2, markerRect);
    // prl
  } else {
    checkMetalSpacing_prl(
        ptr1, ptr2, markerRect, std::max(prlX, prlY), distX, distY, checkNDRs, !isSpcRect);
  }
}

void FlexGCWorker::Impl::checkMetalSpacing_main(gcRect* rect,
                                                bool checkNDRs,
                                                bool isSpcRect)
{
  auto layerNum = rect->getLayerNum();
  auto maxSpcVal = checkMetalSpacing_getMaxSpcVal(layerNum, checkNDRs);
  
  box_t queryBox;
  myBloat(*rect, maxSpcVal, queryBox);

  auto& workerRegionQuery = getWorkerRegionQuery();
  vector<rq_box_value_t<gcRect*>> result;
  workerRegionQuery.queryMaxRectangle(queryBox, layerNum, result);
  if (checkNDRs) {
    vector<rq_box_value_t<gcRect>> resultS;
    workerRegionQuery.querySpcRectangle(queryBox, layerNum, resultS);
    for (auto& [objBox, ptr] : resultS) {
      checkMetalSpacing_main(rect, &ptr, checkNDRs, isSpcRect);
    }
  }
  // Short, metSpc, NSMetal here
  for (auto& [objBox, ptr] : result) {
    checkMetalSpacing_main(rect, ptr, checkNDRs, isSpcRect);
  }
}

void FlexGCWorker::Impl::checkMetalSpacing()
{
  if (targetNet_) {
    // layer --> net --> polygon --> maxrect
    for (int i = std::max((frLayerNum) (getTech()->getBottomLayerNum()),
                          minLayerNum_);
         i
         <= std::min((frLayerNum) (getTech()->getTopLayerNum()), maxLayerNum_);
         i++) {
      auto currLayer = getTech()->getLayer(i);
      if (currLayer->getType() != frLayerTypeEnum::ROUTING) {
        continue;
      }
      for (auto& pin : targetNet_->getPins(i)) {
        for (auto& maxrect : pin->getMaxRectangles()) {
          checkMetalSpacing_main(maxrect.get(),
                                 getDRWorker() || !AUTO_TAPER_NDR_NETS);
        }
      }
      for (auto& sr : targetNet_->getSpecialSpcRects())
        checkMetalSpacing_main(
            sr.get(), getDRWorker() || !AUTO_TAPER_NDR_NETS, true);
    }
  } else {
    // layer --> net --> polygon --> maxrect
    for (int i = std::max((frLayerNum) (getTech()->getBottomLayerNum()),
                          minLayerNum_);
         i
         <= std::min((frLayerNum) (getTech()->getTopLayerNum()), maxLayerNum_);
         i++) {
      auto currLayer = getTech()->getLayer(i);
      if (currLayer->getType() != frLayerTypeEnum::ROUTING) {
        continue;
      }
      for (auto& net : getNets()) {
        for (auto& pin : net->getPins(i)) {
          for (auto& maxrect : pin->getMaxRectangles()) {
            // Short, NSMetal, metSpc
            checkMetalSpacing_main(maxrect.get(),
                                   getDRWorker() || !AUTO_TAPER_NDR_NETS);
          }
        }
        for (auto& sr : net->getSpecialSpcRects())
          checkMetalSpacing_main(
              sr.get(), getDRWorker() || !AUTO_TAPER_NDR_NETS, true);
      }
    }
  }
}

// (new) currently only support ISPD2019-related part
// check between the corner and the target rect
void FlexGCWorker::Impl::checkMetalCornerSpacing_main(
    gcCorner* corner,
    gcRect* rect,
    frLef58CornerSpacingConstraint* con)
{
  // skip if corner type mismatch
  if (corner->getType() != con->getCornerType()) {
    return;
  }
  // only trigger if the corner is not contained by the rect
  // TODO: check corner-touching case
  auto cornerPt = corner->getNextEdge()->low();
  if (gtl::contains(*rect, cornerPt)) {
    return;
  }
  frCoord cornerX = gtl::x(cornerPt);
  frCoord cornerY = gtl::y(cornerPt);
  frCoord candX, candY;
  // ensure this is a real corner to corner case
  if (con->getCornerType() == frCornerTypeEnum::CONVEX) {
    if (cornerX >= (candX = gtl::xh(*rect))) {
      if (cornerY >= (candY = gtl::yh(*rect))) {
        if (corner->getDir() != frCornerDirEnum::SW)
          return;
      } else if (cornerY <= (candY = gtl::yl(*rect))) {
        if (corner->getDir() != frCornerDirEnum::NW)
          return;
      } else
        return;
    } else if (cornerX <= (candX = gtl::xl(*rect))) {
      if (cornerY >= (candY = gtl::yh(*rect))) {
        if (corner->getDir() != frCornerDirEnum::SE)
          return;
      } else if (cornerY <= (candY = gtl::yl(*rect))) {
        if (corner->getDir() != frCornerDirEnum::NE)
          return;
      } else
        return;
    } else
      return;
    if (rect->getNet()
        && !rect->getNet()->hasPolyCornerAt(candX, candY, rect->getLayerNum()))
      return;
  }
  // skip for EXCEPTEOL eolWidth
  if (con->hasExceptEol()) {
    if (corner->getType() == frCornerTypeEnum::CONVEX) {
      if (corner->getNextCorner()->getType() == frCornerTypeEnum::CONVEX
          && gtl::length(*(corner->getNextEdge())) < con->getEolWidth()) {
        return;
      }
      if (corner->getPrevCorner()->getType() == frCornerTypeEnum::CONVEX
          && gtl::length(*(corner->getPrevEdge())) < con->getEolWidth()) {
        return;
      }
    }
  }

  // query and iterate only the rects that have the corner as its corner
  auto layerNum = corner->getNextEdge()->getLayerNum();
  auto net = corner->getNextEdge()->getNet();
  auto& workerRegionQuery = getWorkerRegionQuery();
  vector<rq_box_value_t<gcRect*>> result;
  box_t queryBox(point_t(cornerX, cornerY), point_t(cornerX, cornerY));
  workerRegionQuery.queryMaxRectangle(queryBox, layerNum, result);
  for (auto& [objBox, objPtr] : result) {
    // skip if not same net
    if (objPtr->getNet() != net) {
      continue;
    }
    // skip if corner does not overlap with objBox
    if (!isCornerOverlap(corner, objBox)) {
      continue;
    }
    // get generalized rect between corner and rect
    gtl::rectangle_data<frCoord> markerRect(cornerX, cornerY, cornerX, cornerY);
    gtl::generalized_intersect(markerRect, *rect);
    frCoord maxXY = gtl::delta(markerRect, gtl::guess_orientation(markerRect));

    if (con->hasSameXY()) {
      frCoord reqSpcVal = con->find(objPtr->width());
      if (maxXY >= reqSpcVal) {
        continue;
      }
      // no vaiolation if fixed
      // if (corner->isFixed() && rect->isFixed() && objPtr->isFixed()) {
      if (rect->isFixed() && objPtr->isFixed()) {
        // if (corner->isFixed() && rect->isFixed()) {
        continue;
      }
      // no violation if width is not contributed by route obj
      bool hasRoute = false;
      if (!hasRoute) {
        // marker enlarged by width
        auto width = objPtr->width();
        gtl::rectangle_data<frCoord> enlargedMarkerRect(markerRect);
        gtl::bloat(enlargedMarkerRect, width);
        // widthrect
        gtl::polygon_90_set_data<frCoord> tmpPoly;
        using namespace boost::polygon::operators;
        tmpPoly += enlargedMarkerRect;
        tmpPoly &= *objPtr;  // tmpPoly now is widthrect
        auto targetArea = gtl::area(tmpPoly);
        // get fixed shapes
        tmpPoly &= net->getPolygons(layerNum, true);
        if (gtl::area(tmpPoly) < targetArea) {
          hasRoute = true;
        }
      }

      if (!hasRoute) {
        // marker enlarged by width
        auto width = rect->width();
        gtl::rectangle_data<frCoord> enlargedMarkerRect(markerRect);
        gtl::bloat(enlargedMarkerRect, width);
        // widthrect
        gtl::polygon_90_set_data<frCoord> tmpPoly;
        using namespace boost::polygon::operators;
        tmpPoly += enlargedMarkerRect;
        tmpPoly &= *rect;  // tmpPoly now is widthrect
        auto targetArea = gtl::area(tmpPoly);
        // get fixed shapes
        tmpPoly &= rect->getNet()->getPolygons(layerNum, true);
        if (gtl::area(tmpPoly) < targetArea) {
          hasRoute = true;
        }
      }

      if (!hasRoute) {
        continue;
      }

      // real violation
      auto marker = make_unique<frMarker>();
      frBox box(gtl::xl(markerRect),
                gtl::yl(markerRect),
                gtl::xh(markerRect),
                gtl::yh(markerRect));
      marker->setBBox(box);
      marker->setLayerNum(layerNum);
      marker->setConstraint(con);
      marker->addSrc(net->getOwner());
      marker->addVictim(
          net->getOwner(),
          make_tuple(layerNum,
                     frBox(corner->x(), corner->y(), corner->x(), corner->y()),
                     corner->isFixed()));
      marker->addSrc(rect->getNet()->getOwner());
      marker->addAggressor(rect->getNet()->getOwner(),
                           make_tuple(rect->getLayerNum(),
                                      frBox(gtl::xl(*rect),
                                            gtl::yl(*rect),
                                            gtl::xh(*rect),
                                            gtl::yh(*rect)),
                                      rect->isFixed()));
      addMarker(std::move(marker));
      return;
    } else {
      // TODO: implement others if necessary
    }
  }
}

// currently only support ISPD19-related part
void FlexGCWorker::Impl::checkMetalCornerSpacing_main(
    gcCorner* corner,
    gcSegment* seg,
    frLef58CornerSpacingConstraint* con)
{
  // only trigger between opposite corner-edge
  if (!isOppositeDir(corner, seg)) {
    return;
  }
  // skip if corner type mismatch
  if (corner->getType() != con->getCornerType()) {
    return;
  }
  // skip for EXCEPTEOL eolWidth
  if (con->hasExceptEol()) {
    if (corner->getType() == frCornerTypeEnum::CONVEX) {
      if (corner->getNextCorner()->getType() == frCornerTypeEnum::CONVEX
          && gtl::length(*(corner->getNextEdge())) < con->getEolWidth()) {
        return;
      }
      if (corner->getPrevCorner()->getType() == frCornerTypeEnum::CONVEX
          && gtl::length(*(corner->getPrevEdge())) < con->getEolWidth()) {
        return;
      }
    }
  }
  // skip if convex and prl is greater than 0
  frCoord cornerX = corner->getNextEdge()->low().x();
  frCoord cornerY = corner->getNextEdge()->low().y();
  if (con->getCornerType() == frCornerTypeEnum::CONVEX) {
    if (seg->getDir() == frDirEnum::E || seg->getDir() == frDirEnum::W) {
      if (cornerX > seg->low().x() && cornerX < seg->high().x()) {
        return;
      }
    }
    if (seg->getDir() == frDirEnum::N || seg->getDir() == frDirEnum::S) {
      if (cornerY > seg->low().x() && cornerY < seg->high().x()) {
        return;
      }
    }
  }
  // get generalized rect between corner and seg
  gtl::rectangle_data<frCoord> markerRect(cornerX, cornerY, cornerX, cornerY);
  gtl::rectangle_data<frCoord> segRect(
      seg->low().x(), seg->low().y(), seg->high().x(), seg->high().y());
  gtl::generalized_intersect(markerRect, segRect);
  frCoord maxXY = gtl::delta(markerRect, gtl::guess_orientation(markerRect));

  // query and iterate overlapping rect of the same net
  auto layerNum = corner->getNextEdge()->getLayerNum();
  auto net = corner->getNextEdge()->getNet();
  auto segNet = seg->getNet();
  auto& workerRegionQuery = getWorkerRegionQuery();
  vector<rq_box_value_t<gcRect*>> result;
  box_t queryBox(point_t(cornerX, cornerY), point_t(cornerX, cornerY));
  workerRegionQuery.queryMaxRectangle(queryBox, layerNum, result);
  for (auto& [objBox, objPtr] : result) {
    if (objPtr->getNet() != net) {
      continue;
    }
    if (con->hasSameXY()) {
      frCoord reqSpcVal = con->find(objPtr->width());
      if (maxXY >= reqSpcVal) {
        continue;
      }
      // no violation if fixed
      if (seg->isFixed() && objPtr->isFixed()) {
        continue;
      }

      // real violation
      auto marker = make_unique<frMarker>();
      frBox box(gtl::xl(markerRect),
                gtl::yl(markerRect),
                gtl::xh(markerRect),
                gtl::yh(markerRect));
      marker->setBBox(box);
      marker->setLayerNum(layerNum);
      marker->setConstraint(con);
      marker->addSrc(net->getOwner());
      marker->addVictim(
          net->getOwner(),
          make_tuple(layerNum,
                     frBox(corner->x(), corner->y(), corner->x(), corner->y()),
                     corner->isFixed()));
      marker->addSrc(segNet->getOwner());
      frCoord llx = min(seg->getLowCorner()->x(), seg->getHighCorner()->x());
      frCoord lly = min(seg->getLowCorner()->y(), seg->getHighCorner()->y());
      frCoord urx = max(seg->getLowCorner()->x(), seg->getHighCorner()->x());
      frCoord ury = max(seg->getLowCorner()->y(), seg->getHighCorner()->y());
      marker->addAggressor(
          segNet->getOwner(),
          make_tuple(
              seg->getLayerNum(), frBox(llx, lly, urx, ury), seg->isFixed()));
      addMarker(std::move(marker));
    } else {
      // to be implemented
    }
  }
}

void FlexGCWorker::Impl::checkMetalCornerSpacing_main(gcCorner* corner)
{
  auto layerNum = corner->getPrevEdge()->getLayerNum();
  frCoord maxSpcValX, maxSpcValY;
  checkMetalCornerSpacing_getMaxSpcVal(layerNum, maxSpcValX, maxSpcValY);
  box_t queryBox
      = checkMetalCornerSpacing_getQueryBox(corner, maxSpcValX, maxSpcValY);

  auto& workerRegionQuery = getWorkerRegionQuery();
  vector<rq_box_value_t<gcRect*>> result;
  workerRegionQuery.queryMaxRectangle(queryBox, layerNum, result);
  // LEF58CornerSpacing
  auto& cons
      = getTech()->getLayer(layerNum)->getLef58CornerSpacingConstraints();
  for (auto& [objBox, ptr] : result) {
    for (auto& con : cons) {
      checkMetalCornerSpacing_main(corner, ptr, con);
    }
  }
}

void FlexGCWorker::Impl::checkMetalCornerSpacing()
{
  if (targetNet_) {
    // layer --> net --> polygon --> corner
    for (int i = std::max((frLayerNum) (getTech()->getBottomLayerNum()),
                          minLayerNum_);
         i
         <= std::min((frLayerNum) (getTech()->getTopLayerNum()), maxLayerNum_);
         i++) {
      auto currLayer = getTech()->getLayer(i);
      if (currLayer->getType() != frLayerTypeEnum::ROUTING
          || !currLayer->hasLef58CornerSpacingConstraint()) {
        continue;
      }
      for (auto& pin : targetNet_->getPins(i)) {
        for (auto& corners : pin->getPolygonCorners()) {
          for (auto& corner : corners) {
            // LEF58 corner spacing
            checkMetalCornerSpacing_main(corner.get());
          }
        }
      }
    }
  } else {
    // layer --> net --> polygon --> corner
    for (int i = std::max((frLayerNum) (getTech()->getBottomLayerNum()),
                          minLayerNum_);
         i
         <= std::min((frLayerNum) (getTech()->getTopLayerNum()), maxLayerNum_);
         i++) {
      auto currLayer = getTech()->getLayer(i);
      if (currLayer->getType() != frLayerTypeEnum::ROUTING
          || !currLayer->hasLef58CornerSpacingConstraint()) {
        continue;
      }
      for (auto& net : getNets()) {
        for (auto& pin : net->getPins(i)) {
          for (auto& corners : pin->getPolygonCorners()) {
            for (auto& corner : corners) {
              // LEF58 corner spacing
              checkMetalCornerSpacing_main(corner.get());
            }
          }
        }
      }
    }
  }
}

void FlexGCWorker::Impl::checkMetalShape_minWidth(
    const gtl::rectangle_data<frCoord>& rect,
    frLayerNum layerNum,
    gcNet* net,
    bool isH)
{
  // skip enough width
  auto minWidth = getTech()->getLayer(layerNum)->getMinWidth();
  auto xLen = gtl::delta(rect, gtl::HORIZONTAL);
  auto yLen = gtl::delta(rect, gtl::VERTICAL);
  if (isH && xLen >= minWidth) {
    return;
  }
  if (!isH && yLen >= minWidth) {
    return;
  }
  // only show marker if fixed area < marker area
  {
    using namespace boost::polygon::operators;
    auto& fixedPolys = net->getPolygons(layerNum, true);
    auto intersection_fixedPolys = fixedPolys & rect;
    if (gtl::area(intersection_fixedPolys) == gtl::area(rect)) {
      return;
    }
  }

  auto marker = make_unique<frMarker>();
  frBox box(gtl::xl(rect), gtl::yl(rect), gtl::xh(rect), gtl::yh(rect));
  marker->setBBox(box);
  marker->setLayerNum(layerNum);
  marker->setConstraint(getTech()->getLayer(layerNum)->getMinWidthConstraint());
  marker->addSrc(net->getOwner());
  marker->addVictim(net->getOwner(), make_tuple(layerNum, box, false));
  marker->addAggressor(net->getOwner(), make_tuple(layerNum, box, false));
  addMarker(std::move(marker));
}

void FlexGCWorker::Impl::checkMetalShape_minStep_helper(
    const frBox& markerBox,
    frLayerNum layerNum,
    gcNet* net,
    frMinStepConstraint* con,
    bool hasInsideCorner,
    bool hasOutsideCorner,
    bool hasStep,
    int currEdges,
    frCoord currLength,
    bool hasRoute)
{
  // skip if no edge
  if (currEdges == 0) {
    return;
  }
  // skip if no route
  if (!hasRoute) {
    return;
  }

  if (con->hasMinstepType()) {
    // skip if no corner or step
    switch (con->getMinstepType()) {
      case frMinstepTypeEnum::INSIDECORNER:
        if (!hasInsideCorner) {
          return;
        }
        break;
      case frMinstepTypeEnum::OUTSIDECORNER:
        if (!hasOutsideCorner) {
          return;
        }
        break;
      case frMinstepTypeEnum::STEP:
        if (!hasStep) {
          return;
        }
        break;
      default:;
    }
    // skip if <= maxlength
    if (currLength <= con->getMaxLength()) {
      return;
    }
  } else if (con->hasMaxEdges()) {
    // skip if <= maxedges
    if (currEdges <= con->getMaxEdges()) {
      return;
    }
  }

  // true marker
  auto marker = make_unique<frMarker>();
  marker->setBBox(markerBox);
  marker->setLayerNum(layerNum);
  marker->setConstraint(con);
  marker->addSrc(net->getOwner());
  marker->addVictim(net->getOwner(), make_tuple(layerNum, markerBox, false));
  marker->addAggressor(net->getOwner(), make_tuple(layerNum, markerBox, false));
  addMarker(std::move(marker));
}

void FlexGCWorker::Impl::checkMetalShape_minArea(gcPin* pin)
{
  if (ignoreMinArea_) {
    return;
  }

  auto poly = pin->getPolygon();
  auto layerNum = poly->getLayerNum();
  auto net = poly->getNet();

  auto con = getTech()->getLayer(layerNum)->getAreaConstraint();

  if (!con) {
    return;
  }

  auto reqArea = con->getMinArea();
  auto actArea = gtl::area(*poly);

  if (actArea >= reqArea) {
    return;
  }

  bool hasNonFixedEdge = false;
  for (auto& edges : pin->getPolygonEdges()) {
    for (auto& edge : edges) {
      if (edge->isFixed() == false) {
        hasNonFixedEdge = true;
        break;
      }
    }
    if (hasNonFixedEdge) {
      break;
    }
  }

  if (!hasNonFixedEdge) {
    return;
  }

  // add marker
  gtl::polygon_90_set_data<frCoord> tmpPolys;
  using namespace boost::polygon::operators;
  tmpPolys += *poly;
  vector<gtl::rectangle_data<frCoord>> rects;
  gtl::get_max_rectangles(rects, tmpPolys);

  int maxArea = 0;
  gtl::rectangle_data<frCoord> maxRect;
  for (auto& rect : rects) {
    if (gtl::area(rect) > maxArea) {
      maxRect = rect;
      maxArea = gtl::area(rect);
    }
  }

  auto marker = make_unique<frMarker>();
  frBox markerBox(
      gtl::xl(maxRect), gtl::yl(maxRect), gtl::xh(maxRect), gtl::yh(maxRect));
  marker->setBBox(markerBox);
  marker->setLayerNum(layerNum);
  marker->setConstraint(con);
  marker->addSrc(net->getOwner());
  marker->addVictim(net->getOwner(), make_tuple(layerNum, markerBox, false));
  marker->addAggressor(net->getOwner(), make_tuple(layerNum, markerBox, false));

  addMarker(std::move(marker));
}

void FlexGCWorker::Impl::checkMetalShape_lef58MinStep_noBetweenEol(
    gcPin* pin,
    frLef58MinStepConstraint* con)
{
  auto poly = pin->getPolygon();
  auto layerNum = poly->getLayerNum();
  auto net = poly->getNet();

  vector<gcSegment*> startEdges;
  frCoord llx = 0;
  frCoord lly = 0;
  frCoord urx = 0;
  frCoord ury = 0;
  frBox markerBox;
  auto minStepLength = con->getMinStepLength();
  auto eolWidth = con->getEolWidth();
  for (auto& edges : pin->getPolygonEdges()) {
    // get the first edge that is >= minstep length
    for (auto& e : edges) {
      if (gtl::length(*e) < minStepLength) {
        startEdges.push_back(e.get());
      }
    }
  }

  for (auto startEdge : startEdges) {
    // skip if next next edge is not less than minStepLength
    if (gtl::length(*(startEdge->getNextEdge()->getNextEdge()))
        >= minStepLength) {
      continue;
    }
    // skip if next edge is not EOL edge
    auto nextEdge = startEdge->getNextEdge();
    if (nextEdge->getLowCorner()->getType() != frCornerTypeEnum::CONVEX
        || nextEdge->getHighCorner()->getType() != frCornerTypeEnum::CONVEX) {
      continue;
    }
    if (gtl::length(*nextEdge) >= eolWidth) {
      continue;
    }

    // skip if all edges are fixed
    if (startEdge->isFixed() && startEdge->getNextEdge()->isFixed()
        && startEdge->getNextEdge()->getNextEdge()->isFixed()) {
      continue;
    }

    // real violation
    llx = startEdge->low().x();
    lly = startEdge->low().y();
    urx = startEdge->low().x();
    ury = startEdge->low().y();

    llx = min(llx, startEdge->high().x());
    lly = min(lly, startEdge->high().y());
    urx = max(urx, startEdge->high().x());
    ury = max(ury, startEdge->high().y());

    llx = min(llx, startEdge->getNextEdge()->high().x());
    lly = min(lly, startEdge->getNextEdge()->high().y());
    urx = max(urx, startEdge->getNextEdge()->high().x());
    ury = max(ury, startEdge->getNextEdge()->high().y());

    llx = min(llx, startEdge->getNextEdge()->getNextEdge()->high().x());
    lly = min(lly, startEdge->getNextEdge()->getNextEdge()->high().y());
    urx = max(urx, startEdge->getNextEdge()->getNextEdge()->high().x());
    ury = max(ury, startEdge->getNextEdge()->getNextEdge()->high().y());

    auto marker = make_unique<frMarker>();
    frBox box(llx, lly, urx, ury);
    marker->setBBox(box);
    marker->setLayerNum(layerNum);
    marker->setConstraint(con);
    marker->addSrc(net->getOwner());
    marker->addVictim(net->getOwner(), make_tuple(layerNum, box, false));
    marker->addAggressor(net->getOwner(), make_tuple(layerNum, box, false));
    addMarker(std::move(marker));
  }
}

// currently only support nobetweeneol
void FlexGCWorker::Impl::checkMetalShape_lef58MinStep(gcPin* pin)
{
  auto poly = pin->getPolygon();
  auto layerNum = poly->getLayerNum();
  // auto net = poly->getNet();

  for (auto con : getTech()->getLayer(layerNum)->getLef58MinStepConstraints()) {
    if (!con->hasEolWidth()) {
      continue;
    }
    checkMetalShape_lef58MinStep_noBetweenEol(pin, con);
  }
}

void FlexGCWorker::Impl::checkMetalShape_minStep(gcPin* pin)
{
  auto poly = pin->getPolygon();
  auto layerNum = poly->getLayerNum();
  auto net = poly->getNet();

  auto con = getTech()->getLayer(layerNum)->getMinStepConstraint();

  if (!con) {
    return;
  }

  gcSegment* be = nullptr;
  gcSegment* firste = nullptr;  // first edge to check
  int currEdges = 0;
  int currLength = 0;
  bool hasRoute = false;
  frCoord llx = 0;
  frCoord lly = 0;
  frCoord urx = 0;
  frCoord ury = 0;
  frBox markerBox;
  bool hasInsideCorner = false;
  bool hasOutsideCorner = false;
  bool hasStep = false;
  auto minStepLength = con->getMinStepLength();
  for (auto& edges : pin->getPolygonEdges()) {
    // get the first edge that is >= minstep length
    firste = nullptr;
    for (auto& e : edges) {
      if (gtl::length(*e) >= minStepLength) {
        firste = e.get();
        break;
      }
    }
    // skip if no first starting edge
    if (!firste) {
      continue;
    }
    // initialize all vars
    auto edge = firste;
    be = edge;
    currEdges = 0;
    currLength = 0;
    hasRoute = edge->isFixed() ? false : true;
    hasInsideCorner = false;
    hasOutsideCorner = false;
    hasStep = false;
    llx = edge->high().x();
    lly = edge->high().y();
    urx = edge->high().x();
    ury = edge->high().y();
    while (true) {
      edge = edge->getNextEdge();
      if (gtl::length(*edge) < minStepLength) {
        currEdges++;
        currLength += gtl::length(*edge);
        hasRoute = hasRoute || (edge->isFixed() ? false : true);
        llx = std::min(llx, edge->high().x());
        lly = std::min(lly, edge->high().y());
        urx = std::max(urx, edge->high().x());
        ury = std::max(ury, edge->high().y());
      } else {
        // skip if begin end edges are the same
        if (edge == be) {
          break;
        }
        // be and ee found, check rule here
        hasRoute = hasRoute || (edge->isFixed() ? false : true);
        markerBox.set(llx, lly, urx, ury);
        checkMetalShape_minStep_helper(markerBox,
                                       layerNum,
                                       net,
                                       con,
                                       hasInsideCorner,
                                       hasOutsideCorner,
                                       hasStep,
                                       currEdges,
                                       currLength,
                                       hasRoute);
        be = edge;  // new begin edge
        // skip if new begin edge is the first begin edge
        if (be == firste) {
          break;
        }
        currEdges = 0;
        currLength = 0;
        hasRoute = edge->isFixed() ? false : true;
        hasInsideCorner = false;
        hasOutsideCorner = false;
        hasStep = false;
        llx = edge->high().x();
        lly = edge->high().y();
        urx = edge->high().x();
        ury = edge->high().y();
      }
    }
  }
}

void FlexGCWorker::Impl::checkMetalShape_rectOnly(gcPin* pin)
{
  auto poly = pin->getPolygon();
  auto layerNum = poly->getLayerNum();
  auto layerMinWidth = getTech()->getLayer(layerNum)->getMinWidth();
  auto net = poly->getNet();

  auto con = getTech()->getLayer(layerNum)->getLef58RectOnlyConstraint();

  if (!con) {
    return;
  }

  // not rectangle, potential violation
  vector<gtl::rectangle_data<frCoord>> rects;
  gtl::polygon_90_set_data<frCoord> polySet;
  {
    using namespace boost::polygon::operators;
    polySet += *poly;
  }
  gtl::get_max_rectangles(rects, polySet);
  // rect only is true
  if (rects.size() == 1) {
    return;
  }
  // only show marker if fixed area does not contain marker area
  vector<gtl::point_data<frCoord>> concaveCorners;
  // get concave corners of the polygon
  for (auto& edges : pin->getPolygonEdges()) {
    for (auto& edge : edges) {
      auto currEdge = edge.get();
      auto nextEdge = currEdge->getNextEdge();
      if (orientation(*currEdge, *nextEdge) == -1) {
        concaveCorners.push_back(boost::polygon::high(*currEdge));
      }
    }
  }
  // draw rect from concave corners and test intersection
  auto& fixedPolys = net->getPolygons(layerNum, true);
  for (auto& corner : concaveCorners) {
    gtl::rectangle_data<frCoord> rect(gtl::x(corner) - layerMinWidth,
                                      gtl::y(corner) - layerMinWidth,
                                      gtl::x(corner) + layerMinWidth,
                                      gtl::y(corner) + layerMinWidth);
    {
      using namespace boost::polygon::operators;
      auto intersectionPolySet = polySet & rect;
      auto intersectionFixedPolySet = intersectionPolySet & fixedPolys;
      if (gtl::area(intersectionFixedPolySet)
          == gtl::area(intersectionPolySet)) {
        continue;
      }

      vector<gtl::rectangle_data<frCoord>> maxRects;
      gtl::get_max_rectangles(maxRects, intersectionPolySet);
      for (auto& markerRect : maxRects) {
        auto marker = make_unique<frMarker>();
        frBox box(gtl::xl(markerRect),
                  gtl::yl(markerRect),
                  gtl::xh(markerRect),
                  gtl::yh(markerRect));
        marker->setBBox(box);
        marker->setLayerNum(layerNum);
        marker->setConstraint(con);
        marker->addSrc(net->getOwner());
        marker->addVictim(net->getOwner(), make_tuple(layerNum, box, false));
        marker->addAggressor(net->getOwner(), make_tuple(layerNum, box, false));
        addMarker(std::move(marker));
      }
    }
  }
}

void FlexGCWorker::Impl::checkMetalShape_offGrid(gcPin* pin)
{
  auto net = pin->getNet();
  // Needs to be signed to make modulo work correctly with
  // negative coordinates
  int mGrid = getTech()->getManufacturingGrid();
  for (auto& rect : pin->getMaxRectangles()) {
    auto maxRect = rect.get();
    auto layerNum = maxRect->getLayerNum();
    // off grid maxRect
    if (gtl::xl(*maxRect) % mGrid || gtl::xh(*maxRect) % mGrid
        || gtl::yl(*maxRect) % mGrid || gtl::yh(*maxRect) % mGrid) {
      // continue if the marker area does not have route shape
      auto& polys = net->getPolygons(layerNum, false);
      gtl::rectangle_data<frCoord> markerRect(*maxRect);
      using namespace boost::polygon::operators;
      auto intersection_polys = polys & markerRect;
      if (gtl::empty(intersection_polys)) {
        continue;
      }
      auto marker = make_unique<frMarker>();
      frBox box(gtl::xl(markerRect),
                gtl::yl(markerRect),
                gtl::xh(markerRect),
                gtl::yh(markerRect));
      marker->setBBox(box);
      marker->setLayerNum(layerNum);
      marker->setConstraint(
          getTech()->getLayer(layerNum)->getOffGridConstraint());
      marker->addSrc(net->getOwner());
      marker->addVictim(net->getOwner(), make_tuple(layerNum, box, false));
      marker->addAggressor(net->getOwner(), make_tuple(layerNum, box, false));
      addMarker(std::move(marker));
    }
  }
}

void FlexGCWorker::Impl::checkMetalShape_minEnclosedArea(gcPin* pin)
{
  auto net = pin->getNet();
  auto poly = pin->getPolygon();
  auto layerNum = poly->getLayerNum();
  if (getTech()->getLayer(layerNum)->hasMinEnclosedArea()) {
    for (auto holeIt = poly->begin_holes(); holeIt != poly->end_holes();
         holeIt++) {
      auto& hole_poly = *holeIt;
      for (auto con :
           getTech()->getLayer(layerNum)->getMinEnclosedAreaConstraints()) {
        auto reqArea = con->getArea();
        if (gtl::area(hole_poly) < reqArea) {
          auto& polys = net->getPolygons(layerNum, false);
          using namespace boost::polygon::operators;
          auto intersection_polys = polys & (*poly);
          if (gtl::empty(intersection_polys)) {
            continue;
          }
          // create marker
          gtl::rectangle_data<frCoord> markerRect;
          gtl::extents(markerRect, hole_poly);

          auto marker = make_unique<frMarker>();
          frBox box(gtl::xl(markerRect),
                    gtl::yl(markerRect),
                    gtl::xh(markerRect),
                    gtl::yh(markerRect));
          marker->setBBox(box);
          marker->setLayerNum(layerNum);
          marker->setConstraint(con);
          marker->addSrc(net->getOwner());
          marker->addVictim(net->getOwner(), make_tuple(layerNum, box, false));
          marker->addAggressor(net->getOwner(),
                               make_tuple(layerNum, box, false));
          addMarker(std::move(marker));
        }
      }
    }
  }
}

void FlexGCWorker::Impl::checkMetalShape_main(gcPin* pin)
{
  auto poly = pin->getPolygon();
  auto layerNum = poly->getLayerNum();
  auto net = poly->getNet();

  // min width
  vector<gtl::rectangle_data<frCoord>> rects;
  gtl::polygon_90_set_data<frCoord> polySet;
  {
    using namespace boost::polygon::operators;
    polySet += *poly;
  }
  polySet.get_rectangles(rects, gtl::HORIZONTAL);
  for (auto& rect : rects) {
    checkMetalShape_minWidth(rect, layerNum, net, true);
  }
  rects.clear();
  polySet.get_rectangles(rects, gtl::VERTICAL);
  for (auto& rect : rects) {
    checkMetalShape_minWidth(rect, layerNum, net, false);
  }

  // min area
  // checkMetalShape_minArea(pin);

  // min step
  checkMetalShape_minStep(pin);

  // lef58 min step
  checkMetalShape_lef58MinStep(pin);

  // rect only
  checkMetalShape_rectOnly(pin);

  // off grid
  checkMetalShape_offGrid(pin);

  // min hole
  checkMetalShape_minEnclosedArea(pin);
}

void FlexGCWorker::Impl::checkMetalShape()
{
  if (targetNet_) {
    // layer --> net --> polygon
    for (int i = std::max((frLayerNum) (getTech()->getBottomLayerNum()),
                          minLayerNum_);
         i
         <= std::min((frLayerNum) (getTech()->getTopLayerNum()), maxLayerNum_);
         i++) {
      auto currLayer = getTech()->getLayer(i);
      if (currLayer->getType() != frLayerTypeEnum::ROUTING) {
        continue;
      }
      for (auto& pin : targetNet_->getPins(i)) {
        checkMetalShape_main(pin.get());
      }
    }
  } else {
    // layer --> net --> polygon
    for (int i = std::max((frLayerNum) (getTech()->getBottomLayerNum()),
                          minLayerNum_);
         i
         <= std::min((frLayerNum) (getTech()->getTopLayerNum()), maxLayerNum_);
         i++) {
      auto currLayer = getTech()->getLayer(i);
      if (currLayer->getType() != frLayerTypeEnum::ROUTING) {
        continue;
      }
      for (auto& net : getNets()) {
        for (auto& pin : net->getPins(i)) {
          checkMetalShape_main(pin.get());
        }
      }
    }
  }
}

frCoord FlexGCWorker::Impl::checkCutSpacing_getMaxSpcVal(
    frCutSpacingConstraint* con)
{
  frCoord maxSpcVal = 0;
  if (con) {
    maxSpcVal = con->getCutSpacing();
    if (con->isAdjacentCuts()) {
      maxSpcVal = std::max(maxSpcVal, con->getCutWithin());
    }
  }
  return maxSpcVal;
}

frCoord FlexGCWorker::Impl::checkLef58CutSpacing_getMaxSpcVal(
    frLef58CutSpacingConstraint* con)
{
  frCoord maxSpcVal = 0;
  if (con) {
    maxSpcVal = con->getCutSpacing();
    if (con->hasAdjacentCuts()) {
      maxSpcVal = std::max(maxSpcVal, con->getCutWithin());
    }
  }
  return maxSpcVal;
}

frCoord FlexGCWorker::Impl::checkCutSpacing_spc_getReqSpcVal(
    gcRect* ptr1,
    gcRect* ptr2,
    frCutSpacingConstraint* con)
{
  frCoord maxSpcVal = 0;
  if (con) {
    maxSpcVal = con->getCutSpacing();
    if (con->isAdjacentCuts()) {
      auto owner = ptr1->getNet()->getOwner();
      auto ptr1LayerNum = ptr1->getLayerNum();
      auto ptr1Layer = getTech()->getLayer(ptr1LayerNum);
      if (isBlockage(owner)) {
        frCoord width1 = ptr1->width();
        updateBlockageWidth(owner, width1);
        if (width1 > int(ptr1Layer->getWidth()))
          maxSpcVal = con->getCutWithin();
      }
      owner = ptr2->getNet()->getOwner();
      auto ptr2LayerNum = ptr2->getLayerNum();
      auto ptr2Layer = getTech()->getLayer(ptr2LayerNum);
      if (isBlockage(owner)) {
        frCoord width2 = ptr2->width();
        updateBlockageWidth(owner, width2);
        if (width2 > int(ptr2Layer->getWidth()))
          maxSpcVal = con->getCutWithin();
      }
    }
  }
  return maxSpcVal;
}

void FlexGCWorker::Impl::checkCutSpacing_short(
    gcRect* rect1,
    gcRect* rect2,
    const gtl::rectangle_data<frCoord>& markerRect)
{
  auto layerNum = rect1->getLayerNum();
  auto net1 = rect1->getNet();
  auto net2 = rect2->getNet();
  // skip if different layer
  if (rect1->getLayerNum() != rect2->getLayerNum()) {
    return;
  }
  // skip fixed shape
  if (rect1->isFixed() && rect2->isFixed()) {
    return;
  }

  auto marker = make_unique<frMarker>();
  frBox box(gtl::xl(markerRect),
            gtl::yl(markerRect),
            gtl::xh(markerRect),
            gtl::yh(markerRect));
  marker->setBBox(box);
  marker->setLayerNum(layerNum);
  marker->setConstraint(getTech()->getLayer(layerNum)->getShortConstraint());
  marker->addSrc(net1->getOwner());
  marker->addVictim(net1->getOwner(),
                    make_tuple(rect1->getLayerNum(),
                               frBox(gtl::xl(*rect1),
                                     gtl::yl(*rect1),
                                     gtl::xh(*rect1),
                                     gtl::yh(*rect1)),
                               rect1->isFixed()));
  marker->addSrc(net2->getOwner());
  marker->addAggressor(net2->getOwner(),
                       make_tuple(rect2->getLayerNum(),
                                  frBox(gtl::xl(*rect2),
                                        gtl::yl(*rect2),
                                        gtl::xh(*rect2),
                                        gtl::yh(*rect2)),
                                  rect2->isFixed()));

  addMarker(std::move(marker));
}

void FlexGCWorker::Impl::checkCutSpacing_spc(
    gcRect* rect1,
    gcRect* rect2,
    const gtl::rectangle_data<frCoord>& markerRect,
    frCutSpacingConstraint* con,
    frCoord prl)
{
  auto layerNum = rect1->getLayerNum();
  auto net1 = rect1->getNet();
  auto net2 = rect2->getNet();
  // skip if adjcut && except samepgnet, note that adj cut handled given only
  // rect1 outside this function
  if (con->isAdjacentCuts() && con->hasExceptSamePGNet() && net1 == net2
      && net1->getOwner()) {
    auto owner = net1->getOwner();
    if (owner->typeId() == frcNet) {
      if (static_cast<frNet*>(owner)->getType() == frNetEnum::frcPowerNet
          || static_cast<frNet*>(owner)->getType() == frNetEnum::frcGroundNet) {
        return;
      }
    } else if (owner->typeId() == frcTerm) {
      if (static_cast<frTerm*>(owner)->getType() == frTermEnum::frcPowerTerm
          || static_cast<frTerm*>(owner)->getType()
                 == frTermEnum::frcGroundTerm) {
        return;
      }
    } else if (owner->typeId() == frcInstTerm) {
      if (static_cast<frInstTerm*>(owner)->getTerm()->getType()
              == frTermEnum::frcPowerTerm
          || static_cast<frInstTerm*>(owner)->getTerm()->getType()
                 == frTermEnum::frcGroundTerm) {
        return;
      }
    }
  }
  if (con->isParallelOverlap()) {
    // skip if no parallel overlap
    if (prl <= 0) {
      return;
      // skip if paralell overlap but shares the same above/below metal
    } else {
      box_t queryBox;
      myBloat(markerRect, 0, queryBox);
      auto& workerRegionQuery = getWorkerRegionQuery();
      vector<rq_box_value_t<gcRect*>> result;
      auto secondLayerNum = rect1->getLayerNum() - 1;
      if (secondLayerNum >= getTech()->getBottomLayerNum()
          && secondLayerNum <= getTech()->getTopLayerNum()) {
        workerRegionQuery.queryMaxRectangle(queryBox, secondLayerNum, result);
      }
      secondLayerNum = rect1->getLayerNum() + 1;
      if (secondLayerNum >= getTech()->getBottomLayerNum()
          && secondLayerNum <= getTech()->getTopLayerNum()) {
        workerRegionQuery.queryMaxRectangle(queryBox, secondLayerNum, result);
      }
      for (auto& [objBox, objPtr] : result) {
        if ((objPtr->getNet() == net1 || objPtr->getNet() == net2)
            && objBox.contains(queryBox)) {
          return;
        }
      }
    }
  }
  // skip if not reaching area
  if (con->isArea() && gtl::area(*rect1) < con->getCutArea()
      && gtl::area(*rect2) < con->getCutArea()) {
    return;
  }

  // no violation if spacing satisfied
  frSquaredDistance reqSpcValSquare
      = checkCutSpacing_spc_getReqSpcVal(rect1, rect2, con);
  reqSpcValSquare *= reqSpcValSquare;

  gtl::point_data<frCoord> center1, center2;
  gtl::center(center1, *rect1);
  gtl::center(center2, *rect2);
  frSquaredDistance distSquare = 0;
  if (con->hasCenterToCenter()) {
    distSquare = gtl::distance_squared(center1, center2);
  } else {
    distSquare = gtl::square_euclidean_distance(*rect1, *rect2);
  }
  if (distSquare >= reqSpcValSquare) {
    return;
  }
  // no violation if fixed shapes
  if (rect1->isFixed() && rect2->isFixed()) {
    return;
  }

  auto marker = make_unique<frMarker>();
  frBox box(gtl::xl(markerRect),
            gtl::yl(markerRect),
            gtl::xh(markerRect),
            gtl::yh(markerRect));
  marker->setBBox(box);
  marker->setLayerNum(layerNum);
  marker->setConstraint(con);
  marker->addSrc(net1->getOwner());
  marker->addVictim(net1->getOwner(),
                    make_tuple(rect1->getLayerNum(),
                               frBox(gtl::xl(*rect1),
                                     gtl::yl(*rect1),
                                     gtl::xh(*rect1),
                                     gtl::yh(*rect1)),
                               rect1->isFixed()));
  marker->addSrc(net2->getOwner());
  marker->addAggressor(net2->getOwner(),
                       make_tuple(rect2->getLayerNum(),
                                  frBox(gtl::xl(*rect2),
                                        gtl::yl(*rect2),
                                        gtl::xh(*rect2),
                                        gtl::yh(*rect2)),
                                  rect2->isFixed()));
  addMarker(std::move(marker));
}

void FlexGCWorker::Impl::checkCutSpacing_spc_diff_layer(
    gcRect* rect1,
    gcRect* rect2,
    const gtl::rectangle_data<frCoord>& markerRect,
    frCutSpacingConstraint* con)
{
  // no violation if fixed shapes
  if (rect1->isFixed() && rect2->isFixed()) {
    return;
  }

  auto layerNum = rect1->getLayerNum();
  auto net1 = rect1->getNet();
  auto net2 = rect2->getNet();
  if (con->hasStack() && con->hasSameNet() && net1 == net2) {
    if (gtl::contains(*rect1, *rect2) || gtl::contains(*rect2, *rect1)) {
      return;
    }
  }

  // no violation if spacing satisfied
  frSquaredDistance reqSpcValSquare
      = checkCutSpacing_spc_getReqSpcVal(rect1, rect2, con);
  reqSpcValSquare *= reqSpcValSquare;

  gtl::point_data<frCoord> center1, center2;
  gtl::center(center1, *rect1);
  gtl::center(center2, *rect2);
  frSquaredDistance distSquare = 0;

  if (con->hasCenterToCenter()) {
    distSquare = gtl::distance_squared(center1, center2);
  } else {
    // if overlap, still calculate c2c
    if (gtl::intersects(*rect1, *rect2, false)) {
      distSquare = gtl::distance_squared(center1, center2);
    } else {
      distSquare = gtl::square_euclidean_distance(*rect1, *rect2);
    }
  }
  if (distSquare >= reqSpcValSquare) {
    return;
  }

  auto marker = make_unique<frMarker>();
  frBox box(gtl::xl(markerRect),
            gtl::yl(markerRect),
            gtl::xh(markerRect),
            gtl::yh(markerRect));
  marker->setBBox(box);
  marker->setLayerNum(layerNum);
  marker->setConstraint(con);
  marker->addSrc(net1->getOwner());
  marker->addVictim(net1->getOwner(),
                    make_tuple(rect1->getLayerNum(),
                               frBox(gtl::xl(*rect1),
                                     gtl::yl(*rect1),
                                     gtl::xh(*rect1),
                                     gtl::yh(*rect1)),
                               rect1->isFixed()));
  marker->addSrc(net2->getOwner());
  marker->addAggressor(net2->getOwner(),
                       make_tuple(rect2->getLayerNum(),
                                  frBox(gtl::xl(*rect2),
                                        gtl::yl(*rect2),
                                        gtl::xh(*rect2),
                                        gtl::yh(*rect2)),
                                  rect2->isFixed()));
  addMarker(std::move(marker));
}

// check LEF58 SPACING constraint for cut layer
// rect1 ==  victim, rect2 == aggressor
void FlexGCWorker::Impl::checkLef58CutSpacing_main(
    gcRect* rect1,
    gcRect* rect2,
    frLef58CutSpacingConstraint* con)
{
  // skip if same obj
  if (rect1 == rect2) {
    return;
  }
  // skip if con is same net rule but the two objs are diff net
  if (con->isSameNet() && rect1->getNet() != rect2->getNet()) {
    return;
  }

  gtl::rectangle_data<frCoord> markerRect(*rect1);
  gtl::generalized_intersect(markerRect, *rect2);

  if (con->hasSecondLayer()) {
    checkLef58CutSpacing_spc_layer(rect1, rect2, markerRect, con);
  } else if (con->hasAdjacentCuts()) {
    checkLef58CutSpacing_spc_adjCut(rect1, rect2, markerRect, con);
  } else {
    logger_->warn(
        DRT, 44, "Unsupported LEF58_SPACING rule for cut layer, skipped.");
  }
}

bool FlexGCWorker::Impl::checkLef58CutSpacing_spc_hasAdjCuts(
    gcRect* rect,
    frLef58CutSpacingConstraint* con)
{
  auto layerNum = rect->getLayerNum();
  auto layer = getTech()->getLayer(layerNum);

  auto conCutClassIdx = con->getCutClassIdx();

  frSquaredDistance cutWithinSquare = con->getCutWithin();
  box_t queryBox;
  myBloat(*rect, cutWithinSquare, queryBox);
  cutWithinSquare *= cutWithinSquare;
  auto& workerRegionQuery = getWorkerRegionQuery();
  vector<rq_box_value_t<gcRect*>> result;
  workerRegionQuery.queryMaxRectangle(queryBox, layerNum, result);
  int reqNumCut = con->getAdjacentCuts();
  int cnt = -1;
  gtl::point_data<frCoord> center1, center2;
  gtl::center(center1, *rect);
  // count adj cuts
  for (auto& [objBox, ptr] : result) {
    frSquaredDistance distSquare = 0;
    if (con->isCenterToCenter()) {
      gtl::center(center2, *ptr);
      distSquare = gtl::distance_squared(center1, center2);
    } else {
      distSquare = gtl::square_euclidean_distance(*rect, *ptr);
    }
    if (distSquare >= cutWithinSquare) {
      continue;
    }

    auto cutClassIdx = layer->getCutClassIdx(ptr->width(), ptr->length());
    if (cutClassIdx == conCutClassIdx) {
      cnt++;
    }
  }
  if (cnt >= reqNumCut) {
    return true;
  } else {
    return false;
  }
}

bool FlexGCWorker::Impl::checkLef58CutSpacing_spc_hasTwoCuts(
    gcRect* rect1,
    gcRect* rect2,
    frLef58CutSpacingConstraint* con)
{
  if (checkLef58CutSpacing_spc_hasTwoCuts_helper(rect1, con)
      && checkLef58CutSpacing_spc_hasTwoCuts_helper(rect2, con)) {
    return true;
  } else {
    return false;
  }
}

bool FlexGCWorker::Impl::checkLef58CutSpacing_spc_hasTwoCuts_helper(
    gcRect* rect,
    frLef58CutSpacingConstraint* con)
{
  auto layerNum = rect->getLayerNum();
  auto layer = getTech()->getLayer(layerNum);

  auto conCutClassIdx = con->getCutClassIdx();

  frSquaredDistance cutWithinSquare = con->getCutWithin();
  box_t queryBox;
  myBloat(*rect, cutWithinSquare, queryBox);
  cutWithinSquare *= cutWithinSquare;
  auto& workerRegionQuery = getWorkerRegionQuery();
  vector<rq_box_value_t<gcRect*>> result;
  workerRegionQuery.queryMaxRectangle(queryBox, layerNum, result);
  int reqNumCut = con->getTwoCuts();
  int cnt = -1;
  gtl::point_data<frCoord> center1, center2;
  gtl::center(center1, *rect);
  // count adj cuts
  for (auto& [objBox, ptr] : result) {
    frSquaredDistance distSquare = 0;
    if (con->isCenterToCenter()) {
      gtl::center(center2, *ptr);
      distSquare = gtl::distance_squared(center1, center2);
    } else {
      distSquare = gtl::square_euclidean_distance(*rect, *ptr);
    }
    if (distSquare >= cutWithinSquare) {
      continue;
    }

    auto cutClassIdx = layer->getCutClassIdx(ptr->width(), ptr->length());
    if (cutClassIdx == conCutClassIdx) {
      cnt++;
    }
  }

  if (cnt >= reqNumCut) {
    return true;
  } else {
    return false;
  }
}

frCoord FlexGCWorker::Impl::checkLef58CutSpacing_spc_getReqSpcVal(
    gcRect* ptr1,
    gcRect* ptr2,
    frLef58CutSpacingConstraint* con)
{
  frCoord maxSpcVal = 0;
  if (con) {
    maxSpcVal = con->getCutSpacing();
    if (con->hasAdjacentCuts()) {
      auto owner = ptr1->getNet()->getOwner();
      auto ptr1LayerNum = ptr1->getLayerNum();
      auto ptr1Layer = getTech()->getLayer(ptr1LayerNum);
      if (isBlockage(owner)) {
        frCoord width1 = ptr1->width();
        updateBlockageWidth(owner, width1);
        if (width1 > int(ptr1Layer->getWidth()))
          maxSpcVal = con->getCutWithin();
      }
      owner = ptr2->getNet()->getOwner();
      auto ptr2LayerNum = ptr2->getLayerNum();
      auto ptr2Layer = getTech()->getLayer(ptr2LayerNum);
      if (isBlockage(owner)) {
        frCoord width2 = ptr2->width();
        updateBlockageWidth(owner, width2);
        if (width2 > int(ptr2Layer->getWidth()))
          maxSpcVal = con->getCutWithin();
      }
    }
  }
  return maxSpcVal;
}

// only works for GF14 syntax (i.e., TWOCUTS), not full rule support
void FlexGCWorker::Impl::checkLef58CutSpacing_spc_adjCut(
    gcRect* rect1,
    gcRect* rect2,
    const gtl::rectangle_data<frCoord>& markerRect,
    frLef58CutSpacingConstraint* con)
{
  auto layerNum = rect1->getLayerNum();
  auto net1 = rect1->getNet();
  auto net2 = rect2->getNet();

  bool isSkip = true;
  if (checkLef58CutSpacing_spc_hasAdjCuts(rect1, con)) {
    isSkip = false;
  }
  if (con->hasTwoCuts()
      && checkLef58CutSpacing_spc_hasTwoCuts(rect1, rect2, con)) {
    isSkip = false;
  }
  // skip only when neither adjCuts nor twoCuts is satisfied
  if (isSkip) {
    return;
  }

  if (con->hasExactAligned()) {
    logger_->warn(
        DRT,
        45,
        " unsupported branch EXACTALIGNED in checkLef58CutSpacing_spc_adjCut.");
    return;
  }
  if (con->isExceptSamePGNet()) {
    logger_->warn(DRT,
                  46,
                  " unsupported branch EXCEPTSAMEPGNET in "
                  "checkLef58CutSpacing_spc_adjCut.");
    return;
  }
  if (con->hasExceptAllWithin()) {
    logger_->warn(DRT,
                  47,
                  " unsupported branch EXCEPTALLWITHIN in "
                  "checkLef58CutSpacing_spc_adjCut.");
    return;
  }
  if (con->isToAll()) {
    logger_->warn(
        DRT,
        48,
        " unsupported branch TO ALL in checkLef58CutSpacing_spc_adjCut.");
    return;
  }
  if (con->isNoPrl()) {
    logger_->warn(
        DRT,
        49,
        " unsupported branch NOPRL in checkLef58CutSpacing_spc_adjCut.");
    return;
  }
  if (con->hasEnclosure()) {
    logger_->warn(
        DRT,
        50,
        " unsupported branch ENCLOSURE in checkLef58CutSpacing_spc_adjCut.");
    return;
  }
  if (con->isSideParallelOverlap()) {
    logger_->warn(DRT,
                  51,
                  " unsupported branch SIDEPARALLELOVERLAP in "
                  "checkLef58CutSpacing_spc_adjCut.");
    return;
  }
  if (con->isSameMask()) {
    logger_->warn(
        DRT,
        52,
        " unsupported branch SAMEMASK in checkLef58CutSpacing_spc_adjCut.");
    return;
  }

  // start checking
  if (con->hasExactAligned()) {
    ;
  }
  if (con->isExceptSamePGNet()) {
    ;
  }
  if (con->hasExceptAllWithin()) {
    ;
  }
  if (con->hasEnclosure()) {
    ;
  }
  if (con->isNoPrl()) {
    ;
  }
  if (con->isSameMask()) {
    ;
  }

  frSquaredDistance reqSpcValSquare
      = checkLef58CutSpacing_spc_getReqSpcVal(rect1, rect2, con);
  reqSpcValSquare *= reqSpcValSquare;

  gtl::point_data<frCoord> center1, center2;
  gtl::center(center1, *rect1);
  gtl::center(center2, *rect2);
  frSquaredDistance distSquare = 0;
  if (con->isCenterToCenter()) {
    distSquare = gtl::distance_squared(center1, center2);
  } else {
    distSquare = gtl::square_euclidean_distance(*rect1, *rect2);
  }
  if (distSquare >= reqSpcValSquare) {
    return;
  }
  // no violation if fixed shapes
  if (rect1->isFixed() && rect2->isFixed()) {
    return;
  }

  auto marker = make_unique<frMarker>();
  frBox box(gtl::xl(markerRect),
            gtl::yl(markerRect),
            gtl::xh(markerRect),
            gtl::yh(markerRect));
  marker->setBBox(box);
  marker->setLayerNum(layerNum);
  marker->setConstraint(con);
  marker->addSrc(net1->getOwner());
  marker->addVictim(net1->getOwner(),
                    make_tuple(rect1->getLayerNum(),
                               frBox(gtl::xl(*rect1),
                                     gtl::yl(*rect1),
                                     gtl::xh(*rect1),
                                     gtl::yh(*rect1)),
                               rect1->isFixed()));
  marker->addSrc(net2->getOwner());
  marker->addAggressor(net2->getOwner(),
                       make_tuple(rect2->getLayerNum(),
                                  frBox(gtl::xl(*rect2),
                                        gtl::yl(*rect2),
                                        gtl::xh(*rect2),
                                        gtl::yh(*rect2)),
                                  rect2->isFixed()));
  addMarker(std::move(marker));
}

// only works for GF14 syntax, not full rule support
void FlexGCWorker::Impl::checkLef58CutSpacing_spc_layer(
    gcRect* rect1,
    gcRect* rect2,
    const gtl::rectangle_data<frCoord>& markerRect,
    frLef58CutSpacingConstraint* con)
{
  auto layerNum = rect1->getLayerNum();
  auto secondLayerNum = rect2->getLayerNum();
  auto net1 = rect1->getNet();
  auto net2 = rect2->getNet();
  auto reqSpcVal = con->getCutSpacing();
  frSquaredDistance reqSpcValSquare = (frSquaredDistance) reqSpcVal * reqSpcVal;

  // skip unsupported rule branch
  if (con->isStack()) {
    logger_->warn(
        DRT, 54, "unsupported branch STACK in checkLef58CutSpacing_spc_layer.");
    return;
  } else if (con->hasOrthogonalSpacing()) {
    logger_->warn(DRT,
                  55,
                  "unsupported branch ORTHOGONALSPACING in "
                  "checkLef58CutSpacing_spc_layer.");
    return;
  } else if (con->hasCutClass()) {
    ;
    if (con->isShortEdgeOnly()) {
      logger_->warn(DRT,
                    56,
                    "unsupported branch SHORTEDGEONLY in "
                    "checkLef58CutSpacing_spc_layer.");
      return;
    } else if (con->isConcaveCorner()) {
      if (con->hasWidth()) {
        logger_->warn(
            DRT,
            57,
            "unsupported branch WIDTH in checkLef58CutSpacing_spc_layer.");
      } else if (con->hasParallel()) {
        logger_->warn(
            DRT,
            58,
            "unsupported branch PARALLEL in checkLef58CutSpacing_spc_layer.");
      } else if (con->hasEdgeLength()) {
        logger_->warn(
            DRT,
            59,
            "unsupported branch EDGELENGTH in checkLef58CutSpacing_spc_layer.");
      }
    } else if (con->hasExtension()) {
      logger_->warn(
          DRT,
          60,
          "unsupported branch EXTENSION in checkLef58CutSpacing_spc_layer.");
    } else if (con->hasNonEolConvexCorner()) {
      ;
    } else if (con->hasAboveWidth()) {
      logger_->warn(
          DRT,
          61,
          "unsupported branch ABOVEWIDTH in checkLef58CutSpacing_spc_layer.");
    } else if (con->isMaskOverlap()) {
      logger_->warn(
          DRT,
          62,
          "unsupported branch MASKOVERLAP in checkLef58CutSpacing_spc_layer.");
    } else if (con->isWrongDirection()) {
      logger_->warn(DRT,
                    63,
                    "unsupported branch WRONGDIRECTION in "
                    "checkLef58CutSpacing_spc_layer.");
    }
  }

  // start checking
  if (con->isStack()) {
    ;
  } else if (con->hasOrthogonalSpacing()) {
    ;
  } else if (con->hasCutClass()) {
    auto conCutClassIdx = con->getCutClassIdx();
    auto cutClassIdx = getTech()->getLayer(layerNum)->getCutClassIdx(
        rect1->width(), rect1->length());
    if (cutClassIdx != conCutClassIdx) {
      return;
    }

    if (con->isShortEdgeOnly()) {
      ;
    } else if (con->isConcaveCorner()) {
      // skip if rect2 does not contains rect1
      if (!gtl::contains(*rect2, *rect1)) {
        return;
      }
      // query segment corner using the rect, not efficient, but code is cleaner
      box_t queryBox(point_t(gtl::xl(*rect2), gtl::yl(*rect2)),
                     point_t(gtl::xh(*rect2), gtl::yh(*rect2)));
      vector<pair<segment_t, gcSegment*>> results;
      auto& workerRegionQuery = getWorkerRegionQuery();
      workerRegionQuery.queryPolygonEdge(queryBox, secondLayerNum, results);
      for (auto& [boostSeg, gcSeg] : results) {
        auto corner = gcSeg->getLowCorner();
        if (corner->getType() != frCornerTypeEnum::CONCAVE) {
          continue;
        }
        // exclude non-rect-boundary case
        if ((corner->x() != gtl::xl(*rect2) && corner->x() != gtl::xh(*rect2))
            && (corner->y() != gtl::yl(*rect2)
                && corner->y() != gtl::yh(*rect2))) {
          continue;
        }
        gtl::rectangle_data<frCoord> markerRect(
            corner->x(), corner->y(), corner->x(), corner->y());
        gtl::generalized_intersect(markerRect, *rect1);

        frSquaredDistance distSquare = 0;
        if (con->isCenterToCenter()) {
          gtl::point_data<frCoord> center1;
          gtl::center(center1, *rect1);
          distSquare
              = gtl::distance_squared(center1, corner->getNextEdge()->low());
        } else {
          distSquare = gtl::square_euclidean_distance(
              *rect1, corner->getNextEdge()->low());
        }
        if (distSquare >= reqSpcValSquare) {
          continue;
        }

        if (rect1->isFixed() && corner->isFixed()) {
          continue;
        }
        // this should only happen between samenet
        auto marker = make_unique<frMarker>();
        frBox box(gtl::xl(markerRect),
                  gtl::yl(markerRect),
                  gtl::xh(markerRect),
                  gtl::yh(markerRect));
        marker->setBBox(box);
        marker->setLayerNum(layerNum);
        marker->setConstraint(con);
        marker->addSrc(net1->getOwner());
        marker->addVictim(net1->getOwner(),
                          make_tuple(layerNum,
                                     frBox(gtl::xl(*rect1),
                                           gtl::yl(*rect1),
                                           gtl::xh(*rect1),
                                           gtl::yh(*rect1)),
                                     rect1->isFixed()));
        marker->addSrc(net2->getOwner());
        marker->addAggressor(
            net2->getOwner(),
            make_tuple(
                secondLayerNum,
                frBox(corner->x(), corner->y(), corner->x(), corner->y()),
                corner->isFixed()));
        addMarker(std::move(marker));
      }
    } else if (con->hasExtension()) {
      ;
    } else if (con->hasNonEolConvexCorner()) {
      // skip if rect2 does not contains rect1
      if (!gtl::contains(*rect2, *rect1)) {
        return;
      }
      // query segment corner using the rect, not efficient, but code is cleaner
      box_t queryBox(point_t(gtl::xl(*rect2), gtl::yl(*rect2)),
                     point_t(gtl::xh(*rect2), gtl::yh(*rect2)));
      vector<pair<segment_t, gcSegment*>> results;
      auto& workerRegionQuery = getWorkerRegionQuery();
      workerRegionQuery.queryPolygonEdge(queryBox, secondLayerNum, results);
      for (auto& [boostSeg, gcSeg] : results) {
        auto corner = gcSeg->getLowCorner();
        if (corner->getType() != frCornerTypeEnum::CONVEX) {
          continue;
        }

        // skip for EOL corner
        bool isPrevEdgeEOL = false;
        bool isNextEdgeEOL = false;

        // check curr and prev form an EOL edge
        if (corner->getPrevCorner()->getType() == frCornerTypeEnum::CONVEX) {
          if (con->hasMinLength()) {
            // not EOL if minLength is not satisfied
            if (gtl::length(*(corner->getNextEdge())) < con->getMinLength()
                || gtl::length(*(corner->getPrevCorner()->getPrevEdge()))
                       < con->getMinLength()) {
              isPrevEdgeEOL = false;
            } else {
              isPrevEdgeEOL = true;
            }
          } else {
            isPrevEdgeEOL = true;
          }
        } else {
          isPrevEdgeEOL = false;
        }
        // check curr and next form an EOL edge
        if (corner->getNextCorner()->getType() == frCornerTypeEnum::CONVEX) {
          if (con->hasMinLength()) {
            // not EOL if minLength is not satsified
            if (gtl::length(*(corner->getPrevEdge())) < con->getMinLength()
                || gtl::length(*(corner->getNextCorner()->getNextEdge()))
                       < con->getMinLength()) {
              isNextEdgeEOL = false;
            } else {
              isNextEdgeEOL = true;
            }
          } else {
            isNextEdgeEOL = true;
          }
        } else {
          isNextEdgeEOL = false;
        }

        if (isPrevEdgeEOL
            && gtl::length(*(corner->getPrevEdge())) < con->getEolWidth()) {
          continue;
        }
        if (isNextEdgeEOL
            && gtl::length(*(corner->getNextEdge())) < con->getEolWidth()) {
          continue;
        }

        // start checking
        gtl::rectangle_data<frCoord> markerRect(
            corner->x(), corner->y(), corner->x(), corner->y());
        gtl::generalized_intersect(markerRect, *rect1);

        auto dx = gtl::delta(markerRect, gtl::HORIZONTAL);
        auto dy = gtl::delta(markerRect, gtl::VERTICAL);

        auto edgeX = reqSpcVal;
        auto edgeY = reqSpcVal;
        if (corner->getNextEdge()->getDir() == frDirEnum::N
            || corner->getNextEdge()->getDir() == frDirEnum::S) {
          edgeX = min(edgeX, int(gtl::length(*(corner->getPrevEdge()))));
          edgeY = min(edgeY, int(gtl::length(*(corner->getNextEdge()))));
        } else {
          edgeX = min(edgeX, int(gtl::length(*(corner->getNextEdge()))));
          edgeY = min(edgeY, int(gtl::length(*(corner->getPrevEdge()))));
        }
        // outside of keepout zone
        if (edgeX * dy + edgeY * dx >= edgeX * edgeY) {
          continue;
        }

        if (rect1->isFixed() && corner->isFixed()) {
          continue;
        }

        // this should only happen between samenet
        auto marker = make_unique<frMarker>();
        frBox box(gtl::xl(markerRect),
                  gtl::yl(markerRect),
                  gtl::xh(markerRect),
                  gtl::yh(markerRect));
        marker->setBBox(box);
        marker->setLayerNum(layerNum);
        marker->setConstraint(con);
        marker->addSrc(net1->getOwner());
        marker->addVictim(net1->getOwner(),
                          make_tuple(layerNum,
                                     frBox(gtl::xl(*rect1),
                                           gtl::yl(*rect1),
                                           gtl::xh(*rect1),
                                           gtl::yh(*rect1)),
                                     rect1->isFixed()));
        marker->addSrc(net2->getOwner());
        marker->addAggressor(
            net2->getOwner(),
            make_tuple(
                secondLayerNum,
                frBox(corner->x(), corner->y(), corner->x(), corner->y()),
                corner->isFixed()));
        addMarker(std::move(marker));
      }
    } else if (con->hasAboveWidth()) {
      ;
    } else if (con->isMaskOverlap()) {
      ;
    } else if (con->isWrongDirection()) {
      ;
    }
  }
}

// check short for every spacing rule except layer
void FlexGCWorker::Impl::checkCutSpacing_main(gcRect* ptr1,
                                              gcRect* ptr2,
                                              frCutSpacingConstraint* con)
{
  // skip if same obj
  if (ptr1 == ptr2) {
    return;
  }
  // skip if con is not same net rule, but layer has same net rule and are same
  // net
  // TODO: filter the rule upfront
  if (!con->hasSameNet() && ptr1->getNet() == ptr2->getNet()) {
    // same layer same net
    if (!(con->hasSecondLayer())) {
      if (getTech()->getLayer(ptr1->getLayerNum())->hasCutSpacing(true)) {
        return;
      }
      // diff layer same net
    } else {
      if (getTech()
              ->getLayer(ptr1->getLayerNum())
              ->hasInterLayerCutSpacing(con->getSecondLayerNum(), true)) {
        return;
      }
    }
  }

  gtl::rectangle_data<frCoord> markerRect(*ptr1);
  auto distX = gtl::euclidean_distance(markerRect, *ptr2, gtl::HORIZONTAL);
  auto distY = gtl::euclidean_distance(markerRect, *ptr2, gtl::VERTICAL);

  gtl::generalized_intersect(markerRect, *ptr2);
  auto prlX = gtl::delta(markerRect, gtl::HORIZONTAL);
  auto prlY = gtl::delta(markerRect, gtl::VERTICAL);

  if (distX) {
    prlX = -prlX;
  }
  if (distY) {
    prlY = -prlY;
  }

  if (ptr1->getLayerNum() == ptr2->getLayerNum()) {
    // CShort
    if (distX == 0 && distY == 0) {
      checkCutSpacing_short(ptr1, ptr2, markerRect);
      // same-layer CutSpc
    } else {
      checkCutSpacing_spc(ptr1, ptr2, markerRect, con, std::max(prlX, prlY));
    }
  } else {
    // diff-layer CutSpc
    checkCutSpacing_spc_diff_layer(ptr1, ptr2, markerRect, con);
  }
}

bool FlexGCWorker::Impl::checkCutSpacing_main_hasAdjCuts(
    gcRect* rect,
    frCutSpacingConstraint* con)
{
  // no adj cut rule, must proceed checking
  if (!con->isAdjacentCuts()) {
    return true;
  }
  auto layerNum = rect->getLayerNum();
  auto layer = getTech()->getLayer(layerNum);

  // rect is obs larger than min. size cut, must check against cutWithin
  if (isBlockage(rect->getNet()->getOwner())
      && rect->width() > int(layer->getWidth())) {
    return true;
  }

  frSquaredDistance cutWithinSquare = con->getCutWithin();
  box_t queryBox;
  myBloat(*rect, cutWithinSquare, queryBox);
  cutWithinSquare *= cutWithinSquare;
  auto& workerRegionQuery = getWorkerRegionQuery();
  vector<rq_box_value_t<gcRect*>> result;
  workerRegionQuery.queryMaxRectangle(queryBox, layerNum, result);
  int reqNumCut = con->getAdjacentCuts();
  int cnt = -1;
  gtl::point_data<frCoord> center1, center2;
  gtl::center(center1, *rect);
  // count adj cuts
  for (auto& [objBox, ptr] : result) {
    frSquaredDistance distSquare = 0;
    if (con->hasCenterToCenter()) {
      gtl::center(center2, *ptr);
      distSquare = gtl::distance_squared(center1, center2);
    } else {
      distSquare = gtl::square_euclidean_distance(*rect, *ptr);
    }
    if (distSquare >= cutWithinSquare) {
      continue;
    }
    // if target is a cut blockage shape larger than min. size, assume it is a
    // blockage from MACRO
    if (isBlockage(ptr->getNet()->getOwner())
        && ptr->width() > int(layer->getWidth())) {
      cnt += reqNumCut;
    } else {
      cnt++;
    }
  }
  if (cnt >= reqNumCut) {
    return true;
  } else {
    return false;
  }
}

void FlexGCWorker::Impl::checkLef58CutSpacing_main(
    gcRect* rect,
    frLef58CutSpacingConstraint* con,
    bool skipDiffNet)
{
  auto layerNum = rect->getLayerNum();
  auto maxSpcVal = checkLef58CutSpacing_getMaxSpcVal(con);
  box_t queryBox;
  myBloat(*rect, maxSpcVal, queryBox);

  auto& workerRegionQuery = getWorkerRegionQuery();
  vector<rq_box_value_t<gcRect*>> result;
  if (con->hasSecondLayer()) {
    workerRegionQuery.queryMaxRectangle(
        queryBox, con->getSecondLayerNum(), result);
  } else {
    workerRegionQuery.queryMaxRectangle(queryBox, layerNum, result);
  }

  for (auto& [objBox, ptr] : result) {
    if (skipDiffNet && rect->getNet() != ptr->getNet()) {
      continue;
    }
    checkLef58CutSpacing_main(rect, ptr, con);
  }
}

void FlexGCWorker::Impl::checkCutSpacing_main(gcRect* rect,
                                              frCutSpacingConstraint* con)
{
  auto layerNum = rect->getLayerNum();
  auto maxSpcVal = checkCutSpacing_getMaxSpcVal(con);
  box_t queryBox;
  myBloat(*rect, maxSpcVal, queryBox);

  // skip if adjcut not satisfied
  if (!checkCutSpacing_main_hasAdjCuts(rect, con)) {
    return;
  }

  auto& workerRegionQuery = getWorkerRegionQuery();
  vector<rq_box_value_t<gcRect*>> result;
  if (con->hasSecondLayer()) {
    workerRegionQuery.queryMaxRectangle(
        queryBox, con->getSecondLayerNum(), result);
  } else {
    workerRegionQuery.queryMaxRectangle(queryBox, layerNum, result);
  }
  // Short, metSpc, NSMetal here
  for (auto& [objBox, ptr] : result) {
    if (con->hasSecondLayer()) {
      if (rect->getNet() != ptr->getNet()
          || con->getSameNetConstraint() == nullptr) {
        checkCutSpacing_main(rect, ptr, con);
      } else {
        if (con->getSameNetConstraint()) {
          checkCutSpacing_main(rect, ptr, con->getSameNetConstraint());
        }
      }
    } else {
      checkCutSpacing_main(rect, ptr, con);
    }
  }
}

void FlexGCWorker::Impl::checkCutSpacing_main(gcRect* rect)
{
  auto layerNum = rect->getLayerNum();

  // CShort
  // diff net same layer
  for (auto con : getTech()->getLayer(layerNum)->getCutSpacing(false)) {
    checkCutSpacing_main(rect, con);
  }
  // same net same layer
  for (auto con : getTech()->getLayer(layerNum)->getCutSpacing(true)) {
    checkCutSpacing_main(rect, con);
  }
  // diff net diff layer
  for (auto con :
       getTech()->getLayer(layerNum)->getInterLayerCutSpacingConstraint(
           false)) {
    if (con) {
      checkCutSpacing_main(rect, con);
    }
  }

  // LEF58_SPACING for cut layer
  bool skipDiffNet = false;
  // samenet rule
  for (auto con :
       getTech()->getLayer(layerNum)->getLef58CutSpacingConstraints(true)) {
    // skipSameNet if same-net rule exists
    skipDiffNet = true;
    checkLef58CutSpacing_main(rect, con, false);
  }
  // diffnet rule
  for (auto con :
       getTech()->getLayer(layerNum)->getLef58CutSpacingConstraints(false)) {
    checkLef58CutSpacing_main(rect, con, skipDiffNet);
  }
}

void FlexGCWorker::Impl::checkCutSpacing()
{
  if (targetNet_) {
    // layer --> net --> polygon --> maxrect
    for (int i = std::max((frLayerNum) (getTech()->getBottomLayerNum()),
                          minLayerNum_);
         i
         <= std::min((frLayerNum) (getTech()->getTopLayerNum()), maxLayerNum_);
         i++) {
      auto currLayer = getTech()->getLayer(i);
      if (currLayer->getType() != frLayerTypeEnum::CUT) {
        continue;
      }
      for (auto& pin : targetNet_->getPins(i)) {
        for (auto& maxrect : pin->getMaxRectangles()) {
          checkCutSpacing_main(maxrect.get());
        }
      }
    }
  } else {
    // layer --> net --> polygon --> maxrect
    for (int i = std::max((frLayerNum) (getTech()->getBottomLayerNum()),
                          minLayerNum_);
         i
         <= std::min((frLayerNum) (getTech()->getTopLayerNum()), maxLayerNum_);
         i++) {
      auto currLayer = getTech()->getLayer(i);
      if (currLayer->getType() != frLayerTypeEnum::CUT) {
        continue;
      }
      for (auto& net : getNets()) {
        for (auto& pin : net->getPins(i)) {
          for (auto& maxrect : pin->getMaxRectangles()) {
            // cout <<"from " <<maxrect.get() <<endl;
            checkCutSpacing_main(maxrect.get());
          }
        }
      }
    }
  }
}

void FlexGCWorker::Impl::patchMetalShape()
{
  pwires_.clear();
  clearMarkers();

  checkMetalShape();

  patchMetalShape_helper();

  clearMarkers();
}

// loop through violation and patch C5 enclosure minStep for GF14
void FlexGCWorker::Impl::patchMetalShape_helper()
{
  vector<drConnFig*> results;
  for (auto& marker : markers_) {
    results.clear();
    if (marker->getConstraint()->typeId()
        != frConstraintTypeEnum::frcMinStepConstraint) {
      continue;
    }
    auto lNum = marker->getLayerNum();
    if (lNum != 10) {
      continue;
    }

    // bool isPatchable = false;
    // TODO: check whether there is empty space for patching
    // isPatchable = true;

    frBox markerBBox;
    frPoint origin;
    frPoint patchLL, patchUR;
    drNet* net = nullptr;
    auto& workerRegionQuery = getDRWorker()->getWorkerRegionQuery();
    marker->getBBox(markerBBox);
    frPoint markerCenter((markerBBox.left() + markerBBox.right()) / 2,
                         (markerBBox.bottom() + markerBBox.top()) / 2);
    workerRegionQuery.query(markerBBox, lNum, results);
    for (auto& connFig : results) {
      if (connFig->typeId() != drcVia) {
        continue;
      }
      auto obj = static_cast<drVia*>(connFig);
      if (obj->getNet()->getFrNet() != *(marker->getSrcs().begin())) {
        continue;
      }
      if (obj->getViaDef()->getLayer1Num() == lNum) {
        obj->getOrigin(origin);
        if (origin.x() != markerCenter.x() && origin.y() != markerCenter.y()) {
          continue;
        }
        net = obj->getNet();
        break;
      }
    }

    if (!net) {
      continue;
    }

    // calculate patch location
    gtl::rectangle_data<frCoord> markerRect(markerBBox.left(),
                                            markerBBox.bottom(),
                                            markerBBox.right(),
                                            markerBBox.top());
    gtl::point_data<frCoord> boostOrigin(origin.x(), origin.y());
    gtl::encompass(markerRect, boostOrigin);
    patchLL.set(gtl::xl(markerRect) - origin.x(),
                gtl::yl(markerRect) - origin.y());
    patchUR.set(gtl::xh(markerRect) - origin.x(),
                gtl::yh(markerRect) - origin.y());

    auto patch = make_unique<drPatchWire>();
    patch->setLayerNum(lNum);
    patch->setOrigin(origin);
    frBox box(frBox(patchLL, patchUR));
    patch->setOffsetBox(box);
    patch->addToNet(net);

    if (!net) {
      logger_->warn(DRT, 64, "attempting to add patch with no drNet.");
    }

    pwires_.push_back(std::move(patch));
  }
}

int FlexGCWorker::Impl::main()
{
  ProfileTask profile("GC:main");
  // printMarker = true;
  //  minStep patching for GF14
  if (surgicalFixEnabled_ && getDRWorker()
      && DBPROCESSNODE == "GF14_13M_3Mx_2Cx_4Kx_2Hx_2Gx_LB") {
    patchMetalShape();
  }
  // incremental updates
  if (!modifiedDRNets_.empty() || !pwires_.empty()) {
    updateGCWorker();
  }
  // clear existing markers
  clearMarkers();
  // check LEF58CornerSpacing
  checkMetalCornerSpacing();
  // check Short, NSMet, MetSpc based on max rectangles
  checkMetalSpacing();
  // check MinWid, MinStp, RectOnly based on polygon
  checkMetalShape();
  // check eolSpc based on polygon
  checkMetalEndOfLine();
  // check CShort, cutSpc
  checkCutSpacing();
  // check SpacingTable Influence
  checkMetalSpacingTableInfluence();
  return 0;
}<|MERGE_RESOLUTION|>--- conflicted
+++ resolved
@@ -148,16 +148,10 @@
       default:
         logger_->warn(DRT, 41, "Warning: Unsupported metSpc rule.");
     }
-<<<<<<< HEAD
     if (checkNDRs)
       return max(
           maxSpcVal,
           getDesign()->getTech()->getMaxNondefaultSpacing(layerNum / 2 - 1));
-=======
-    if (isNDR)
-      return max(maxSpcVal,
-                 getTech()->getMaxNondefaultSpacing(layerNum / 2 - 1));
->>>>>>> 20a9ee8c
   }
   return maxSpcVal;
 }
