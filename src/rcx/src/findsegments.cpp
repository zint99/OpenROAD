--- conflicted
+++ resolved
@@ -118,15 +118,9 @@
     return 0;
   }
 
-<<<<<<< HEAD
-  Wire* prev = NULL;
-  Wire* w2 = w2_next;
-  for (; w2 != NULL; w2 = w2->getNext()) {
-=======
   Wire* prev = nullptr;
   Wire* w2 = w2_next;
   for (; w2 != nullptr; w2 = w2->getNext()) {
->>>>>>> 0e52ce5a
     if (OverlapOnly(xy1, len1, w2->getXY(), w2->getLen()))
       break;
 
@@ -136,11 +130,7 @@
 
     prev = w2;
   }
-<<<<<<< HEAD
-  if (w2 == NULL) {
-=======
   if (w2 == nullptr) {
->>>>>>> 0e52ce5a
     Wire* next_up_down = lookUp ? w2_next->getUpNext() : w2_next->getDownNext();
     FindSegments(lookUp, dir, maxDist, w1, xy1, len1, next_up_down, segTable);
     return 0;
@@ -165,11 +155,7 @@
       segTable->add(s);
 
       Wire* next = w2->getNext();
-<<<<<<< HEAD
-      if (next != NULL
-=======
       if (next != nullptr
->>>>>>> 0e52ce5a
           && next->getXY() <= w1->getXY() + w1->getLen()) {  // overlap
         FindSegments(lookUp, dir, maxDist, w1, xy2, -dx2, next, segTable);
       } else {
@@ -193,11 +179,7 @@
       s->setUpDown(lookUp, w2);
 
       Wire* next = w2->getNext();
-<<<<<<< HEAD
-      if (next != NULL
-=======
       if (next != nullptr
->>>>>>> 0e52ce5a
           && next->getXY() <= w1->getXY() + w1->getLen()) {  // overlap
         FindSegments(lookUp, dir, maxDist, w1, xy2, -dx2, next, segTable);
       } else {
