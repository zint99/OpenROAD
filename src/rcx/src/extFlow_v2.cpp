///////////////////////////////////////////////////////////////////////////////
// BSD 3-Clause License
//
// Copyright (c) 2024, IC BENCH, Dimitris Fotakis
// All rights reserved.
//
// Redistribution and use in source and binary forms, with or without
// modification, are permitted provided that the following conditions are met:
//
// * Redistributions of source code must retain the above copyright notice, this
//   list of conditions and the following disclaimer.
//
// * Redistributions in binary form must reproduce the above copyright notice,
//   this list of conditions and the following disclaimer in the documentation
//   and/or other materials provided with the distribution.
//
// * Neither the name of the copyright holder nor the names of its
//   contributors may be used to endorse or promote products derived from
//   this software without specific prior written permission.
//
// THIS SOFTWARE IS PROVIDED BY THE COPYRIGHT HOLDERS AND CONTRIBUTORS "AS IS"
// AND ANY EXPRESS OR IMPLIED WARRANTIES, INCLUDING, BUT NOT LIMITED TO, THE
// IMPLIED WARRANTIES OF MERCHANTABILITY AND FITNESS FOR A PARTICULAR PURPOSE
// ARE DISCLAIMED. IN NO EVENT SHALL THE COPYRIGHT HOLDER OR CONTRIBUTORS BE
// LIABLE FOR ANY DIRECT, INDIRECT, INCIDENTAL, SPECIAL, EXEMPLARY, OR
// CONSEQUENTIAL DAMAGES (INCLUDING, BUT NOT LIMITED TO, PROCUREMENT OF
// SUBSTITUTE GOODS OR SERVICES; LOSS OF USE, DATA, OR PROFITS; OR BUSINESS
// INTERRUPTION) HOWEVER CAUSED AND ON ANY THEORY OF LIABILITY, WHETHER IN
// CONTRACT, STRICT LIABILITY, OR TORT (INCLUDING NEGLIGENCE OR OTHERWISE)
// ARISING IN ANY WAY OUT OF THE USE OF THIS SOFTWARE, EVEN IF ADVISED OF THE
// POSSIBILITY OF SUCH DAMAGE.

#include <map>
#include <vector>

#include "grids.h"
#include "gseq.h"
#include "parse.h"
#include "rcx/dbUtil.h"
#include "rcx/extMeasureRC.h"
#include "rcx/extRCap.h"
#include "utl/Logger.h"

namespace rcx {

using namespace odb;

void extMain::initRunEnv(extMeasureRC& m)
{
  m._extMain = this;
  m._block = _block;
  m._diagFlow = _diagFlow;

  m._resFactor = _resFactor;
  m._resModify = _resModify;
  m._ccFactor = _ccFactor;
  m._ccModify = _ccModify;
  m._gndcFactor = _gndcFactor;
  m._gndcModify = _gndcModify;

  m._dgContextArray = _dgContextArray;
  m._dgContextDepth = &_dgContextDepth;
  m._dgContextPlanes = &_dgContextPlanes;
  m._dgContextTracks = &_dgContextTracks;
  m._dgContextBaseLvl = &_dgContextBaseLvl;
  m._dgContextLowLvl = &_dgContextLowLvl;
  m._dgContextHiLvl = &_dgContextHiLvl;
  m._dgContextBaseTrack = _dgContextBaseTrack;
  m._dgContextLowTrack = _dgContextLowTrack;
  m._dgContextHiTrack = _dgContextHiTrack;
  m._dgContextTrackBase = _dgContextTrackBase;

  m._dgContextCnt = 0;

  m._ccContextArray = _ccContextArray;

  m._pixelTable = _geomSeq;
  m._minModelIndex = 0;  // couplimg threshold will be appled to this cap
  m._maxModelIndex = 0;
  m._currentModel = _currentModel;
  m._diagModel = _currentModel[0].getDiagModel();
  for (uint ii = 0; ii < _modelMap.getCnt(); ii++) {
    uint jj = _modelMap.get(ii);
    m._metRCTable.add(_currentModel->getMetRCTable(jj));
  }
  const uint techLayerCnt = getExtLayerCnt(_tech) + 1;
  const uint modelLayerCnt = _currentModel->getLayerCnt();
  m._layerCnt = techLayerCnt < modelLayerCnt ? techLayerCnt : modelLayerCnt;
  if (techLayerCnt == 5 && modelLayerCnt == 8) {
    m._layerCnt = modelLayerCnt;
  }
  m.getMinWidth(_tech);
  m.allocOUpool();

  m._debugFP = nullptr;
  m._netId = 0;
  uint debugNetId = this->_debug_net_id;

  if (debugNetId > 0) {
    m._netId = debugNetId;
    char bufName[32];
    sprintf(bufName, "%d", debugNetId);
    m._debugFP = fopen(bufName, "w");
  }
}

void extMain::initializeLayerTables(LayerDimensionData& tables)
{
  for (uint ii = 0; ii < 32; ii++) {
    tables.pitchTable[ii] = 0;
    tables.widthTable[ii] = 0;
  }
}
void extMain::setupBoundaries(BoundaryData& bounds, const Rect& extRect)
{
  bounds.ll[0] = extRect.xMin();
  bounds.ll[1] = extRect.yMin();
  bounds.ur[0] = extRect.xMax();
  bounds.ur[1] = extRect.yMax();
}
void extMain::updateBoundaries(BoundaryData& bounds,
                               uint dir,
                               uint ccDist,
                               uint maxPitch)
{
  bounds.lo_gs[!dir] = bounds.ll[!dir];
  bounds.hi_gs[!dir] = bounds.ur[!dir];
  bounds.lo_search[!dir] = bounds.ll[!dir];
  bounds.hi_search[!dir] = bounds.ur[!dir];

  int hiXY = bounds.ur[dir] + 5 * ccDist * maxPitch;
  int gs_limit = bounds.ll[dir];

  bounds.lo_gs[dir] = gs_limit;
  bounds.hi_gs[dir] = hiXY;

  bounds.hi_search[dir] = hiXY;
  bounds.lo_search[dir] = bounds.ll[dir];
}

int extMain::initSearch(LayerDimensionData& tables,
                        Rect& extRect,
                        uint& totWireCnt)
{
  int layerCnt = initSearchForNets(tables.baseX,
                                   tables.baseY,
                                   tables.pitchTable,
                                   tables.widthTable,
                                   tables.dirTable,
                                   extRect,
                                   false);

  if (layerCnt <= _currentModel->getLayerCnt())
    layerCnt = _currentModel->getLayerCnt();

  uint maxWidth = 0;
  uint totPowerWireCnt = powerWireCounter(maxWidth);
  totWireCnt = signalWireCounter(maxWidth);
  totWireCnt += totPowerWireCnt;

  tables.maxWidth = maxWidth;

  logger_->info(RCX, 43, "{} wires to be extracted", totWireCnt);

  return layerCnt;
}
void extMeasureRC::resetTrackIndices(uint dir)
{
  for (uint ii = 0; ii < _trackLevelCnt; ii++) {
    _lowTrackToExtract[dir][ii] = 0;
    _hiTrackToExtract[dir][ii] = 0;
    _lowTrackToFree[dir][ii] = 0;
    _hiTrackToFree[dir][ii] = 0;
    _lowTrackSearch[dir][ii] = 0;
    _hiTrackSearch[dir][ii] = 0;
  }
}
uint extMain::couplingFlow_v2(Rect& extRect, uint ccDist, extMeasure* m1)
{
  getPeakMemory("Start Coupling Flow: ");

  if (_ccContextDepth) {
    initContextArray();
  }
  // Wire Tables for Diagonal Coupling for v1 modeling
  initDgContextArray();

  extMeasureRC* mrc = new extMeasureRC(logger_);
  initRunEnv(*mrc);

  // Setup boundaries and steps
  BoundaryData bounds;
  setupBoundaries(bounds, extRect);

  // Get Width and Pitch for all  layers
  LayerDimensionData tables;
  initializeLayerTables(tables);

  uint totWireCnt;
  int layerCnt = initSearch(tables, extRect, totWireCnt);
  _search->setV2(_v2);

  setExtControl_v2(mrc->_seqPool);
  _seqPool = mrc->_seqPool;

  uint maxPitch = tables.pitchTable[layerCnt - 1];

  // TODO mrc->_progressTracker =
  // std::make_unique<ExtProgressTracker>(totWireCnt);

  mrc->_seqmentPool = new AthPool<extSegment>(1024);

  uint totalWiresExtracted = 0;
  float previous_percent_extracted = 0.0;
  for (int dir = 1; dir >= 0; dir--) {  // dir==1 Horizontal wires

    if (dir == 0) {
      enableRotatedFlag();
    }
    updateBoundaries(bounds, dir, ccDist, maxPitch);
    _search->initCouplingCapLoops_v2(dir, ccDist);

    // Add all shapes on a compressed bit-based structure for quick cross
    // overlap calculation
    fill_gs4(dir,
             bounds.ll,
             bounds.ur,
             bounds.lo_gs,
             bounds.hi_gs,
             layerCnt,
             tables.dirTable,
             tables.pitchTable,
             tables.widthTable);

    mrc->_rotatedGs = getRotatedFlag();
    mrc->_pixelTable = _geomSeq;
    getPeakMemory("End fill_gs4 Dir: ", dir);

    // Add all shapes on a fast track based structure for quick wire coupling
    // detection
    uint processWireCnt = addPowerNets(
        dir, bounds.lo_search, bounds.hi_search, 11);  // pwrtype = 11
    processWireCnt += addSignalNets(
        dir, bounds.lo_search, bounds.hi_search, 9);  // sigtype = 9

    getPeakMemory("End WiresOnSearch Dir: ", dir);

    mrc->_search = this->_search;

    // Create single lists of wires on every track/level/direction
    mrc->ConnectWires(dir);

    // Find immediate coupling neighbor wires in all directions and levels
    mrc->FindCouplingNeighbors(dir, 10, 5);

    mrc->CouplingFlow(dir,
                      10,
                      5,
                      totWireCnt,
                      totalWiresExtracted,
                      previous_percent_extracted);

    float tmpCnt = -10;
    mrc->printProgress(totalWiresExtracted, totWireCnt, tmpCnt);
    getPeakMemory("End CouplingFlow Dir:", dir);
  }
  if (_geomSeq != nullptr) {
    delete _geomSeq;
    _geomSeq = nullptr;
  }
  // delete wire tables  used during diagonal coupling in v1 modeling
  removeDgContextArray();

  delete mrc;
  getPeakMemory("Exit CouplingFlow ----------------------------------------- ");

  return 0;
}
uint extMain::couplingFlow_v2_opt(Rect& extRect, uint ccDist, extMeasure* m1)
{
  ccDist
      = 10;  // TODO -- test for different  values and adjust regression tests

  if (_ccContextDepth) {
    initContextArray();
  }
  // Wire Tables for Diagonal Coupling for v1 modeling
  initDgContextArray();

  extMeasureRC* mrc = new extMeasureRC(logger_);
  initRunEnv(*mrc);
  mrc->resetTrackIndices(0);
  mrc->resetTrackIndices(1);

  // Get Width and Pitch for all  layers
  LayerDimensionData tables;
  initializeLayerTables(tables);

  uint totWireCnt;
  int layerCnt = initSearch(tables, extRect, totWireCnt);
  _search->setV2(_v2);

  setExtControl_v2(mrc->_seqPool);
  _seqPool = mrc->_seqPool;

  // Setup boundaries and extraction steps
  BoundaryData bounds;
  bounds.setBBox(extRect);
  bounds.init(ccDist,
              5,
              tables.pitchTable[1],
              tables.pitchTable[layerCnt - 1],
              tables.maxWidth,
              1000);

  mrc->_seqmentPool = new AthPool<extSegment>(1024);

  uint totalWiresExtracted = 0;
  float previous_percent_extracted = 0.0;

  // TODO mrc->_progressTracker =
  // std::make_unique<ExtProgressTracker>(totWireCnt);

  for (int dir = 1; dir >= 0; dir--)  // dir==1 Horizontal wires
  {
    if (dir == 0) {
      enableRotatedFlag();
    }
    mrc->resetTrackIndices(dir);
    // TODO -- need it?
    _search->initCouplingCapLoops_v2(dir, ccDist);

    bounds.setBBox(extRect);
    while (true)  // Extraction Iteration Loop
    {
      bool lastIteration = bounds.update(dir);

      // Add all shapes on a compressed bit-based structure for quick cross
      // overlap calculation
      fill_gs4(dir,
               bounds.ll,
               bounds.ur,
               bounds.lo_gs,
               bounds.hi_gs,
               layerCnt,
               tables.dirTable,
               tables.pitchTable,
               tables.widthTable);

      // TODO move up
      mrc->_rotatedGs = getRotatedFlag();
      mrc->_pixelTable = _geomSeq;

      // Add all shapes on a fast track based structure for quick wire
      // coupling detection
      uint processWireCnt = addPowerNets(
          dir, bounds.lo_search, bounds.hi_search, 11);  // pwrtype = 11
      processWireCnt += addSignalNets(
          dir, bounds.lo_search, bounds.hi_search, 9);  // sigtype = 9

      // TODO move up
      mrc->_search = this->_search;

      // Create single lists of wires on every track/level/direction
      // Set Boundaries for all tracks
      mrc->ConnectWires(dir, bounds);

      // Find immediate coupling neighbor wires in all directions and levels
      // mrc->FindCouplingNeighbors(dir, 10, 5);
      mrc->FindCouplingNeighbors(dir, bounds);

      // Lateral and diagonal coupling
      mrc->CouplingFlow_opt(dir,
                            bounds,
                            totWireCnt,
                            totalWiresExtracted,
                            previous_percent_extracted);
      float tmpCnt = -10;
      mrc->printProgress(totalWiresExtracted, totWireCnt, tmpCnt);

      _search->dealloc(dir, bounds.releaseMemoryLimitXY);
      if (lastIteration)
        break;
    }
  }
  if (_geomSeq != nullptr) {
    delete _geomSeq;
    _geomSeq = nullptr;
  }
  // delete wire tables  used during diagonal coupling in v1 modeling
  removeDgContextArray();
  delete mrc->_seqmentPool;
  mrc->_seqmentPool = nullptr;

  delete mrc;
  return 0;
}

void extMain::setExtControl_v2(AthPool<SEQ>* seqPool)
{
  OverlapAdjust overlapAdj = Z_noAdjust;
  _useDbSdb = true;
  _search->setExtControl_v2(_block,
                            _useDbSdb,
                            (uint) overlapAdj,
                            _CCnoPowerSource,
                            _CCnoPowerTarget,
                            _ccUp,
                            _allNet,
                            _ccContextDepth,
                            _ccContextArray,
                            _ccContextLength,
                            _dgContextArray,
                            &_dgContextDepth,
                            &_dgContextPlanes,
                            &_dgContextTracks,
                            &_dgContextBaseLvl,
                            &_dgContextLowLvl,
                            &_dgContextHiLvl,
                            _dgContextBaseTrack,
                            _dgContextLowTrack,
                            _dgContextHiTrack,
                            _dgContextTrackBase,
                            seqPool);
}

void extMain::printUpdateCoup(uint netId1,
                              uint netId2,
                              double v,
                              double org,
                              double totCC)
{
  if (netId1 == _debug_net_id || netId2 == _debug_net_id) {
    fprintf(stdout,
            "updateCoupCap: Nets %d %d -- add_cc= %10.6f  org  %10.6f  totCC  "
            "%10.6f\n",
            netId1,
            netId2,
            org,
            v,
            totCC);
  }
}
bool extMeasure::IsDebugNet1()
{
  if (_no_debug)
    return false;

  if (!(_extMain->_debug_net_id > 0))
    return false;

  if (_netSrcId == _extMain->_debug_net_id
      || _netTgtId == _extMain->_debug_net_id)
    return true;
  else
    return false;
}
void GridTable::initCouplingCapLoops_v2(uint dir,
                                        uint couplingDist,
                                        int* startXY)
{
  setCCFlag(couplingDist);

  for (uint jj = 1; jj < _colCnt; jj++) {
    Grid* netGrid = _gridTable[dir][jj];
    if (netGrid == nullptr) {
      continue;
    }

    if (startXY == nullptr) {
      netGrid->initCouplingCapLoops_v2(couplingDist);
    } else {
      netGrid->initCouplingCapLoops_v2(couplingDist, false, startXY[jj]);
    }
  }
}
int Grid::initCouplingCapLoops_v2(uint couplingDist,
                                  bool startSearchTrack,
                                  int startXY)
{
  uint TargetHighMarkedNet = _gridtable->targetHighMarkedNet();
  bool allNet = _gridtable->allNet();

  uint domainAdjust = allNet || !TargetHighMarkedNet ? 0 : couplingDist;

  initContextGrids();
  setSearchDomain(domainAdjust);
  if (startSearchTrack) {
    _currentTrack = _searchLowTrack;
  } else {
    _currentTrack = (startXY - _base) / _pitch;
  }
  _lastFreeTrack = 0;

  return _base + _pitch * _searchHiTrack;
}
uint Wire::getLevel()
{
  return this->_track->getGrid()->getLevel();
}
uint Wire::getPitch()
{
  return this->_track->getGrid()->getPitch();
}
uint Grid::placeWire_v2(SearchBox* bb)
{
  uint d = !_dir;

  int xy1 = bb->loXY(d);

  int ll[2] = {bb->loXY(0), bb->loXY(1)};
  int ur[2] = {bb->hiXY(0), bb->hiXY(1)};

  uint m1 = getBucketNum(xy1);

#ifdef SINGLE_WIRE
  uint width = bb->hiXY(_dir) - bb->loXY(_dir);
  uint trackNum1 = getMinMaxTrackNum((bb->loXY(_dir) + bb->loXY(_dir)) / 2);
  uint trackNum2 = trackNum1;
  if (width > _pitch)
    trackNum2 = getMinMaxTrackNum(bb->hiXY(_dir));
    // ** wire base is not always at track base
#else

  // ---------------------------------------------------
  // DELETE --- v2= true  bool NO_SUB_TRACKS= getGridTable()->_no_sub_tracks; //
  // old flow=false
  uint trackNum1 = getMinMaxTrackNum(bb->loXY(_dir));
  // uint trackNum2 = trackNum1;
  // DELETE if NO_SUB_TRACKS=true (!NO_SUB_TRACKS)
  //  trackNum2 = getMinMaxTrackNum(bb->hiXY(_dir));

#endif

  uint wireType = bb->getType();

  Wire* w
      = makeWire(_dir, ll, ur, bb->getOwnerId(), bb->getOtherId(), wireType);
  Track* track = getTrackPtr(trackNum1, _markerCnt);
  /* DELETE
    int TTTsubt = NO_SUB_TRACKS ? 0 : 1;
    if (TTTsubt>0)
      track = getTrackPtr(trackNum1, _markerCnt, w->_base);
    else
      track = getTrackPtr(trackNum1, _markerCnt);
  */
  // track->place2(w, m1, m2);
  track->place(w, m1);
  /* DELETE
  uint wCnt = 1;
  for (uint ii = trackNum1 + 1; ii <= trackNum2; ii++) {
    Wire* w1 = makeWire(w, wireType);
    w1->_srcId = w->_id;
    w1->_srcWire = w;
    _gridtable->incrMultiTrackWireCnt(w->isPower());
    Track* track = getTrackPtr(ii, _markerCnt);
    track->place(w1, m1);
    wCnt++;
  }
*/
  return trackNum1;
}
extDistRC* extMeasureRC::getDiagUnderCC(extMetRCTable* rcModel,
                                        uint dist,
                                        uint overMet)
{
  if (rcModel->_capDiagUnder[_met] == nullptr)
    return nullptr;

  uint n = getUnderIndex(overMet);
  extDistRC* rc = rcModel->_capDiagUnder[_met]->getRC(n, _width, dist);
  return rc;
}

/* CHRECK if called in v2 flow
void extMeasure::OverSubRC(dbRSeg * rseg1,
                             dbRSeg * rseg2,
                             int ouCovered,
                             int diagCovered,
                             int srcCovered)
  {
    int res_lenOverSub = _len - ouCovered;  // 0228
    res_lenOverSub = 0;                     // 0315 -- new calc
    bool SCALING_RES = false;

    double SUB_MULT_CAP
        = 1.0;  // Open ended resitance should account by 1/4 -- 11/15

    double SUB_MULT_RES = 1.0;
    if (SCALING_RES) {
      double dist_track = 0.0;
      SUB_MULT_RES = ScaleResbyTrack(true, dist_track);
      res_lenOverSub = _len;
    }
    int lenOverSub = _len - ouCovered;
    if (lenOverSub < 0)
      lenOverSub = 0;

    bool rvia1 = rseg1 != nullptr && isVia(rseg1->getId());

    if (!((lenOverSub > 0) || (res_lenOverSub > 0))) {
      return;
    }

    _underMet = 0;
    for (uint jj = 0; jj < _metRCTable.getCnt(); jj++) {
      extDistRC* rc = _metRCTable.get(jj)->getOverFringeRC(this);
      if (rc == nullptr)
        continue;
      double cap = 0;
      if (lenOverSub > 0) {
        cap = SUB_MULT_CAP * rc->getFringe() * lenOverSub;
        _extMain->updateTotalCap(rseg1, cap, jj);
      }
      double res = 0;
      if (!_extMain->_lef_res && !rvia1) {
        if (res_lenOverSub > 0) {
          extDistRC* rc0 = _metRCTable.get(jj)->getOverFringeRC(this, 0);
          extDistRC* rc_last
              = _metRCTable.get(jj)->getOverFringeRC_last(_met, _width);
          double delta0 = rc0->_res - rc_last->_res;
          if (delta0 < 0)
            delta0 = -delta0;
          if (delta0 < 0.000001)
            SUB_MULT_RES = 1.0;
          // if (lenOverSub>0) {
          res = rc->getRes() * res_lenOverSub;
          res *= SUB_MULT_RES;
          _extMain->updateRes(rseg1, res, jj);
        }
      }
      const char* msg = "OverSubRC (No Neighbor)";
      OverSubDebug(rc, lenOverSub, res_lenOverSub, res, cap, msg);
    }
  }

*/

void extMain::setBranchCapNodeId(dbNet* net, uint junction)
{
  int capId = _nodeTable->geti(junction);
  if (capId != 0)
    return;

  dbCapNode* cap = dbCapNode::create(net, 0, _foreign);

  cap->setInternalFlag();
  cap->setBranchFlag();

  cap->setNode(junction);

  capId = cap->getId();

  _nodeTable->set(junction, -capId);
  return;
}
void extMain::markPathHeadTerm(dbWirePath& path)
{
  if (path.bterm) {
    _connectedBTerm.push_back(path.bterm);
    path.bterm->setMark(1);
  } else if (path.iterm) {
    _connectedITerm.push_back(path.iterm);
    path.iterm->setMark(1);
  }
}
bool extRCModel::isRulesFile_v2(char* name, bool bin)
{
  bool res_over = false;
  bool Over = false;
  bool Under = false;
  bool OverUnder = false;
  bool diag_under = false;
  bool over0 = false;
  bool over1 = false;
  bool under0 = false;
  bool under1 = false;
  bool overunder0 = false;
  bool overunder1 = false;

  bool via_res = false;

  spotModelsInRules(name,
                    bin,
                    res_over,
                    Over,
                    Under,
                    OverUnder,
                    diag_under,
                    over0,
                    over1,
                    under0,
                    under1,
                    overunder0,
                    overunder1,
                    via_res);
  bool ret = over0 || over1 || under0 || under1 || overunder0 || overunder1
             || via_res;
  return ret;
}
bool extRCModel::spotModelsInRules(char* name,
                                   bool bin,
                                   bool& res_over,
                                   bool& over,
                                   bool& under,
                                   bool& overUnder,
                                   bool& diag_under,
                                   bool& over0,
                                   bool& over1,
                                   bool& under0,
                                   bool& under1,
                                   bool& overunder0,
                                   bool& overunder1,
                                   bool& via_res)
{
  _ruleFileName = strdup(name);
  Ath__parser parser(logger_);
  // parser.setDbg(1);
  parser.addSeparator("\r");
  parser.openFile(name);
  while (parser.parseNextLine() > 0) {
    if (parser.getWordCnt() == 3 && parser.isKeyword(0, "Metal")) {
      // DBG int met= parser.getInt(1);
      // if (met==3)
      //    break;

      if (parser.isKeyword(2, "RESOVER"))
        res_over = true;
      else if (parser.isKeyword(2, "OVER"))
        over = true;
      else if (parser.isKeyword(2, "UNDER"))
        under = true;
      else if (parser.isKeyword(2, "DIAGUNDER"))
        diag_under = true;
      else if (parser.isKeyword(2, "OVERUNDER"))
        overUnder = true;
      else if (parser.isKeyword(2, "OVER1"))
        over1 = true;
      else if (parser.isKeyword(2, "OVER0"))
        over0 = true;
      else if (parser.isKeyword(2, "UNDER1"))
        under1 = true;
      else if (parser.isKeyword(2, "UNDER0"))
        under0 = true;
      else if (parser.isKeyword(2, "OVERUNDER1"))
        overunder1 = true;
      else if (parser.isKeyword(2, "OVERUNDER0"))
        overunder0 = true;
    } else if (parser.isKeyword(0, "VIARES"))
      via_res = true;
  }
  return true;
}
bool extRCModel::readRules(char* name,
                           bool bin,
                           bool over,
                           bool under,
                           bool overUnder,
                           bool diag,
                           uint cornerCnt,
                           uint* cornerTable,
                           double dbFactor)
{
  bool res_over = false;
  // DELETE bool exclude_res_over= true;
  bool Over = false;
  bool Under = false;
  bool OverUnder = false;
  bool diag_under = false;
  bool over0 = false;
  bool over1 = false;
  bool under0 = false;
  bool under1 = false;
  bool overunder0 = false;
  bool overunder1 = false;

  bool via_res = false;

  spotModelsInRules(name,
                    bin,
                    res_over,
                    Over,
                    Under,
                    OverUnder,
                    diag_under,
                    over0,
                    over1,
                    under0,
                    under1,
                    overunder0,
                    overunder1,
                    via_res);

  diag = false;
  uint cnt = 0;
  _ruleFileName = strdup(name);
  Ath__parser parser(logger_);
  // parser.setDbg(1);
  parser.addSeparator("\r");
  parser.openFile(name);
  while (parser.parseNextLine() > 0) {
    if (parser.isKeyword(0, "OUREVERSEORDER")) {
    }
    if (parser.isKeyword(0, "DIAGMODEL")) {
      if (strcmp(parser.get(1), "ON") == 0) {
        _diagModel = 1;
        diag = true;
      } else if (strcmp(parser.get(1), "TRUE") == 0) {
        _diagModel = 2;
        diag = true;
      }
      continue;
    }
    if (parser.isKeyword(0, "Layer")) {
      _layerCnt = parser.getInt(2);
      continue;
    }
    if (parser.isKeyword(0, "LayerCount")) {
      _layerCnt = parser.getInt(1) + 1;
      _verticalDiag = true;
      continue;
    }
    if (parser.isKeyword(0, "DensityRate")) {
      uint rulesFileModelCnt = parser.getInt(1);
      if (cornerCnt > 0) {
        if ((rulesFileModelCnt > 0) && (rulesFileModelCnt < cornerCnt)) {
          logger_->warn(
              RCX,
              226,
              "There were {} extraction models defined but only {} exists "
              "in the extraction rules file {}",
              cornerCnt,
              rulesFileModelCnt,
              name);
          return false;
        }
        // createModelTable(cornerCnt, _layerCnt);
        createModelTable(rulesFileModelCnt, _layerCnt);

        for (uint jj = 0; jj < cornerCnt; jj++) {
          uint modelIndex = cornerTable[jj];

          uint kk;
          for (kk = 0; kk < rulesFileModelCnt; kk++) {
            if (modelIndex != kk)
              continue;
            _dataRateTable->add(parser.getDouble(kk + 2));
            break;
          }
          if (kk == rulesFileModelCnt) {
            logger_->warn(RCX,
                          228,
                          "Cannot find model index {} in extRules file {}",
                          modelIndex,
                          name);
            return false;
          }
        }
      }
      continue;
    }
    // parser.setDbg(1);

    if (parser.isKeyword(0, "DensityModel")) {
      uint m = parser.getInt(1);
      uint modelIndex = m;
      bool skipModel = false;
      /*
      if (cornerCnt > 0) {
        uint jj = 0;
        for (; jj < cornerCnt; jj++) {
          if (m == cornerTable[jj])
            break;
        }
        if (jj == cornerCnt) {
          skipModel = true;
          modelIndex = 0;
        } else {
          skipModel = false;
          modelIndex = jj;
        }
      } else {  // david 7.20
        if (modelIndex)
          skipModel = true;
      }
      */
      // skipModel= true;
      bool res_skipModel = false;

      for (uint ii = 1; ii < _layerCnt; ii++) {
        if (res_over) {
          cnt += readRules_v2(&parser,
                              modelIndex,
                              ii,
                              "RESOVER",
                              "WIDTH",
                              over,
                              false,
                              bin,
                              false,
                              res_skipModel,
                              dbFactor);
        }
        cnt += readRules_v2(&parser,
                            modelIndex,
                            ii,
                            "OVER",
                            "WIDTH",
                            over,
                            false,
                            bin,
                            false,
                            skipModel,
                            dbFactor);
        if (over0)
          cnt += readRules_v2(&parser,
                              modelIndex,
                              ii,
                              "OVER0",
                              "WIDTH",
                              over,
                              false,
                              bin,
                              false,
                              skipModel,
                              dbFactor);
        if (over1)
          cnt += readRules_v2(&parser,
                              modelIndex,
                              ii,
                              "OVER1",
                              "WIDTH",
                              over,
                              false,
                              bin,
                              false,
                              skipModel,
                              dbFactor);

        if (ii < _layerCnt - 1) {
          cnt += readRules_v2(&parser,
                              modelIndex,
                              ii,
                              "UNDER",
                              "WIDTH",
                              false,
                              under,
                              bin,
                              false,
                              skipModel,
                              dbFactor);
          if (under0)
            cnt += readRules_v2(&parser,
                                modelIndex,
                                ii,
                                "UNDER0",
                                "WIDTH",
                                false,
                                under,
                                bin,
                                false,
                                skipModel,
                                dbFactor);
          if (under1)
            cnt += readRules_v2(&parser,
                                modelIndex,
                                ii,
                                "UNDER1",
                                "WIDTH",
                                false,
                                under,
                                bin,
                                false,
                                skipModel,
                                dbFactor);
          if (diag)
            cnt += readRules_v2(&parser,
                                modelIndex,
                                ii,
                                "DIAGUNDER",
                                "WIDTH",
                                false,
                                false,
                                bin,
                                diag,
                                skipModel,
                                dbFactor);
        }
        if ((ii > 1) && (ii < _layerCnt - 1)) {
          cnt += readRules_v2(&parser,
                              modelIndex,
                              ii,
                              "OVERUNDER",
                              "WIDTH",
                              overUnder,
                              overUnder,
                              bin,
                              false,
                              skipModel,
                              dbFactor);
          if (overunder0)
            cnt += readRules_v2(&parser,
                                modelIndex,
                                ii,
                                "OVERUNDER0",
                                "WIDTH",
                                overUnder,
                                overUnder,
                                bin,
                                false,
                                skipModel,
                                dbFactor);
          if (overunder1)
            cnt += readRules_v2(&parser,
                                modelIndex,
                                ii,
                                "OVERUNDER1",
                                "WIDTH",
                                overUnder,
                                overUnder,
                                bin,
                                false,
                                skipModel,
                                dbFactor);
        }
      }

      if (!via_res)
        continue;

      while (parser.parseNextLine()) {
        // if (parser.isKeyword(0, "END") && parser.isKeyword(1,
        // "DensityModel"))
        //  break;

        if (parser.isKeyword(0, "VIARES")) {
          _modelTable[modelIndex]->ReadRules(&parser);
          break;
        }
      }
    }
  }
  return true;
}
bool extRCModel::readRules_v2(char* name,
                              bool bin,
                              bool over,
                              bool under,
                              bool overUnder,
                              bool diag,
                              double dbFactor)
{
  // clean v2 flow

  bool res_over = false;
  bool Over = false;
  bool Under = false;
  bool OverUnder = false;
  bool diag_under = false;
  bool over0 = false;
  bool over1 = false;
  bool under0 = false;
  bool under1 = false;
  bool overunder0 = false;
  bool overunder1 = false;

  bool via_res = false;

  spotModelsInRules(name,
                    bin,
                    res_over,
                    Over,
                    Under,
                    OverUnder,
                    diag_under,
                    over0,
                    over1,
                    under0,
                    under1,
                    overunder0,
                    overunder1,
                    via_res);

  diag = false;
  uint cnt = 0;
  _ruleFileName = strdup(name);
  Ath__parser parser(logger_);
  // parser.setDbg(1);
  parser.addSeparator("\r");
  parser.openFile(name);
  while (parser.parseNextLine() > 0) {
    if (parser.isKeyword(0, "OUREVERSEORDER")) {
    }
    if (parser.isKeyword(0, "DIAGMODEL")) {
      if (strcmp(parser.get(1), "ON") == 0) {
        _diagModel = 1;
        diag = true;
      } else if (strcmp(parser.get(1), "TRUE") == 0) {
        _diagModel = 2;
        diag = true;
      }
      continue;
    }
    if (parser.isKeyword(0, "Layer")) {
      _layerCnt = parser.getInt(2);
      continue;
    }
    if (parser.isKeyword(0, "LayerCount")) {
      _layerCnt = parser.getInt(1) + 1;
      _verticalDiag = true;
      continue;
    }
    if (parser.isKeyword(0, "DensityRate")) {
      uint rulesFileModelCnt = parser.getInt(1);
      // _modelTable holds process corners
      createModelTable(rulesFileModelCnt, _layerCnt);
      continue;
    }
    // Density Model is equivalent to Process Corner
    if (parser.isKeyword(0, "DensityModel")) {
      uint m = parser.getInt(1);
      uint modelIndex = m;
      bool skipModel = false;
      bool res_skipModel = false;

      // Loop to read all sections of the Model file per Metal Level
      for (uint ii = 1; ii < _layerCnt; ii++) {
        if (res_over) {
          cnt += readRules_v2(&parser,
                              modelIndex,
                              ii,
                              "RESOVER",
                              "WIDTH",
                              over,
                              false,
                              bin,
                              false,
                              res_skipModel,
                              dbFactor);
        }
        cnt += readRules_v2(&parser,
                            modelIndex,
                            ii,
                            "OVER",
                            "WIDTH",
                            over,
                            false,
                            bin,
                            false,
                            skipModel,
                            dbFactor);
        if (over0)
          cnt += readRules_v2(&parser,
                              modelIndex,
                              ii,
                              "OVER0",
                              "WIDTH",
                              over,
                              false,
                              bin,
                              false,
                              skipModel,
                              dbFactor);
        if (over1)
          cnt += readRules_v2(&parser,
                              modelIndex,
                              ii,
                              "OVER1",
                              "WIDTH",
                              over,
                              false,
                              bin,
                              false,
                              skipModel,
                              dbFactor);

        if (ii < _layerCnt - 1) {
          cnt += readRules_v2(&parser,
                              modelIndex,
                              ii,
                              "UNDER",
                              "WIDTH",
                              false,
                              under,
                              bin,
                              false,
                              skipModel,
                              dbFactor);
          if (under0)
            cnt += readRules_v2(&parser,
                                modelIndex,
                                ii,
                                "UNDER0",
                                "WIDTH",
                                false,
                                under,
                                bin,
                                false,
                                skipModel,
                                dbFactor);
          if (under1)
            cnt += readRules_v2(&parser,
                                modelIndex,
                                ii,
                                "UNDER1",
                                "WIDTH",
                                false,
                                under,
                                bin,
                                false,
                                skipModel,
                                dbFactor);
          if (diag)
            cnt += readRules_v2(&parser,
                                modelIndex,
                                ii,
                                "DIAGUNDER",
                                "WIDTH",
                                false,
                                false,
                                bin,
                                diag,
                                skipModel,
                                dbFactor);
        }
        if ((ii > 1) && (ii < _layerCnt - 1)) {
          cnt += readRules_v2(&parser,
                              modelIndex,
                              ii,
                              "OVERUNDER",
                              "WIDTH",
                              overUnder,
                              overUnder,
                              bin,
                              false,
                              skipModel,
                              dbFactor);
          if (overunder0)
            cnt += readRules_v2(&parser,
                                modelIndex,
                                ii,
                                "OVERUNDER0",
                                "WIDTH",
                                overUnder,
                                overUnder,
                                bin,
                                false,
                                skipModel,
                                dbFactor);
          if (overunder1)
            cnt += readRules_v2(&parser,
                                modelIndex,
                                ii,
                                "OVERUNDER1",
                                "WIDTH",
                                overUnder,
                                overUnder,
                                bin,
                                false,
                                skipModel,
                                dbFactor);
        }
      }
      // v1 flow can only handle single process corners and NO Via modeling
      if (!_v2_flow)  // v1 flow can only handle one corner
        break;

      if (!via_res)
        continue;

      while (parser.parseNextLine()) {
        if (parser.isKeyword(0, "VIARES")) {
          _modelTable[modelIndex]->ReadRules(&parser);
          break;
        }
      }
    }
  }
  return true;
}

uint extRCModel::readRules_v2(Ath__parser* parser,
                              uint m,
                              uint ii,
                              const char* ouKey,
                              const char* wKey,
                              bool over,
                              bool under,
                              bool bin,
                              bool diag,
                              bool ignore,
                              double dbFactor)
{
  uint cnt = 0;
  uint met = 0;
  Ath__array1D<double>* wTable
      = readHeaderAndWidth(parser, met, ouKey, wKey, bin, false);

  if (wTable == nullptr)
    return 0;

  uint widthCnt = wTable->getCnt();

  extDistWidthRCTable* dummy = nullptr;
  if (ignore)
    dummy = new extDistWidthRCTable(
        true, met, _layerCnt, widthCnt, _OUREVERSEORDER);

  uint diagWidthCnt = 0;
  uint diagDistCnt = 0;

  if (diag && strcmp(ouKey, "DIAGUNDER") == 0 && _diagModel == 2) {
    parser->parseNextLine();
    if (parser->isKeyword(0, "DIAG_WIDTH"))
      diagWidthCnt = parser->getInt(3);
    parser->parseNextLine();
    if (parser->isKeyword(0, "DIAG_DIST"))
      diagDistCnt = parser->getInt(3);
  }
  if (over && under && (met > 1)) {
    if (!ignore) {
      if (strcmp(ouKey, "OVERUNDER") == 0) {
        _modelTable[m]->allocOverUnderTable(met, false, wTable, dbFactor);
        _modelTable[m]->_capOverUnder[met]->readRulesOverUnder(
            parser, widthCnt, bin, ignore, dbFactor);
      } else if (strcmp(ouKey, "OVERUNDER0") == 0) {
        _modelTable[m]->allocOverUnderTable(met, true, wTable, dbFactor);
        _modelTable[m]->_capOverUnder_open[met][0]->readRulesOverUnder(
            parser, widthCnt, bin, ignore, dbFactor);
      } else if (strcmp(ouKey, "OVERUNDER1") == 0) {
        _modelTable[m]->_capOverUnder_open[met][1]->readRulesOverUnder(
            parser, widthCnt, bin, ignore, dbFactor);
      }
    } else
      dummy->readRulesOverUnder(parser, widthCnt, bin, ignore, dbFactor);
  } else if (over) {
    if (strcmp(ouKey, "OVER") == 0) {
      _modelTable[m]->_capOver[met]->readRulesOver(
          parser, widthCnt, bin, ignore, "OVER", dbFactor);
    } else if (strcmp(ouKey, "OVER0") == 0) {
      _modelTable[m]->_capOver_open[met][0]->readRulesOver(
          parser, widthCnt, bin, ignore, "OVER0", dbFactor);
    } else if (strcmp(ouKey, "OVER1") == 0) {
      _modelTable[m]->_capOver_open[met][1]->readRulesOver(
          parser, widthCnt, bin, ignore, "OVER1", dbFactor);
    } else {  // RESOVER ---- first in rules
      _modelTable[m]->allocOverTable(
          met, wTable, dbFactor);  // TODO: remove assumption -- RESOVER first
      _modelTable[m]->_resOver[met]->readRulesOver(
          parser, widthCnt, bin, ignore, "RESOVER", dbFactor);
    }
  } else if (under) {
    if (!ignore) {
      if (strcmp(ouKey, "UNDER") == 0) {
        _modelTable[m]->allocUnderTable(met, false, wTable, dbFactor);
        _modelTable[m]->_capUnder[met]->readRulesUnder(
            parser, widthCnt, bin, ignore, "UNDER", dbFactor);
      } else if (strcmp(ouKey, "UNDER0") == 0) {
        _modelTable[m]->allocUnderTable(
            met, true, wTable, dbFactor);  // should be before UNDER1
        _modelTable[m]->_capUnder_open[met][0]->readRulesUnder(
            parser, widthCnt, bin, ignore, "UNDER0", dbFactor);
      } else if (strcmp(ouKey, "UNDER1") == 0) {
        _modelTable[m]->_capUnder_open[met][1]->readRulesUnder(
            parser, widthCnt, bin, ignore, "UNDER1", dbFactor);
      }
    } else
      dummy->readRulesUnder(
          parser, widthCnt, bin, ignore, "OPENUNDER", dbFactor);
  } else if (diag) {
    if (!ignore && _diagModel == 2) {
      _modelTable[m]->allocDiagUnderTable(
          met, wTable, diagWidthCnt, diagDistCnt, dbFactor);
      _modelTable[m]->_capDiagUnder[met]->readRulesDiagUnder(
          parser, widthCnt, diagWidthCnt, diagDistCnt, bin, ignore, dbFactor);
    } else if (!ignore && _diagModel == 1) {
      _modelTable[m]->allocDiagUnderTable(met, wTable, dbFactor);
      _modelTable[m]->_capDiagUnder[met]->readRulesDiagUnder(
          parser, widthCnt, bin, ignore, dbFactor);
    } else if (ignore) {
      if (_diagModel == 2)
        dummy->readRulesDiagUnder(
            parser, widthCnt, diagWidthCnt, diagDistCnt, bin, ignore, dbFactor);
      else if (_diagModel == 1)
        dummy->readRulesDiagUnder(parser, widthCnt, bin, ignore, dbFactor);
    }
  }
  if (ignore)
    delete dummy;

  if (wTable != nullptr)
    delete wTable;

  return cnt;
}
uint extDistWidthRCTable::readRulesUnder(Ath__parser* parser,
                                         uint widthCnt,
                                         bool bin,
                                         bool ignore,
                                         const char* keyword,
                                         double dbFactor)
{
  uint cnt = 0;
  for (uint ii = _met + 1; ii < _layerCnt; ii++) {
    uint met = 0;
    if (readMetalHeader(parser, met, keyword, bin, ignore) <= 0)
      return 0;

    uint metIndex = getMetIndexUnder(ii);
    if (ignore)
      metIndex = 0;

    parser->getInt(3);

    for (uint jj = 0; jj < widthCnt; jj++) {
      cnt += _rcDistTable[metIndex][jj]->readRules(
          parser, _rcPoolPtr, true, bin, ignore, dbFactor);
    }
  }
  return cnt;
}
uint extRCModel::calcMinMaxRC(dbTech* tech, const char* out_file)
{
  dbSet<dbTechLayer> layers = tech->getLayers();
  dbSet<dbTechLayer>::iterator itr;

  FILE* fp = openFile(out_file, "", "", "w");
  uint cnt = 0;
  for (itr = layers.begin(); itr != layers.end(); ++itr) {
    dbTechLayer* layer = *itr;

    if (layer->getRoutingLevel() == 0)
      continue;

    cnt++;

    int met = layer->getRoutingLevel();
    int width = layer->getWidth();
    int dist = layer->getSpacing();
    if (dist == 0)
      dist = layer->getPitch() - layer->getWidth();

    for (uint jj = 0; jj < _modelCnt; jj++) {
      extMetRCTable* corner_model = _modelTable[jj];
      extDistWidthRCTable* rcTable = corner_model->_capOver[met];

      extDistRC* res_rc_min
          = corner_model->_resOver[met]->getRes(0, width, 0, 0);
      extDistRC* res_rc_max
          = corner_model->_resOver[met]->getRes(0, width, dist, dist);

      extDistRC* rcMin = rcTable->getFringeRC(0, width);

      int underMet = met - 1;
      int overMet = met + 1;

      extDistRC* rcMax = nullptr;
      if (met == _layerCnt - 1) {  // over
        overMet = 0;
        rcMax = corner_model->_capOver[met]->getFringeRC(underMet, width);
      } else if (met == 1) {  // over
        uint n = overMet - met - 1;
        rcMax = corner_model->_capUnder[met]->getRC(n, width, dist);
      } else {
        uint maxOverUnderIndex = corner_model->_capOverUnder[met]->_metCnt;
        uint n = extRCModel::getMetIndexOverUnder(
            met, underMet, overMet, _layerCnt, maxOverUnderIndex);
        rcMax = corner_model->_capOverUnder[met]->getRC(n, width, dist);
      }
      // rcMin->printBound(stdout, "LO", layer->getConstName(), met, jj,
      // res_rc_min->getRes());
      rcMin->printBound(
          fp, "LO", layer->getConstName(), met, jj, res_rc_min->getRes());
      // rcMax->printBound(stdout, "HI", layer->getConstName(), met, jj,
      // res_rc_max->getRes());
      rcMax->printBound(
          fp, "HI", layer->getConstName(), met, jj, res_rc_max->getRes());
    }
  }
  fclose(fp);
  return cnt;
}
void extDistRC::printBound(FILE* fp,
                           const char* loHi,
                           const char* layer_name,
                           uint met,
                           uint corner,
                           double res)
{
  fprintf(fp,
          "%-10s Metal %2d  Corner %2d  %s_Bound cap:aF/nm: total %9.6f "
          "coupling %9.6f  Res:mOhm/nm: %10.6f\n",
          layer_name,
          met,
          corner,
          loHi,
          2 * (_coupling + _fringe + _diag) * 10e+3,
          2 * _coupling * 10e+3,
          res * 1000);
}

void extMain::addInstsGeometries(const Ath__array1D<uint>* instTable,
                                 Ath__array1D<uint>* tmpInstIdTable,
                                 const uint dir)
{
<<<<<<< HEAD
  if (instTable == NULL)
=======
  if (instTable == nullptr)
>>>>>>> 0e52ce5a
    return;

  const bool rotatedGs = getRotatedFlag();

  const uint instCnt = instTable->getCnt();

  for (uint ii = 0; ii < instCnt; ii++) {
    const uint instId = instTable->get(ii);
    dbInst* inst = dbInst::getInst(_block, instId);

    if (tmpInstIdTable != nullptr) {
      if (inst->getUserFlag1())
        continue;

      inst->setUserFlag1();
      tmpInstIdTable->add(instId);
    }

    addItermShapesOnPlanes(inst, rotatedGs, !dir);
    addObsShapesOnPlanes(inst, rotatedGs, !dir);
  }
  if (tmpInstIdTable != nullptr) {
    for (uint jj = 0; jj < tmpInstIdTable->getCnt(); jj++) {
      const uint instId = instTable->get(jj);
      dbInst::getInst(_block, instId)->clearUserFlag1();
    }
  }
}

void extMain::addItermShapesOnPlanes(dbInst* inst,
                                     const bool rotatedFlag,
                                     const bool swap_coords)
{
  for (dbITerm* iterm : inst->getITerms()) {
    dbShape s;
    dbITermShapeItr term_shapes;
    for (term_shapes.begin(iterm); term_shapes.next(s);) {
      if (s.isVia())
        continue;

      const uint level = s.getTechLayer()->getRoutingLevel();

      if (!rotatedFlag)
        _geomSeq->box(s.xMin(), s.yMin(), s.xMax(), s.yMax(), level);
      else
        addShapeOnGs(&s, swap_coords);
    }
  }
}

void extMain::addShapeOnGs(dbShape* s, const bool swap_coords)
{
  const int level = s->getTechLayer()->getRoutingLevel();

  if (!swap_coords) {  // horizontal
    _geomSeq->box(s->xMin(), s->yMin(), s->xMax(), s->yMax(), level);
  } else {
    _geomSeq->box(s->yMin(), s->xMin(), s->yMax(), s->xMax(), level);
  }
}

void extMain::addObsShapesOnPlanes(dbInst* inst,
                                   const bool rotatedFlag,
                                   const bool swap_coords)
{
  dbInstShapeItr obs_shapes;
  dbShape s;

  for (obs_shapes.begin(inst, dbInstShapeItr::OBSTRUCTIONS);
       obs_shapes.next(s);) {
    if (s.isVia())
      continue;

    uint level = s.getTechLayer()->getRoutingLevel();

    if (!rotatedFlag)
      _geomSeq->box(s.xMin(), s.yMin(), s.xMax(), s.yMax(), level);
    else
      addShapeOnGs(&s, swap_coords);
  }
}

}  // namespace rcx<|MERGE_RESOLUTION|>--- conflicted
+++ resolved
@@ -1503,11 +1503,7 @@
                                  Ath__array1D<uint>* tmpInstIdTable,
                                  const uint dir)
 {
-<<<<<<< HEAD
-  if (instTable == NULL)
-=======
   if (instTable == nullptr)
->>>>>>> 0e52ce5a
     return;
 
   const bool rotatedGs = getRotatedFlag();
