import utl
import rcx

# Thin wrapper over api defined in ext.i (and reused by ext-py.i)
# Ensure keywords only and provide defaults when appropriate


def define_process_corner(design, *, ext_model_index=0, filename=""):
    design.getOpenRCX().define_process_corner(ext_model_index, filename)


def extract_parasitics(
    design,
    *,
    ext_model_file=None,
    corner_cnt=1,
    max_res=50.0,
    coupling_threshold=0.1,
    debug_net_id="",
    lef_res=False,
    cc_model=10,
    context_depth=5,
    no_merge_via_res=False,
    lef_rc=False,
    skip_over_cell=False,
    version=1.0,
    corner=-1,
    dbg=0
):
<<<<<<< HEAD
    # NOTE: This is position dependent
    rcx.extract(
        ext_model_file,
        corner_cnt,
        max_res,
        coupling_threshold,
        cc_model,
        context_depth,
        debug_net_id,
        lef_res,
        no_merge_via_res,
    	lef_rc,
    	skip_over_cell,
    	version,
	corner,
    	dbg
    )
=======
>>>>>>> 6feb41ce

    opts = rcx.ExtractOptions()

    opts.ext_model_file = ext_model_file
    opts.corner_cnt = corner_cnt
    opts.max_res = max_res
    opts.coupling_threshold = coupling_threshold
    opts.cc_model = cc_model
    opts.context_depth = context_depth
    opts.lef_res = lef_res
    opts.debug_net = debug_net_id
    opts.no_merge_via_res = no_merge_via_res

    design.getOpenRCX().extract(opts)


def write_spef(design, *, filename="", nets="", net_id=0, coordinates=False):
    opts = rcx.SpefOptions()
    opts.file = filename
    opts.nets = nets
    opts.net_id = net_id
    if coordinates:
        opts.N = "Y"

    design.getOpenRCX().write_spef(opts)


def bench_verilog(design, *, filename=""):
    design.getOpenRCX().bench_verilog(filename)


def bench_wires(
    design,
    *,
    met_cnt=1000,
    cnt=5,
    len=100,
    over=False,
    diag=False,
    all=False,
    db_only=False,
    under_met=-1,
    w_list="1",
    s_list="1 2 2.5 3 3.5 4 4.5 5 6 8 10 12",
    over_dist=100,
    under_dist=100,
    v1=True
):
<<<<<<< HEAD
    rcx.bench_wires(
        db_only,
        over,
        diag,
        all,
        met_cnt,
        cnt,
        len,
        under_met,
        w_list,
        s_list,
        over_dist,
        under_dist,
	v1
    )


def adjust_rc(*, res_factor=1.0, cc_factor=1.0, gndc_factor=1.0):
    rcx.adjust_rc(res_factor, cc_factor, gndc_factor)


def diff_spef(*, filename="", r_conn=False, r_res=False, r_cap=False, r_cc_cap=False):
    rcx.diff_spef(filename, r_conn, r_res, r_cap, r_cc_cap)
=======
    opts = rcx.BenchWiresOptions()
    opts.w_list = w_list
    opts.s_list = s_list
    opts.Over = over
    opts.diag = diag
    opts.gen_def_patterns = all
    opts.cnt = cnt
    opts.len = len
    opts.under_met = under_met
    opts.met_cnt = met_cnt
    opts.db_only = db_only
    opts.over_dist = over_dist
    opts.under_dist = under_dist
    design.getOpenRCX().bench_wires(opts)


def adjust_rc(design, *, res_factor=1.0, cc_factor=1.0, gndc_factor=1.0):
    design.getOpenRCX().adjust_rc(res_factor, cc_factor, gndc_factor)


def diff_spef(
    design, *, filename="", r_conn=False, r_res=False, r_cap=False, r_cc_cap=False
):
    opts = rcx.DiffOptions()
    opts.file = file
    opts.r_res = r_res
    opts.r_cap = r_cap
    opts.r_cc_cap = r_cc_cap
    opts.r_conn = r_conn
    design.getOpenRCX().diff_spef(opts)
>>>>>>> 6feb41ce


def write_rules(design, *, filename="extRules", dir="./", name="TYP", pattern=0):
    design.getOpenRCX().write_rules(filename, dir, name, pattern)


def read_spef(design, *, filename):
    opts = rcx.DiffOptions()
    opts.file = filename
    design.getOpenRCX().read_spef(opts)<|MERGE_RESOLUTION|>--- conflicted
+++ resolved
@@ -27,7 +27,6 @@
     corner=-1,
     dbg=0
 ):
-<<<<<<< HEAD
     # NOTE: This is position dependent
     rcx.extract(
         ext_model_file,
@@ -45,8 +44,6 @@
 	corner,
     	dbg
     )
-=======
->>>>>>> 6feb41ce
 
     opts = rcx.ExtractOptions()
 
@@ -95,31 +92,6 @@
     under_dist=100,
     v1=True
 ):
-<<<<<<< HEAD
-    rcx.bench_wires(
-        db_only,
-        over,
-        diag,
-        all,
-        met_cnt,
-        cnt,
-        len,
-        under_met,
-        w_list,
-        s_list,
-        over_dist,
-        under_dist,
-	v1
-    )
-
-
-def adjust_rc(*, res_factor=1.0, cc_factor=1.0, gndc_factor=1.0):
-    rcx.adjust_rc(res_factor, cc_factor, gndc_factor)
-
-
-def diff_spef(*, filename="", r_conn=False, r_res=False, r_cap=False, r_cc_cap=False):
-    rcx.diff_spef(filename, r_conn, r_res, r_cap, r_cc_cap)
-=======
     opts = rcx.BenchWiresOptions()
     opts.w_list = w_list
     opts.s_list = s_list
@@ -133,6 +105,7 @@
     opts.db_only = db_only
     opts.over_dist = over_dist
     opts.under_dist = under_dist
+    opts.v1= v1
     design.getOpenRCX().bench_wires(opts)
 
 
@@ -150,7 +123,6 @@
     opts.r_cc_cap = r_cc_cap
     opts.r_conn = r_conn
     design.getOpenRCX().diff_spef(opts)
->>>>>>> 6feb41ce
 
 
 def write_rules(design, *, filename="extRules", dir="./", name="TYP", pattern=0):
