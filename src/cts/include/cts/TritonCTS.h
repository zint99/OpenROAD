--- conflicted
+++ resolved
@@ -64,10 +64,7 @@
 class dbSta;
 class Clock;
 class dbNetwork;
-<<<<<<< HEAD
 class Unit;
-=======
->>>>>>> 6420269c
 class LibertyCell;
 }  // namespace sta
 
