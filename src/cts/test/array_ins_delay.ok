--- conflicted
+++ resolved
@@ -120,20 +120,15 @@
 [INFO RSZ-0048] Inserted 113 buffers in 56 nets.
 Placement Analysis
 ---------------------------------
-total displacement       4567.7 u
-average displacement        1.5 u
-max displacement          153.0 u
-original HPWL          185794.9 u
-legalized HPWL         186281.3 u
+total displacement       3930.5 u
+average displacement        1.3 u
+max displacement          132.4 u
+original HPWL          185797.7 u
+legalized HPWL         186439.5 u
 delta HPWL                    0 %
 
 Clock clk
-<<<<<<< HEAD
    1.25 source latency inst_8_12/clk ^
-   0.00 source clock tree delay
-=======
-   1.24 source latency inst_8_12/clk ^
->>>>>>> db44ddbd
   -1.09 target latency inst_10_12/clk ^
    0.00 CRPR
 --------------
