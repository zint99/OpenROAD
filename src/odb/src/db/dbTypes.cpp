// SPDX-License-Identifier: BSD-3-Clause
// Copyright (c) 2019-2025, The OpenROAD Authors

#include "odb/dbTypes.h"

#include <strings.h>

#include <cassert>
#include <cctype>
#include <cstdint>
#include <cstring>
#include <optional>
#include <string>

#include "odb/dbId.h"
#include "odb/dbStream.h"

namespace odb {

std::optional<dbOrientType::Value> dbOrientType::fromString(const char* orient)
{
  std::optional<dbOrientType::Value> ret;
  if (strcasecmp(orient, "R0") == 0) {
    ret = R0;
  } else if (strcasecmp(orient, "R90") == 0) {
    ret = R90;
  } else if (strcasecmp(orient, "R180") == 0) {
    ret = R180;
  } else if (strcasecmp(orient, "R270") == 0) {
    ret = R270;
  } else if (strcasecmp(orient, "MY") == 0) {
    ret = MY;
  } else if (strcasecmp(orient, "MYR90") == 0
             || strcasecmp(orient, "MY_R90") == 0) {
    ret = MYR90;
  } else if (strcasecmp(orient, "MX") == 0) {
    ret = MX;
  } else if (strcasecmp(orient, "MXR90") == 0
             || strcasecmp(orient, "MX_R90") == 0) {
    ret = MXR90;
  } else if (strcasecmp(orient, "N") == 0) {  // LEF/DEF style names
    ret = R0;
  } else if (strcasecmp(orient, "W") == 0) {
    ret = R90;
  } else if (strcasecmp(orient, "S") == 0) {
    ret = R180;
  } else if (strcasecmp(orient, "E") == 0) {
    ret = R270;
  } else if (strcasecmp(orient, "FN") == 0) {
    ret = MY;
  } else if (strcasecmp(orient, "FE") == 0) {
    ret = MYR90;
  } else if (strcasecmp(orient, "FS") == 0) {
    ret = MX;
  } else if (strcasecmp(orient, "FW") == 0) {
    ret = MXR90;
  } else {
    ret = {};
  }
  return ret;
}

dbOrientType::dbOrientType(const char* orient)
{
  auto opt = fromString(orient);
  _value = opt.value_or(dbOrientType::DEFAULT);
}

const char* dbOrientType::getString() const
{
  const char* value = "";

  switch (_value) {
    case R0:
      value = "R0";
      break;

    case R90:
      value = "R90";
      break;

    case R180:
      value = "R180";
      break;

    case R270:
      value = "R270";
      break;

    case MY:
      value = "MY";
      break;

    case MYR90:
      value = "MYR90";
      break;

    case MX:
      value = "MX";
      break;

    case MXR90:
      value = "MXR90";
      break;
  }

  return value;
}

dbOrientType dbOrientType::flipX() const
{
  switch (_value) {
    case R0:
      return MX;
    case R90:
      return MYR90;
    case R180:
      return MY;
    case R270:
      return MXR90;
    case MY:
      return R180;
    case MYR90:
      return R90;
    case MX:
      return R0;
    case MXR90:
      return R270;
  }
  return R0;
}

dbOrientType dbOrientType::flipY() const
{
  switch (_value) {
    case R0:
      return MY;
    case R90:
      return MXR90;
    case R180:
      return MX;
    case R270:
      return MYR90;
    case MY:
      return R0;
    case MYR90:
      return R270;
    case MX:
      return R180;
    case MXR90:
      return R90;
  }
  return R0;
}

bool dbOrientType::isRightAngleRotation() const
{
  switch (_value) {
    case R90:
    case R270:
    case MYR90:
    case MXR90:
      return true;
    case R0:
    case R180:
    case MY:
    case MX:
      return false;
  }
  assert(false);
  return false;
}

std::optional<dbOrientType3D> dbOrientType3D::fromString(
<<<<<<< HEAD
    const std::string orient)
=======
    const std::string& orient)
>>>>>>> 1f974c32
{
  std::string orient_str = orient;
  bool mirror_z = false;
  // check if the orient string contains "MZ"
  if (orient_str == "MZ") {
    return dbOrientType3D(dbOrientType::R0, true);
  }
  if (orient_str.find("MZ_") != std::string::npos) {
    mirror_z = true;
    orient_str = orient_str.erase(orient_str.find("MZ_"), 3);
  }
  auto opt = dbOrientType::fromString(orient_str.c_str());
  if (!opt.has_value()) {
    return std::nullopt;
  }
  return dbOrientType3D(opt.value(), mirror_z);
}

<<<<<<< HEAD
dbOrientType3D::dbOrientType3D(const char* orient)
=======
dbOrientType3D::dbOrientType3D(const std::string& orient)
>>>>>>> 1f974c32
{
  auto opt = fromString(orient);
  if (opt.has_value()) {
    value_ = opt.value().value_;
    mirror_z_ = opt.value().mirror_z_;
  } else {
    value_ = dbOrientType::DEFAULT;
    mirror_z_ = false;
  }
}

dbOrientType3D::dbOrientType3D(const dbOrientType& orient, bool mirror_z)
{
  value_ = orient.getValue();
  mirror_z_ = mirror_z;
}

std::string dbOrientType3D::getString() const
{
  if (mirror_z_ && getOrientType2D() == dbOrientType::R0) {
    return "MZ";
  }
  std::string orient_2d_str = getOrientType2D().getString();
  if (orient_2d_str == "MXR90") {
    orient_2d_str = "MX_R90";
  } else if (orient_2d_str == "MYR90") {
    orient_2d_str = "MY_R90";
  }
  return (mirror_z_ ? "MZ_" : "") + orient_2d_str;
}

dbOrientType dbOrientType3D::getOrientType2D() const
<<<<<<< HEAD
{
  return value_;
}

bool dbOrientType3D::isMirrorZ() const
{
  return mirror_z_;
}

dbGDSSTrans::dbGDSSTrans()
=======
>>>>>>> 1f974c32
{
  return value_;
}

bool dbOrientType3D::isMirrorZ() const
{
  return mirror_z_;
}

dbGDSSTrans::dbGDSSTrans(bool flipX, double mag, double angle)
    : _flipX(flipX), _mag(mag), _angle(angle)
{
}

bool dbGDSSTrans::operator==(const dbGDSSTrans& rhs) const
{
  return (_flipX == rhs._flipX) && (_mag == rhs._mag) && (_angle == rhs._angle);
}

std::string dbGDSSTrans::to_string() const
{
  std::string s;
  if (_flipX) {
    s += std::string("FLIP_X ");
  }
  s += "MAG ";
  s += std::to_string(_mag);
  s += " ANGLE ";
  s += std::to_string(_angle);
  s += " ";
  return s;
}

bool dbGDSSTrans::identity() const
{
  return (!_flipX) && (_mag == 1.0) && (_angle == 0.0);
}

dbGDSTextPres::dbGDSTextPres(dbGDSTextPres::VPres vPres,
                             dbGDSTextPres::HPres hPres)
    : _vPres(vPres), _hPres(hPres)
{
}

bool dbGDSTextPres::operator==(const dbGDSTextPres& rhs) const
{
  return (_vPres == rhs._vPres) && (_hPres == rhs._hPres);
}

std::string dbGDSTextPres::to_string() const
{
  std::string s;
  s += "FONT ";
  s += (_vPres == dbGDSTextPres::VPres::TOP) ? std::string("TOP ")
                                             : std::string("BOTTOM ");
  s += (_hPres == dbGDSTextPres::HPres::LEFT) ? std::string("LEFT ")
                                              : std::string("RIGHT ");
  return s;
}

dbIStream& operator>>(dbIStream& stream, dbGDSSTrans& t)
{
  stream >> t._flipX;
  stream >> t._mag;
  stream >> t._angle;
  return stream;
}

dbOStream& operator<<(dbOStream& stream, const dbGDSSTrans& t)
{
  stream << t._flipX;
  stream << t._mag;
  stream << t._angle;
  return stream;
}

dbIStream& operator>>(dbIStream& stream, dbOrientType3D& t)
{
  uint8_t value;
  stream >> value;
  t.value_ = static_cast<dbOrientType::Value>(value);
  stream >> t.mirror_z_;
  return stream;
}

<<<<<<< HEAD
dbOStream& operator<<(dbOStream& stream, const dbOrientType3D t)
=======
dbOStream& operator<<(dbOStream& stream, const dbOrientType3D& t)
>>>>>>> 1f974c32
{
  stream << static_cast<uint8_t>(t.value_);
  stream << t.mirror_z_;
  return stream;
}

dbIStream& operator>>(dbIStream& stream, dbGDSTextPres& t)
{
  uint8_t vPresTemp, hPresTemp;
  stream >> vPresTemp;
  stream >> hPresTemp;
  t._vPres = static_cast<dbGDSTextPres::VPres>(vPresTemp);
  t._hPres = static_cast<dbGDSTextPres::HPres>(hPresTemp);
  return stream;
}

dbOStream& operator<<(dbOStream& stream, const dbGDSTextPres& t)
{
  stream << static_cast<uint8_t>(t._vPres);
  stream << static_cast<uint8_t>(t._hPres);
  return stream;
}

dbGroupType::dbGroupType(const char* type)
{
  if (strcasecmp(type, "PHYSICAL_CLUSTER") == 0) {
    _value = PHYSICAL_CLUSTER;

  } else if (strcasecmp(type, "VOLTAGE_DOMAIN") == 0) {
    _value = VOLTAGE_DOMAIN;

  } else if (strcasecmp(type, "POWER_DOMAIN") == 0) {
    _value = POWER_DOMAIN;

  } else {
    _value = PHYSICAL_CLUSTER;
  }
}

const char* dbGroupType::getString() const
{
  const char* value = "";

  switch (_value) {
    case PHYSICAL_CLUSTER:
      value = "PHYSICAL_CLUSTER";
      break;

    case VOLTAGE_DOMAIN:
      value = "VOLTAGE_DOMAIN";
      break;

    case POWER_DOMAIN:
      value = "POWER_DOMAIN";
      break;

    case VISUAL_DEBUG:
      value = "VISUAL_DEBUG";
      break;
  }

  return value;
}

dbSigType::dbSigType(const char* value)
{
  if (strcasecmp(value, "SIGNAL") == 0) {
    _value = SIGNAL;

  } else if (strcasecmp(value, "POWER") == 0) {
    _value = POWER;

  } else if (strcasecmp(value, "GROUND") == 0) {
    _value = GROUND;

  } else if (strcasecmp(value, "CLOCK") == 0) {
    _value = CLOCK;

  } else if (strcasecmp(value, "ANALOG") == 0) {
    _value = ANALOG;

  } else if (strcasecmp(value, "RESET") == 0) {
    _value = RESET;

  } else if (strcasecmp(value, "SCAN") == 0) {
    _value = SCAN;

  } else if (strcasecmp(value, "TIEOFF") == 0) {
    _value = TIEOFF;

  } else {
    _value = SIGNAL;
  }
}

bool dbSigType::isSupply() const
{
  switch (_value) {
    case POWER:
    case GROUND:
      return true;
    case SIGNAL:
    case CLOCK:
    case ANALOG:
    case RESET:
    case SCAN:
    case TIEOFF:
      return false;
  }
  assert(false);
  return false;
}

const char* dbSigType::getString() const
{
  const char* value = "";

  switch (_value) {
    case SIGNAL:
      value = "SIGNAL";
      break;

    case POWER:
      value = "POWER";
      break;

    case GROUND:
      value = "GROUND";
      break;

    case CLOCK:
      value = "CLOCK";
      break;

    case ANALOG:
      value = "ANALOG";
      break;

    case RESET:
      value = "RESET";
      break;

    case SCAN:
      value = "SCAN";
      break;

    case TIEOFF:
      value = "TIEOFF";
      break;
  }

  return value;
}

dbIoType::dbIoType(const char* value)
{
  if (strcasecmp(value, "INPUT") == 0) {
    _value = INPUT;

  } else if (strcasecmp(value, "OUTPUT") == 0) {
    _value = OUTPUT;

  } else if (strcasecmp(value, "INOUT") == 0) {
    _value = INOUT;

  } else if (strcasecmp(value, "FEEDTHRU") == 0) {
    _value = FEEDTHRU;

  } else {
    _value = INPUT;
  }
}

const char* dbIoType::getString() const
{
  const char* value = "";

  switch (_value) {
    case INPUT:
      value = "INPUT";
      break;

    case OUTPUT:
      value = "OUTPUT";
      break;

    case INOUT:
      value = "INOUT";
      break;

    case FEEDTHRU:
      value = "FEEDTHRU";
      break;
  }

  return value;
}

dbPlacementStatus::dbPlacementStatus(const char* value)
{
  if (strcasecmp(value, "NONE") == 0) {
    _value = NONE;

  } else if (strcasecmp(value, "UNPLACED") == 0) {
    _value = UNPLACED;

  } else if (strcasecmp(value, "SUGGESTED") == 0) {
    _value = SUGGESTED;

  } else if (strcasecmp(value, "PLACED") == 0) {
    _value = PLACED;

  } else if (strcasecmp(value, "LOCKED") == 0) {
    _value = LOCKED;

  } else if (strcasecmp(value, "FIRM") == 0) {
    _value = FIRM;

  } else if (strcasecmp(value, "COVER") == 0) {
    _value = COVER;

  } else {
    _value = NONE;
  }
}

const char* dbPlacementStatus::getString() const
{
  const char* value = "";

  switch (_value) {
    case NONE:
      value = "NONE";
      break;

    case UNPLACED:
      value = "UNPLACED";
      break;

    case SUGGESTED:
      value = "SUGGESTED";
      break;

    case PLACED:
      value = "PLACED";
      break;

    case LOCKED:
      value = "LOCKED";
      break;

    case FIRM:
      value = "FIRM";
      break;

    case COVER:
      value = "COVER";
      break;
  }

  return value;
}

bool dbPlacementStatus::isPlaced() const
{
  switch (_value) {
    case NONE:
    case UNPLACED:
    case SUGGESTED:
      return false;
    case PLACED:
    case LOCKED:
    case FIRM:
    case COVER:
      return true;
  }
  assert(false);
  return false;
}

bool dbPlacementStatus::isFixed() const
{
  switch (_value) {
    case NONE:
    case UNPLACED:
    case SUGGESTED:
    case PLACED:
      return false;
    case LOCKED:
    case FIRM:
    case COVER:
      return true;
  }
  assert(false);
  return false;
}

dbMasterType::dbMasterType(const char* value)
{
  _value = CORE;

  if (strcasecmp(value, "COVER") == 0) {
    _value = COVER;

  } else if (strcasecmp(value, "COVER BUMP") == 0) {
    _value = COVER_BUMP;

  } else if (strcasecmp(value, "RING") == 0) {
    _value = RING;

  } else if (strcasecmp(value, "BLOCK") == 0) {
    _value = BLOCK;

  } else if (strcasecmp(value, "BLOCK BLACKBOX") == 0) {
    _value = BLOCK_BLACKBOX;

  } else if (strcasecmp(value, "BLOCK SOFT") == 0) {
    _value = BLOCK_SOFT;

  } else if (strcasecmp(value, "PAD") == 0) {
    _value = PAD;

  } else if (strcasecmp(value, "PAD INPUT") == 0) {
    _value = PAD_INPUT;

  } else if (strcasecmp(value, "PAD OUTPUT") == 0) {
    _value = PAD_OUTPUT;

  } else if (strcasecmp(value, "PAD INOUT") == 0) {
    _value = PAD_INOUT;

  } else if (strcasecmp(value, "PAD POWER") == 0) {
    _value = PAD_POWER;

  } else if (strcasecmp(value, "PAD SPACER") == 0) {
    _value = PAD_SPACER;

  } else if (strcasecmp(value, "PAD AREAIO") == 0) {
    _value = PAD_AREAIO;

  } else if (strcasecmp(value, "CORE") == 0) {
    _value = CORE;

  } else if (strcasecmp(value, "CORE FEEDTHRU") == 0) {
    _value = CORE_FEEDTHRU;

  } else if (strcasecmp(value, "CORE TIEHIGH") == 0) {
    _value = CORE_TIEHIGH;

  } else if (strcasecmp(value, "CORE TIELOW") == 0) {
    _value = CORE_TIELOW;

  } else if (strcasecmp(value, "CORE SPACER") == 0) {
    _value = CORE_SPACER;

  } else if (strcasecmp(value, "CORE ANTENNACELL") == 0) {
    _value = CORE_ANTENNACELL;

  } else if (strcasecmp(value, "CORE WELLTAP") == 0) {
    _value = CORE_WELLTAP;

  } else if (strcasecmp(value, "ENDCAP") == 0) {
    _value = ENDCAP;

  } else if (strcasecmp(value, "ENDCAP PRE") == 0) {
    _value = ENDCAP_PRE;

  } else if (strcasecmp(value, "ENDCAP POST") == 0) {
    _value = ENDCAP_POST;

  } else if (strcasecmp(value, "ENDCAP TOPLEFT") == 0) {
    _value = ENDCAP_TOPLEFT;

  } else if (strcasecmp(value, "ENDCAP TOPRIGHT") == 0) {
    _value = ENDCAP_TOPRIGHT;

  } else if (strcasecmp(value, "ENDCAP BOTTOMLEFT") == 0) {
    _value = ENDCAP_BOTTOMLEFT;

  } else if (strcasecmp(value, "ENDCAP BOTTOMRIGHT") == 0) {
    _value = ENDCAP_BOTTOMRIGHT;

  } else if (strcasecmp(value, "ENDCAP BOTTOMEDGE") == 0) {
    _value = ENDCAP_LEF58_BOTTOMEDGE;

  } else if (strcasecmp(value, "ENDCAP TOPEDGE") == 0) {
    _value = ENDCAP_LEF58_TOPEDGE;

  } else if (strcasecmp(value, "ENDCAP RIGHTEDGE") == 0) {
    _value = ENDCAP_LEF58_RIGHTEDGE;

  } else if (strcasecmp(value, "ENDCAP LEFTEDGE") == 0) {
    _value = ENDCAP_LEF58_LEFTEDGE;

  } else if (strcasecmp(value, "ENDCAP RIGHTBOTTOMEDGE") == 0) {
    _value = ENDCAP_LEF58_RIGHTBOTTOMEDGE;

  } else if (strcasecmp(value, "ENDCAP LEFTBOTTOMEDGE") == 0) {
    _value = ENDCAP_LEF58_LEFTBOTTOMEDGE;

  } else if (strcasecmp(value, "ENDCAP RIGHTTOPEDGE") == 0) {
    _value = ENDCAP_LEF58_RIGHTTOPEDGE;

  } else if (strcasecmp(value, "ENDCAP LEFTTOPEDGE") == 0) {
    _value = ENDCAP_LEF58_LEFTTOPEDGE;

  } else if (strcasecmp(value, "ENDCAP RIGHTBOTTOMCORNER") == 0) {
    _value = ENDCAP_LEF58_RIGHTBOTTOMCORNER;

  } else if (strcasecmp(value, "ENDCAP LEFTBOTTOMCORNER") == 0) {
    _value = ENDCAP_LEF58_LEFTBOTTOMCORNER;

  } else if (strcasecmp(value, "ENDCAP RIGHTTOPCORNER") == 0) {
    _value = ENDCAP_LEF58_RIGHTTOPCORNER;

  } else if (strcasecmp(value, "ENDCAP LEFTTOPCORNER") == 0) {
    _value = ENDCAP_LEF58_LEFTTOPCORNER;
  }
}

const char* dbMasterType::getString() const
{
  const char* value = "";

  switch (_value) {
    case COVER:
      value = "COVER";
      break;

    case COVER_BUMP:
      value = "COVER BUMP";
      break;

    case RING:
      value = "RING";
      break;

    case BLOCK:
      value = "BLOCK";
      break;

    case BLOCK_BLACKBOX:
      value = "BLOCK BLACKBOX";
      break;

    case BLOCK_SOFT:
      value = "BLOCK SOFT";
      break;

    case PAD:
      value = "PAD";
      break;

    case PAD_INPUT:
      value = "PAD INPUT";
      break;

    case PAD_OUTPUT:
      value = "PAD OUTPUT";
      break;

    case PAD_INOUT:
      value = "PAD INOUT";
      break;

    case PAD_POWER:
      value = "PAD POWER";
      break;

    case PAD_SPACER:
      value = "PAD SPACER";
      break;

    case PAD_AREAIO:
      value = "PAD AREAIO";
      break;

    case CORE:
      value = "CORE";
      break;

    case CORE_FEEDTHRU:
      value = "CORE FEEDTHRU";
      break;

    case CORE_TIEHIGH:
      value = "CORE TIEHIGH";
      break;

    case CORE_TIELOW:
      value = "CORE TIELOW";
      break;

    case CORE_SPACER:
      value = "CORE SPACER";
      break;

    case CORE_ANTENNACELL:
      value = "CORE ANTENNACELL";
      break;

    case CORE_WELLTAP:
      value = "CORE WELLTAP";
      break;

    case ENDCAP:
      value = "ENDCAP";
      break;

    case ENDCAP_PRE:
      value = "ENDCAP PRE";
      break;

    case ENDCAP_POST:
      value = "ENDCAP POST";
      break;

    case ENDCAP_TOPLEFT:
      value = "ENDCAP TOPLEFT";
      break;

    case ENDCAP_TOPRIGHT:
      value = "ENDCAP TOPRIGHT";
      break;

    case ENDCAP_BOTTOMLEFT:
      value = "ENDCAP BOTTOMLEFT";
      break;

    case ENDCAP_BOTTOMRIGHT:
      value = "ENDCAP BOTTOMRIGHT";
      break;

    case ENDCAP_LEF58_BOTTOMEDGE:
      value = "ENDCAP BOTTOMEDGE";
      break;

    case ENDCAP_LEF58_TOPEDGE:
      value = "ENDCAP TOPEDGE";
      break;

    case ENDCAP_LEF58_RIGHTEDGE:
      value = "ENDCAP RIGHTEDGE";
      break;

    case ENDCAP_LEF58_LEFTEDGE:
      value = "ENDCAP LEFTEDGE";
      break;

    case ENDCAP_LEF58_RIGHTBOTTOMEDGE:
      value = "ENDCAP RIGHTBOTTOMEDGE";
      break;

    case ENDCAP_LEF58_LEFTBOTTOMEDGE:
      value = "ENDCAP LEFTBOTTOMEDGE";
      break;

    case ENDCAP_LEF58_RIGHTTOPEDGE:
      value = "ENDCAP RIGHTTOPEDGE";
      break;

    case ENDCAP_LEF58_LEFTTOPEDGE:
      value = "ENDCAP LEFTTOPEDGE";
      break;

    case ENDCAP_LEF58_RIGHTBOTTOMCORNER:
      value = "ENDCAP RIGHTBOTTOMCORNER";
      break;

    case ENDCAP_LEF58_LEFTBOTTOMCORNER:
      value = "ENDCAP LEFTBOTTOMCORNER";
      break;

    case ENDCAP_LEF58_RIGHTTOPCORNER:
      value = "ENDCAP RIGHTTOPCORNER";
      break;

    case ENDCAP_LEF58_LEFTTOPCORNER:
      value = "ENDCAP LEFTTOPCORNER";
      break;
  }

  return value;
}

bool dbMasterType::isBlock() const
{
  switch (_value) {
    case BLOCK:
    case BLOCK_BLACKBOX:
    case BLOCK_SOFT:
      return true;
    case COVER:
    case COVER_BUMP:
    case RING:
    case PAD:
    case PAD_INPUT:
    case PAD_OUTPUT:
    case PAD_INOUT:
    case PAD_POWER:
    case PAD_SPACER:
    case PAD_AREAIO:
    case CORE:
    case CORE_FEEDTHRU:
    case CORE_TIEHIGH:
    case CORE_TIELOW:
    case CORE_SPACER:
    case CORE_ANTENNACELL:
    case CORE_WELLTAP:
    case ENDCAP:
    case ENDCAP_PRE:
    case ENDCAP_POST:
    case ENDCAP_TOPLEFT:
    case ENDCAP_TOPRIGHT:
    case ENDCAP_BOTTOMLEFT:
    case ENDCAP_BOTTOMRIGHT:
    case ENDCAP_LEF58_BOTTOMEDGE:
    case ENDCAP_LEF58_TOPEDGE:
    case ENDCAP_LEF58_RIGHTEDGE:
    case ENDCAP_LEF58_LEFTEDGE:
    case ENDCAP_LEF58_RIGHTBOTTOMEDGE:
    case ENDCAP_LEF58_LEFTBOTTOMEDGE:
    case ENDCAP_LEF58_RIGHTTOPEDGE:
    case ENDCAP_LEF58_LEFTTOPEDGE:
    case ENDCAP_LEF58_RIGHTBOTTOMCORNER:
    case ENDCAP_LEF58_LEFTBOTTOMCORNER:
    case ENDCAP_LEF58_RIGHTTOPCORNER:
    case ENDCAP_LEF58_LEFTTOPCORNER:
      return false;
  }
  assert(false);
  return false;
}

bool dbMasterType::isCore() const
{
  switch (_value) {
    case CORE:
    case CORE_FEEDTHRU:
    case CORE_TIEHIGH:
    case CORE_TIELOW:
    case CORE_SPACER:
    case CORE_ANTENNACELL:
    case CORE_WELLTAP:
      return true;
    case COVER:
    case COVER_BUMP:
    case RING:
    case BLOCK:
    case BLOCK_BLACKBOX:
    case BLOCK_SOFT:
    case PAD:
    case PAD_INPUT:
    case PAD_OUTPUT:
    case PAD_INOUT:
    case PAD_POWER:
    case PAD_SPACER:
    case PAD_AREAIO:
    case ENDCAP:
    case ENDCAP_PRE:
    case ENDCAP_POST:
    case ENDCAP_TOPLEFT:
    case ENDCAP_TOPRIGHT:
    case ENDCAP_BOTTOMLEFT:
    case ENDCAP_BOTTOMRIGHT:
    case ENDCAP_LEF58_BOTTOMEDGE:
    case ENDCAP_LEF58_TOPEDGE:
    case ENDCAP_LEF58_RIGHTEDGE:
    case ENDCAP_LEF58_LEFTEDGE:
    case ENDCAP_LEF58_RIGHTBOTTOMEDGE:
    case ENDCAP_LEF58_LEFTBOTTOMEDGE:
    case ENDCAP_LEF58_RIGHTTOPEDGE:
    case ENDCAP_LEF58_LEFTTOPEDGE:
    case ENDCAP_LEF58_RIGHTBOTTOMCORNER:
    case ENDCAP_LEF58_LEFTBOTTOMCORNER:
    case ENDCAP_LEF58_RIGHTTOPCORNER:
    case ENDCAP_LEF58_LEFTTOPCORNER:
      return false;
  }
  assert(false);
  return false;
}

bool dbMasterType::isPad() const
{
  switch (_value) {
    case PAD:
    case PAD_INPUT:
    case PAD_OUTPUT:
    case PAD_INOUT:
    case PAD_POWER:
    case PAD_SPACER:
    case PAD_AREAIO:
      return true;
    case COVER:
    case COVER_BUMP:
    case RING:
    case BLOCK:
    case BLOCK_BLACKBOX:
    case BLOCK_SOFT:
    case CORE:
    case CORE_FEEDTHRU:
    case CORE_TIEHIGH:
    case CORE_TIELOW:
    case CORE_SPACER:
    case CORE_ANTENNACELL:
    case CORE_WELLTAP:
    case ENDCAP:
    case ENDCAP_PRE:
    case ENDCAP_POST:
    case ENDCAP_TOPLEFT:
    case ENDCAP_TOPRIGHT:
    case ENDCAP_BOTTOMLEFT:
    case ENDCAP_BOTTOMRIGHT:
    case ENDCAP_LEF58_BOTTOMEDGE:
    case ENDCAP_LEF58_TOPEDGE:
    case ENDCAP_LEF58_RIGHTEDGE:
    case ENDCAP_LEF58_LEFTEDGE:
    case ENDCAP_LEF58_RIGHTBOTTOMEDGE:
    case ENDCAP_LEF58_LEFTBOTTOMEDGE:
    case ENDCAP_LEF58_RIGHTTOPEDGE:
    case ENDCAP_LEF58_LEFTTOPEDGE:
    case ENDCAP_LEF58_RIGHTBOTTOMCORNER:
    case ENDCAP_LEF58_LEFTBOTTOMCORNER:
    case ENDCAP_LEF58_RIGHTTOPCORNER:
    case ENDCAP_LEF58_LEFTTOPCORNER:
      return false;
  }
  assert(false);
  return false;
}

bool dbMasterType::isEndCap() const
{
  switch (_value) {
    case ENDCAP:
    case ENDCAP_PRE:
    case ENDCAP_POST:
    case ENDCAP_TOPLEFT:
    case ENDCAP_TOPRIGHT:
    case ENDCAP_BOTTOMLEFT:
    case ENDCAP_BOTTOMRIGHT:
    case ENDCAP_LEF58_BOTTOMEDGE:
    case ENDCAP_LEF58_TOPEDGE:
    case ENDCAP_LEF58_RIGHTEDGE:
    case ENDCAP_LEF58_LEFTEDGE:
    case ENDCAP_LEF58_RIGHTBOTTOMEDGE:
    case ENDCAP_LEF58_LEFTBOTTOMEDGE:
    case ENDCAP_LEF58_RIGHTTOPEDGE:
    case ENDCAP_LEF58_LEFTTOPEDGE:
    case ENDCAP_LEF58_RIGHTBOTTOMCORNER:
    case ENDCAP_LEF58_LEFTBOTTOMCORNER:
    case ENDCAP_LEF58_RIGHTTOPCORNER:
    case ENDCAP_LEF58_LEFTTOPCORNER:
      return true;
    case COVER:
    case COVER_BUMP:
    case RING:
    case BLOCK:
    case BLOCK_BLACKBOX:
    case BLOCK_SOFT:
    case PAD:
    case PAD_INPUT:
    case PAD_OUTPUT:
    case PAD_INOUT:
    case PAD_POWER:
    case PAD_SPACER:
    case PAD_AREAIO:
    case CORE:
    case CORE_FEEDTHRU:
    case CORE_TIEHIGH:
    case CORE_TIELOW:
    case CORE_SPACER:
    case CORE_ANTENNACELL:
    case CORE_WELLTAP:
      return false;
  }
  assert(false);
  return false;
}

bool dbMasterType::isCover() const
{
  switch (_value) {
    case COVER:
    case COVER_BUMP:
      return true;
    case RING:
    case BLOCK:
    case BLOCK_BLACKBOX:
    case BLOCK_SOFT:
    case PAD:
    case PAD_INPUT:
    case PAD_OUTPUT:
    case PAD_INOUT:
    case PAD_POWER:
    case PAD_SPACER:
    case PAD_AREAIO:
    case CORE:
    case CORE_FEEDTHRU:
    case CORE_TIEHIGH:
    case CORE_TIELOW:
    case CORE_SPACER:
    case CORE_ANTENNACELL:
    case CORE_WELLTAP:
    case ENDCAP:
    case ENDCAP_PRE:
    case ENDCAP_POST:
    case ENDCAP_TOPLEFT:
    case ENDCAP_TOPRIGHT:
    case ENDCAP_BOTTOMLEFT:
    case ENDCAP_BOTTOMRIGHT:
    case ENDCAP_LEF58_BOTTOMEDGE:
    case ENDCAP_LEF58_TOPEDGE:
    case ENDCAP_LEF58_RIGHTEDGE:
    case ENDCAP_LEF58_LEFTEDGE:
    case ENDCAP_LEF58_RIGHTBOTTOMEDGE:
    case ENDCAP_LEF58_LEFTBOTTOMEDGE:
    case ENDCAP_LEF58_RIGHTTOPEDGE:
    case ENDCAP_LEF58_LEFTTOPEDGE:
    case ENDCAP_LEF58_RIGHTBOTTOMCORNER:
    case ENDCAP_LEF58_LEFTBOTTOMCORNER:
    case ENDCAP_LEF58_RIGHTTOPCORNER:
    case ENDCAP_LEF58_LEFTTOPCORNER:
      return false;
  }
  assert(false);
  return false;
}

std::optional<dbTechLayerType::Value> dbTechLayerType::fromString(
    const char* value)
{
  std::optional<dbTechLayerType::Value> ret;
  if (strcasecmp(value, "ROUTING") == 0) {
    ret = ROUTING;

  } else if (strcasecmp(value, "CUT") == 0) {
    ret = CUT;

  } else if (strcasecmp(value, "MASTERSLICE") == 0) {
    ret = MASTERSLICE;

  } else if (strcasecmp(value, "OVERLAP") == 0) {
    ret = OVERLAP;

  } else if (strcasecmp(value, "IMPLANT") == 0) {
    ret = IMPLANT;

  } else {
    ret = {};  // NONE;     // mismatch with noarg constructor: ROUTING
  }

  return ret;
}

dbTechLayerType::dbTechLayerType(const char* value)
{
  auto opt = fromString(value);
  _value = opt.value_or(dbTechLayerType::DEFAULT);
}

const char* dbTechLayerType::getString() const
{
  const char* value = "";

  switch (_value) {
    case NONE:
      value = "NONE";
      break;

    case ROUTING:
      value = "ROUTING";
      break;

    case CUT:
      value = "CUT";
      break;

    case MASTERSLICE:
      value = "MASTERSLICE";
      break;

    case OVERLAP:
      value = "OVERLAP";
      break;

    case IMPLANT:
      value = "IMPLANT";
      break;
  }

  return value;
}

dbTechLayerDir::dbTechLayerDir(const char* value)
{
  if (strcasecmp(value, "NONE") == 0) {
    _value = NONE;

  } else if (strcasecmp(value, "HORIZONTAL") == 0) {
    _value = HORIZONTAL;

  } else if (strcasecmp(value, "VERTICAL") == 0) {
    _value = VERTICAL;

  } else {
    _value = NONE;
  }
}

const char* dbTechLayerDir::getString() const
{
  const char* value = "";

  switch (_value) {
    case NONE:
      value = "NONE";
      break;

    case HORIZONTAL:
      value = "HORIZONTAL";
      break;

    case VERTICAL:
      value = "VERTICAL";
      break;
  }

  return value;
}

dbTechLayerMinStepType::dbTechLayerMinStepType(const char* value)
{
  if (strcasecmp(value, "INSIDECORNER") == 0) {
    _value = INSIDE_CORNER;

  } else if (strcasecmp(value, "OUTSIDECORNER") == 0) {
    _value = OUTSIDE_CORNER;

  } else if (strcasecmp(value, "STEP") == 0) {
    _value = STEP;

  } else {
    _value = OUTSIDE_CORNER;
  }
}

const char* dbTechLayerMinStepType::getString() const
{
  const char* value = "";

  switch (_value) {
    case INSIDE_CORNER:
      value = "INSIDECORNER";
      break;

    case OUTSIDE_CORNER:
      value = "OUTSIDECORNER";
      break;

    case STEP:
      value = "STEP";
      break;
  }

  return value;
}

dbBoxOwner::dbBoxOwner(const char* value)
{
  if (strcasecmp(value, "UNKNOWN") == 0) {
    _value = UNKNOWN;

  } else if (strcasecmp(value, "BLOCK") == 0) {
    _value = BLOCK;

  } else if (strcasecmp(value, "INST") == 0) {
    _value = INST;

  } else if (strcasecmp(value, "BTERM") == 0) {
    _value = BTERM;

  } else if (strcasecmp(value, "BPIN") == 0) {
    _value = BPIN;

  } else if (strcasecmp(value, "VIA") == 0) {
    _value = VIA;

  } else if (strcasecmp(value, "OBSTRUCTION") == 0) {
    _value = OBSTRUCTION;

  } else if (strcasecmp(value, "BLOCKAGE") == 0) {
    _value = BLOCKAGE;

  } else if (strcasecmp(value, "MASTER") == 0) {
    _value = MASTER;

  } else if (strcasecmp(value, "MPIN") == 0) {
    _value = MPIN;

  } else if (strcasecmp(value, "TECH VIA") == 0) {
    _value = TECH_VIA;

  } else if (strcasecmp(value, "SWIRE") == 0) {
    _value = SWIRE;

  } else if (strcasecmp(value, "REGION") == 0) {
    _value = REGION;

  } else if (strcasecmp(value, "PBOX") == 0) {
    _value = PBOX;

  } else {
    // mismatch with noarg constructor: BLOCK
    _value = UNKNOWN;
  }
}

const char* dbBoxOwner::getString() const
{
  const char* value = "";

  switch (_value) {
    case UNKNOWN:
      value = "UNKNOWN";
      break;

    case BLOCK:
      value = "BLOCK";
      break;

    case INST:
      value = "INST";
      break;

    case BTERM:
      value = "BTERM";
      break;

    case BPIN:
      value = "BPIN";
      break;

    case VIA:
      value = "VIA";
      break;

    case OBSTRUCTION:
      value = "OBSTRUCTION";
      break;

    case BLOCKAGE:
      value = "BLOCKAGE";
      break;

    case MASTER:
      value = "MASTER";
      break;

    case MPIN:
      value = "MPIN";
      break;

    case TECH_VIA:
      value = "TECH VIA";
      break;

    case SWIRE:
      value = "SWIRE";
      break;

    case REGION:
      value = "REGION";
      break;

    case PBOX:
      value = "PBOX";
      break;
  }

  return value;
}

dbPolygonOwner::dbPolygonOwner(const char* value)
{
  if (strcasecmp(value, "UNKNOWN") == 0) {
    _value = UNKNOWN;

  } else if (strcasecmp(value, "BPIN") == 0) {
    _value = BPIN;

  } else if (strcasecmp(value, "OBSTRUCTION") == 0) {
    _value = OBSTRUCTION;

  } else if (strcasecmp(value, "SWIRE") == 0) {
    _value = SWIRE;

  } else {
    _value = UNKNOWN;
  }
}

const char* dbPolygonOwner::getString() const
{
  const char* value = "";

  switch (_value) {
    case UNKNOWN:
      value = "UNKNOWN";
      break;

    case BPIN:
      value = "BPIN";
      break;

    case OBSTRUCTION:
      value = "OBSTRUCTION";
      break;

    case SWIRE:
      value = "SWIRE";
      break;
  }

  return value;
}

dbWireType::dbWireType(const char* value)
{
  _value = NONE;
  if (strcasecmp(value, "NONE") == 0) {
    _value = NONE;

  } else if (strcasecmp(value, "COVER") == 0) {
    _value = COVER;

  } else if (strcasecmp(value, "FIXED") == 0) {
    _value = FIXED;

  } else if (strcasecmp(value, "ROUTED") == 0) {
    _value = ROUTED;

  } else if (strcasecmp(value, "SHIELD") == 0) {
    _value = SHIELD;

  } else if (strcasecmp(value, "NOSHIELD") == 0) {
    _value = NOSHIELD;
  }
}

const char* dbWireType::getString() const
{
  const char* value = "";

  switch (_value) {
    case NONE:
      value = "NONE";
      break;

    case COVER:
      value = "COVER";
      break;

    case FIXED:
      value = "FIXED";
      break;

    case ROUTED:
      value = "ROUTED";
      break;

    case SHIELD:
      value = "SHIELD";
      break;

    case NOSHIELD:
      value = "NOSHIELD";
      break;
  }

  return value;
}

dbWireShapeType::dbWireShapeType(const char* value)
{
  _value = NONE;
  if (strcasecmp(value, "NONE") == 0) {
    _value = NONE;

  } else if (strcasecmp(value, "RING") == 0) {
    _value = RING;

  } else if (strcasecmp(value, "PADRING") == 0) {
    _value = PADRING;

  } else if (strcasecmp(value, "BLOCKRING") == 0) {
    _value = BLOCKRING;

  } else if (strcasecmp(value, "STRIPE") == 0) {
    _value = STRIPE;

  } else if (strcasecmp(value, "FOLLOWPIN") == 0) {
    _value = FOLLOWPIN;

  } else if (strcasecmp(value, "IOWIRE") == 0) {
    _value = IOWIRE;

  } else if (strcasecmp(value, "COREWIRE") == 0) {
    _value = COREWIRE;

  } else if (strcasecmp(value, "BLOCKWIRE") == 0) {
    _value = BLOCKWIRE;

  } else if (strcasecmp(value, "BLOCKAGEWIRE") == 0) {
    _value = BLOCKAGEWIRE;

  } else if (strcasecmp(value, "FILLWIRE") == 0) {
    _value = FILLWIRE;

  } else if (strcasecmp(value, "DRCFILL") == 0) {
    _value = DRCFILL;
  }
}

const char* dbWireShapeType::getString() const
{
  const char* value = "";

  switch (_value) {
    case NONE:
      value = "NONE";
      break;

    case RING:
      value = "RING";
      break;

    case PADRING:
      value = "PADRING";
      break;

    case BLOCKRING:
      value = "BLOCKRING";
      break;

    case STRIPE:
      value = "STRIPE";
      break;

    case FOLLOWPIN:
      value = "FOLLOWPIN";
      break;

    case IOWIRE:
      value = "IOWIRE";
      break;

    case COREWIRE:
      value = "COREWIRE";
      break;

    case BLOCKWIRE:
      value = "BLOCKWIRE";
      break;

    case BLOCKAGEWIRE:
      value = "BLOCKAGEWIRE";
      break;

    case FILLWIRE:
      value = "FILLWIRE";
      break;

    case DRCFILL:
      value = "DRCFILL";
      break;
  }

  return value;
}

dbSiteClass::dbSiteClass(const char* value)
{
  if (strcasecmp(value, "NONE") == 0) {
    _value = NONE;

  } else if (strcasecmp(value, "PAD") == 0) {
    _value = PAD;

  } else if (strcasecmp(value, "CORE") == 0) {
    _value = CORE;

  } else {
    _value = NONE;
  }
}

const char* dbSiteClass::getString() const
{
  const char* value = "";

  switch (_value) {
    case NONE:
      value = "NONE";
      break;

    case PAD:
      value = "PAD";
      break;

    case CORE:
      value = "CORE";
      break;
  }

  return value;
}

///
/// dbOnOffType methods here
///
dbOnOffType::dbOnOffType(const char* instr)
{
  if (strcasecmp(instr, "ON") == 0) {
    _value = ON;
  } else if (strcasecmp(instr, "OFF") == 0) {
    _value = OFF;
  } else {
    _value = OFF;
  }
}

const char* dbOnOffType::getString() const
{
  const char* value = "";

  switch (_value) {
    case OFF:
      value = "OFF";
      break;

    case ON:
      value = "ON";
      break;
  }

  return value;
}

int dbOnOffType::getAsInt() const
{
  return (_value == ON) ? 1 : 0;
}

bool dbOnOffType::isSet() const
{
  return (_value == ON);
}

///
/// dbClMeasureType methods here
///
dbClMeasureType::dbClMeasureType(const char* instr)
{
  if (strcasecmp(instr, "MAXXY") == 0) {
    _value = MAXXY;
  } else if (strcasecmp(instr, "EUCLIDEAN") == 0) {
    _value = EUCLIDEAN;
  } else {
    _value = EUCLIDEAN;
  }
}

const char* dbClMeasureType::getString() const
{
  const char* value = "";

  switch (_value) {
    case EUCLIDEAN:
      value = "EUCLIDEAN";
      break;

    case MAXXY:
      value = "MAXXY";
      break;
  }

  return value;
}

//
//  dbRowDir methods here
//
dbRowDir::dbRowDir(const char* value)
{
  if (strcasecmp(value, "HORIZONTAL") == 0) {
    _value = HORIZONTAL;

  } else if (strcasecmp(value, "VERTICAL") == 0) {
    _value = VERTICAL;

  } else {
    // mismatch with noarg constructor: HORIZONTAL
    _value = VERTICAL;
  }
}

const char* dbRowDir::getString() const
{
  const char* value = "";

  switch (_value) {
    case HORIZONTAL:
      value = "HORIZONTAL";
      break;

    case VERTICAL:
      value = "VERTICAL";
      break;
  }

  return value;
}

dbRegionType::dbRegionType(const char* instr)
{
  if (strcasecmp(instr, "INCLUSIVE") == 0) {
    _value = INCLUSIVE;

  } else if (strcasecmp(instr, "EXCLUSIVE") == 0) {
    _value = EXCLUSIVE;

  } else if (strcasecmp(instr, "SUGGESTED") == 0) {
    _value = SUGGESTED;

  } else {
    _value = INCLUSIVE;
  }
}

const char* dbRegionType::getString() const
{
  const char* value = "";

  switch (_value) {
    case INCLUSIVE:
      value = "INCLUSIVE";
      break;

    case EXCLUSIVE:
      value = "EXCLUSIVE";
      break;

    case SUGGESTED:
      value = "SUGGESTED";
      break;
  }

  return value;
}

dbSourceType::dbSourceType(const char* value)
{
  if (strcasecmp(value, "NETLIST") == 0) {
    _value = NETLIST;

  } else if (strcasecmp(value, "DIST") == 0) {
    _value = DIST;

  } else if (strcasecmp(value, "USER") == 0) {
    _value = USER;

  } else if (strcasecmp(value, "TIMING") == 0) {
    _value = TIMING;

  } else if (strcasecmp(value, "TEST") == 0) {
    _value = TEST;

  } else if (strcasecmp(value, "NONE") == 0) {
    _value = NONE;

  } else {
    // mismatch with noarg constructor: NONE
    _value = NETLIST;
  }
}

const char* dbSourceType::getString() const
{
  const char* value = "";

  switch (_value) {
    case NONE:
      value = "NONE";
      break;

    case NETLIST:
      value = "NETLIST";
      break;

    case DIST:
      value = "DIST";
      break;

    case USER:
      value = "USER";
      break;

    case TIMING:
      value = "TIMING";
      break;

    case TEST:
      value = "TEST";
      break;
  }

  return value;
}

//
//  dbJournalEntryType methods here
//
dbJournalEntryType::dbJournalEntryType(const char* instr)
{
  if (strcasecmp(instr, "NONE") == 0) {
    _value = NONE;

  } else if (strcasecmp(instr, "OWNER") == 0) {
    _value = OWNER;

  } else if (strcasecmp(instr, "ADD") == 0) {
    _value = ADD;

  } else if (strcasecmp(instr, "DESTROY") == 0) {
    _value = DESTROY;

  } else {
    _value = NONE;
  }
}

const char* dbJournalEntryType::getString() const
{
  const char* value = "";

  switch (_value) {
    case NONE:
      value = "NONE";
      break;

    case OWNER:
      value = "OWNER";
      break;

    case ADD:
      value = "ADD";
      break;

    case DESTROY:
      value = "DESTROY";
      break;
  }

  return value;
}

//
//  dbDirection methods here
//
dbDirection::dbDirection(const char* instr)
{
  if (strcasecmp(instr, "NONE") == 0) {
    _value = NONE;

  } else if (strcasecmp(instr, "NORTH") == 0) {
    _value = NORTH;

  } else if (strcasecmp(instr, "EAST") == 0) {
    _value = EAST;

  } else if (strcasecmp(instr, "SOUTH") == 0) {
    _value = SOUTH;

  } else if (strcasecmp(instr, "WEST") == 0) {
    _value = WEST;

  } else if (strcasecmp(instr, "UP") == 0) {
    _value = UP;

  } else if (strcasecmp(instr, "DOWN") == 0) {
    _value = DOWN;

  } else {
    _value = NONE;
  }
}

const char* dbDirection::getString() const
{
  const char* value = "";

  switch (_value) {
    case NONE:
      value = "NONE";
      break;

    case NORTH:
      value = "NORTH";
      break;

    case EAST:
      value = "EAST";
      break;

    case SOUTH:
      value = "SOUTH";
      break;

    case WEST:
      value = "WEST";
      break;
    case UP:
      value = "UP";
      break;
    case DOWN:
      value = "DOWN";
      break;
  }

  return value;
}

dbMTermShapeType::dbMTermShapeType(const char* value)
{
  if (strcasecmp(value, "NONE") == 0) {
    _value = NONE;

  } else if (strcasecmp(value, "RING") == 0) {
    _value = RING;

  } else if (strcasecmp(value, "ABUTMENT") == 0) {
    _value = ABUTMENT;

  } else if (strcasecmp(value, "FEEDTHRU") == 0) {
    _value = FEEDTHRU;

  } else {
    _value = NONE;
  }
}

const char* dbMTermShapeType::getString() const
{
  const char* value = "";

  switch (_value) {
    case NONE:
      value = "NONE";
      break;

    case RING:
      value = "RING";
      break;

    case FEEDTHRU:
      value = "FEEDTHRU";
      break;

    case ABUTMENT:
      value = "ABUTMENT";
      break;
  }

  return value;
}

dbAccessType::dbAccessType(const char* type)
{
  if (strcasecmp(type, "OnGrid") == 0) {
    _value = OnGrid;

  } else if (strcasecmp(type, "HalfGrid") == 0) {
    _value = HalfGrid;

  } else if (strcasecmp(type, "Center") == 0) {
    _value = Center;

  } else if (strcasecmp(type, "EncOpt") == 0) {
    _value = EncOpt;

  } else if (strcasecmp(type, "NearbyGrid") == 0) {
    _value = NearbyGrid;

  } else {
    _value = OnGrid;
  }
}

const char* dbAccessType::getString() const
{
  const char* value = "";

  switch (_value) {
    case OnGrid:
      value = "OnGrid";
      break;

    case HalfGrid:
      value = "HalfGrid";
      break;

    case Center:
      value = "Center";
      break;

    case EncOpt:
      value = "EncOpt";
      break;

    case NearbyGrid:
      value = "NearbyGrid";
      break;
  }

  return value;
}

const char* dbNameUniquifyType::getString() const
{
  const char* value = "";

  switch (_value) {
    case ALWAYS:
      value = "ALWAYS";
      break;

    case ALWAYS_WITH_UNDERSCORE:
      value = "ALWAYS_WITH_UNDERSCORE";
      break;

    case IF_NEEDED:
      value = "IF_NEEDED";
      break;

    case IF_NEEDED_WITH_UNDERSCORE:
      value = "IF_NEEDED_WITH_UNDERSCORE";
      break;
  }

  return value;
}

}  // namespace odb<|MERGE_RESOLUTION|>--- conflicted
+++ resolved
@@ -172,11 +172,7 @@
 }
 
 std::optional<dbOrientType3D> dbOrientType3D::fromString(
-<<<<<<< HEAD
-    const std::string orient)
-=======
     const std::string& orient)
->>>>>>> 1f974c32
 {
   std::string orient_str = orient;
   bool mirror_z = false;
@@ -195,11 +191,7 @@
   return dbOrientType3D(opt.value(), mirror_z);
 }
 
-<<<<<<< HEAD
-dbOrientType3D::dbOrientType3D(const char* orient)
-=======
 dbOrientType3D::dbOrientType3D(const std::string& orient)
->>>>>>> 1f974c32
 {
   auto opt = fromString(orient);
   if (opt.has_value()) {
@@ -232,19 +224,6 @@
 }
 
 dbOrientType dbOrientType3D::getOrientType2D() const
-<<<<<<< HEAD
-{
-  return value_;
-}
-
-bool dbOrientType3D::isMirrorZ() const
-{
-  return mirror_z_;
-}
-
-dbGDSSTrans::dbGDSSTrans()
-=======
->>>>>>> 1f974c32
 {
   return value_;
 }
@@ -330,11 +309,7 @@
   return stream;
 }
 
-<<<<<<< HEAD
-dbOStream& operator<<(dbOStream& stream, const dbOrientType3D t)
-=======
 dbOStream& operator<<(dbOStream& stream, const dbOrientType3D& t)
->>>>>>> 1f974c32
 {
   stream << static_cast<uint8_t>(t.value_);
   stream << t.mirror_z_;
