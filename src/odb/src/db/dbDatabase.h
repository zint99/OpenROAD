// SPDX-License-Identifier: BSD-3-Clause
// Copyright (c) 2019-2025, The OpenROAD Authors

// Generator Code Begin Header
#pragma once

#include "dbCore.h"
#include "dbHashTable.h"
#include "odb/odb.h"
// User Code Begin Includes
#include <iostream>
#include <set>

#include "odb/dbDatabaseObserver.h"
namespace utl {
class Logger;
}
// User Code End Includes

namespace odb {
// User Code Begin Consts
//
// When changing the database schema please add a #define to refer to the schema
// changes. Use the define statement along with the isSchema(rev) method:
//
// GOOD:
//
//    if ( db->isSchema(db_schema_initial) )
//    {
//     ....
//    }
//
// Don't use a revision number in the code, because it is hard to read:
//
// BAD:
//
//    if ( db->_schema_minor > 33 )
//    {
//     ....
//    }
//

//
// Schema Revisions
//
const uint db_schema_major = 0;  // Not used...
const uint db_schema_initial = 57;

const uint db_schema_minor = 114;  // Current revision number
<<<<<<< HEAD

// Revision where dbChipInst was added
const uint db_schema_chip_inst = 114;
=======
>>>>>>> f89238af

// Revision where dbChip hash table was added
const uint db_schema_chip_hash_table = 114;

// Revision where unique net/inst indices were added to dbBlock
const uint db_schema_unique_indices = 113;

// Revision where dbChip was extended with new fields
const uint db_schema_chip_extended = 112;

// Revision where the map which associates instances to their
// scan version was added
const uint db_schema_map_insts_to_scan_insts = 111;

// Revision where the ownership of the scan insts was changed
// from the its scan list to the block
const uint db_schema_block_owns_scan_insts = 110;

// Revision where is_connect_to_term_ flag was added to dbGuide
const uint db_schema_guide_connected_to_term = 109;

// Revision where dbTable's mask/shift are compile constants
const uint db_schema_table_mask_shift = 108;

// Revision where dbBTerm top layer grid was added to dbBlock
const uint db_schema_bterm_top_layer_grid = 107;

// Revision where die area is converted to a polygon
const uint db_schema_die_area_is_polygon = 106;

// Revision where check for mirrored constraint on bterm was added
const uint db_schema_bterm_is_mirrored = 105;

// Revision where support for pin groups was added
const uint db_schema_block_pin_groups = 104;

// Revision where support for mirrored pins was added
const uint db_schema_bterm_mirrored_pin = 103;

// Revision where support for LEF58_CELLEDGESPACINGTABLE was added
const uint db_schema_cell_edge_spc_tbl = 102;

// Revision where dbMasterEdgeType was added
const uint db_schema_master_edge_type = 101;

// Revision where dbTarget was removed
const uint db_rm_target = 100;

// Revision where mask information was added to track grids
const uint db_track_mask = 99;

// Revision where the jumper insertion flag is added to dbNet
const uint db_schema_has_jumpers = 98;

// Revision where the is_congested flag was added to dbGuide
const uint db_schema_db_guide_congested = 97;

// Revision where the dbMarkerGroup/Categories were added to dbBlock
const uint db_schema_dbmarkergroup = 96;

// Revision where orthogonal spacing table support added
const uint db_schema_orth_spc_tbl = 95;

// Revision where unused hashes removed
const uint db_schema_db_remove_hash = 94;

// Revision where the dbGDSLib is added to dbDatabase
const uint db_schema_gds_lib_in_block = 93;

// Reverted Revision where unused hashes removed
const uint reverted_db_schema_db_remove_hash = 92;

// Revision where the layers ranges, for signals and clock nets,
// were moved from GlobalRouter to dbBlock
const uint db_schema_dbblock_layers_ranges = 91;

// Revision where via layer was added to dbGuide
const uint db_schema_db_guide_via_layer = 90;

// Revision where blocked regions for IO pins were added to dbBlock
const uint db_schema_dbblock_blocked_regions_for_pins = 89;

// Revision where odb::modITerm,modBTerm,modNet made doubly linked for
// hiearchical port removal
const uint db_schema_hier_port_removal = 89;

// Revision where odb::Polygon was added
const uint db_schema_polygon = 88;

// Revision where _dbTechLayer::max_spacing_rules_tbl_ was added
const uint db_schema_max_spacing = 87;

// Revision where bus ports added to odb
const uint db_schema_odb_busport = 86;

// Revision where constraint region was added to dbBTerm
const uint db_schema_bterm_constraint_region = 85;

// Revision where GRT layer adjustment was relocated to dbTechLayer
const uint db_schema_layer_adjustment = 84;

// Revision where scan structs are added
const uint db_schema_add_scan = 83;

// Revision where _dbTechLayer::two_wires_forbidden_spc_rules_tbl_ was added
const uint db_schema_lef58_two_wires_forbidden_spacing = 82;
// Revision where hierarchy schema with modnets, modbterms, moditerms introduced
const uint db_schema_update_hierarchy = 81;
// Revision where dbPowerSwitch changed from strings to structs
const uint db_schema_update_db_power_switch = 80;

// Revision where dbGCellGrid::GCellData moved to uint8_t
const uint db_schema_smaler_gcelldata = 79;

// Revision where _dbBox / flags.mask was added
const uint db_schema_dbbox_mask = 78;

const uint db_schema_level_shifter_cell = 77;

const uint db_schema_power_domain_voltage = 76;

// Revision where _dbTechLayer::wrongdir_spacing_rules_tbl_ was added
const uint db_schema_wrongdir_spacing = 75;

// Revision where _dbLevelShifter was added
const uint db_schema_level_shifter = 74;

// Revision where _dbSite::_row_pattern/_parent_lib/_parent_site were added
const uint db_schema_site_row_pattern = 73;

// Revision where _dbMaster::_lib_for_site was added
const uint db_schema_dbmaster_lib_for_site = 72;

// Revision where _dbObstruction::_except_pg_nets was added
const uint db_schema_except_pg_nets_obstruction = 71;

// Revision where _dbTechLayer::forbidden_spacing_rules_tbl_ was added
const uint db_schema_lef58_forbidden_spacing = 70;

// Revision where upf power switch mapping was added.
const uint db_schema_upf_power_switch_mapping = 69;

// Revision where _component_shift_mask is added to _dbBlock.
const uint db_schema_block_component_mask_shift = 68;

// Revision where _minExtModelIndex & _maxExtModelIndex removed from
// _dbBlock.
const uint db_schema_block_ext_model_index = 67;

// Revision where _tech moved to _dbBlock & _dbLib from _dbDatabase.
// Added name to dbTech.
const uint db_schema_block_tech = 66;

// Revision where _dbGCellGrid switch to using dbMatrix
const uint db_schema_gcell_grid_matrix = 65;

// Revision where _dbBoxFlags shifted _mark bit to _layer_id
const uint db_schema_box_layer_bits = 64;

// Revision where _dbTechLayer::keepout_zone_rules_tbl_ was added
const uint db_schema_keepout_zone = 63;

// Revision where _dbBlock::_net_tracks_tbl was added
const uint db_schema_net_tracks = 62;

// Revision where _dbTechLayer::_first_last_pitch was added
const uint db_schema_lef58_pitch = 61;

// Revision where _dbTechLayer::wrong_way_width_ was added
const uint db_schema_wrongway_width = 60;

// Revision where dbGlobalConnect was added
const uint db_schema_add_global_connect = 58;

// User Code End Consts
class dbIStream;
class dbOStream;
class _dbChip;
class _dbProperty;
class _dbChipInst;
// User Code Begin Classes
class dbPropertyItr;
class dbChipInstItr;
class _dbNameCache;
class _dbTech;
class _dbLib;
class _dbGDSLib;
// User Code End Classes

class _dbDatabase : public _dbObject
{
 public:
  _dbDatabase(_dbDatabase*);

  ~_dbDatabase();

  bool operator==(const _dbDatabase& rhs) const;
  bool operator!=(const _dbDatabase& rhs) const { return !operator==(rhs); }
  bool operator<(const _dbDatabase& rhs) const;
  dbObjectTable* getObjectTable(dbObjectType type);
  void collectMemInfo(MemInfo& info);
  // User Code Begin Methods
  _dbDatabase(_dbDatabase* db, int id);
  utl::Logger* getLogger() const;
  bool isSchema(uint rev) const { return _schema_minor >= rev; }
  bool isLessThanSchema(uint rev) { return _schema_minor < rev; }
  // User Code End Methods

  uint _magic1;
  uint _magic2;
  uint _schema_major;
  uint _schema_minor;
  uint _master_id;
  dbId<_dbChip> _chip;
  dbTable<_dbChip, 2>* chip_tbl_;
  dbHashTable<_dbChip, 2> chip_hash_;
  dbTable<_dbProperty>* _prop_tbl;
  dbTable<_dbChipInst>* chip_inst_tbl_;

  // User Code Begin Fields
  dbTable<_dbTech, 2>* _tech_tbl;
  dbTable<_dbLib>* _lib_tbl;
  dbTable<_dbGDSLib, 2>* _gds_lib_tbl;
  _dbNameCache* _name_cache;
  dbPropertyItr* _prop_itr;
  dbChipInstItr* chip_inst_itr_;
  int _unique_id;

  utl::Logger* _logger;
  std::set<dbDatabaseObserver*> observers_;
  // User Code End Fields
};
dbIStream& operator>>(dbIStream& stream, _dbDatabase& obj);
dbOStream& operator<<(dbOStream& stream, const _dbDatabase& obj);
}  // namespace odb
// Generator Code End Header<|MERGE_RESOLUTION|>--- conflicted
+++ resolved
@@ -46,13 +46,10 @@
 const uint db_schema_major = 0;  // Not used...
 const uint db_schema_initial = 57;
 
-const uint db_schema_minor = 114;  // Current revision number
-<<<<<<< HEAD
+const uint db_schema_minor = 115;  // Current revision number
 
 // Revision where dbChipInst was added
-const uint db_schema_chip_inst = 114;
-=======
->>>>>>> f89238af
+const uint db_schema_chip_inst = 115;
 
 // Revision where dbChip hash table was added
 const uint db_schema_chip_hash_table = 114;
