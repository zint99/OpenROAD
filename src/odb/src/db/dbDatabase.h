--- conflicted
+++ resolved
@@ -43,15 +43,13 @@
 const uint db_schema_major = 0;  // Not used...
 const uint db_schema_initial = 57;
 
-const uint db_schema_minor = 108;  // Current revision number
-
-<<<<<<< HEAD
+const uint db_schema_minor = 109;  // Current revision number
+
 // Revision where is_connect_to_term_ flag was added to dbGuide
-const uint db_schema_guide_connected_to_term = 108;
-=======
+const uint db_schema_guide_connected_to_term = 109;
+
 // Revision where dbTable's mask/shift are compile constants
 const uint db_schema_table_mask_shift = 108;
->>>>>>> dc718b40
 
 // Revision where dbBTerm top layer grid was added to dbBlock
 const uint db_schema_bterm_top_layer_grid = 107;
