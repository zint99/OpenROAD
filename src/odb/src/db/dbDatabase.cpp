// SPDX-License-Identifier: BSD-3-Clause
// Copyright (c) 2019-2025, The OpenROAD Authors

// Generator Code Begin Cpp
#include "dbDatabase.h"

#include "dbChip.h"
#include "dbProperty.h"
#include "dbTable.h"
#include "dbTable.hpp"
#include "odb/db.h"
#include "odb/dbSet.h"
// User Code Begin Includes
#include <algorithm>
#include <fstream>
#include <functional>
#include <map>
#include <string>
#include <vector>

#include "dbArrayTable.h"
#include "dbBTerm.h"
#include "dbBlock.h"
#include "dbCCSeg.h"
#include "dbCapNode.h"
#include "dbGDSLib.h"
#include "dbITerm.h"
#include "dbJournal.h"
#include "dbLib.h"
#include "dbNameCache.h"
#include "dbNet.h"
#include "dbProperty.h"
#include "dbPropertyItr.h"
#include "dbRSeg.h"
#include "dbTech.h"
#include "dbWire.h"
#include "odb/dbBlockCallBackObj.h"
#include "odb/dbExtControl.h"
#include "odb/dbStream.h"
#include "utl/Logger.h"

// User Code End Includes
namespace odb {
template class dbTable<_dbDatabase>;
// User Code Begin Static
//
// Magic number is: ATHENADB
//
constexpr int DB_MAGIC1 = 0x41544845;  // ATHE
constexpr int DB_MAGIC2 = 0x4E414442;  // NADB

static dbTable<_dbDatabase>* db_tbl = nullptr;
// Must be held to access db_tbl
static std::mutex* db_tbl_mutex = new std::mutex;
static std::atomic<uint> db_unique_id = 0;
// User Code End Static

bool _dbDatabase::operator==(const _dbDatabase& rhs) const
{
  if (_master_id != rhs._master_id) {
    return false;
  }
  if (_chip != rhs._chip) {
    return false;
  }
  if (*chip_tbl_ != *rhs.chip_tbl_) {
    return false;
  }
  if (chip_hash_ != rhs.chip_hash_) {
    return false;
  }
  if (*_prop_tbl != *rhs._prop_tbl) {
    return false;
  }

  // User Code Begin ==
  //
  // For the time being the fields,
  // magic1, magic2, schema_major, schema_minor,
  // unique_id, and file,
  // are not used for comparison.
  //
  if (*_tech_tbl != *rhs._tech_tbl) {
    return false;
  }

  if (*_lib_tbl != *rhs._lib_tbl) {
    return false;
  }
  if (*_gds_lib_tbl != *rhs._gds_lib_tbl) {
    return false;
  }

  if (*_name_cache != *rhs._name_cache) {
    return false;
  }
  // User Code End ==
  return true;
}

bool _dbDatabase::operator<(const _dbDatabase& rhs) const
{
  // User Code Begin <
  if (_master_id >= rhs._master_id) {
    return false;
  }
  if (_chip >= rhs._chip) {
    return false;
  }
  // User Code End <
  return true;
}

_dbDatabase::_dbDatabase(_dbDatabase* db)
{
  chip_tbl_ = new dbTable<_dbChip, 2>(
      this, this, (GetObjTbl_t) &_dbDatabase::getObjectTable, dbChipObj);
<<<<<<< HEAD
  _prop_tbl = new dbTable<_dbProperty>(
      this, this, (GetObjTbl_t) &_dbDatabase::getObjectTable, dbPropertyObj);
=======
  chip_hash_.setTable(chip_tbl_);
>>>>>>> 35e3c806
  // User Code Begin Constructor
  _magic1 = DB_MAGIC1;
  _magic2 = DB_MAGIC2;
  _schema_major = db_schema_major;
  _schema_minor = db_schema_minor;
  _master_id = 0;
  _logger = nullptr;
  _unique_id = db_unique_id++;

  _gds_lib_tbl = new dbTable<_dbGDSLib, 2>(
      this, this, (GetObjTbl_t) &_dbDatabase::getObjectTable, dbGdsLibObj);

  _tech_tbl = new dbTable<_dbTech, 2>(
      this, this, (GetObjTbl_t) &_dbDatabase::getObjectTable, dbTechObj);

  _lib_tbl = new dbTable<_dbLib>(
      this, this, (GetObjTbl_t) &_dbDatabase::getObjectTable, dbLibObj);

  _name_cache = new _dbNameCache(
      this, this, (GetObjTbl_t) &_dbDatabase::getObjectTable);

  _prop_itr = new dbPropertyItr(_prop_tbl);
  // User Code End Constructor
}

dbIStream& operator>>(dbIStream& stream, _dbDatabase& obj)
{
  // User Code Begin >>
  stream >> obj._magic1;

  if (obj._magic1 != DB_MAGIC1) {
    throw std::runtime_error("database file is not an OpenDB Database");
  }

  stream >> obj._magic2;

  if (obj._magic2 != DB_MAGIC2) {
    throw std::runtime_error("database file is not an OpenDB Database");
  }

  stream >> obj._schema_major;

  if (obj._schema_major != db_schema_major) {
    throw std::runtime_error("Incompatible database schema revision");
  }

  stream >> obj._schema_minor;

  if (obj._schema_minor < db_schema_initial) {
    throw std::runtime_error("incompatible database schema revision");
  }

  if (obj._schema_minor > db_schema_minor) {
    throw std::runtime_error(
        fmt::format("incompatible database schema revision {}.{} > {}.{}",
                    obj._schema_major,
                    obj._schema_minor,
                    db_schema_major,
                    db_schema_minor));
  }

  stream >> obj._master_id;

  stream >> obj._chip;

  dbId<_dbTech> old_db_tech;
  if (!obj.isSchema(db_schema_block_tech)) {
    stream >> old_db_tech;
  }
  stream >> *obj._tech_tbl;
  stream >> *obj._lib_tbl;
  stream >> *obj.chip_tbl_;
  if (obj.isSchema(db_schema_gds_lib_in_block)) {
    stream >> *obj._gds_lib_tbl;
  }
  stream >> *obj._prop_tbl;
  stream >> *obj._name_cache;
  if (obj.isSchema(db_schema_chip_hash_table)) {
    stream >> obj.chip_hash_;
  }
  // Set the _tech on the block & libs now they are loaded
  if (!obj.isSchema(db_schema_block_tech)) {
    if (obj._chip) {
      _dbChip* chip = obj.chip_tbl_->getPtr(obj._chip);
      if (chip->_top) {
        chip->_block_tbl->getPtr(chip->_top)->_tech = old_db_tech;
      }
    }

    auto db_public = (dbDatabase*) &obj;
    for (auto lib : db_public->getLibs()) {
      _dbLib* lib_impl = (_dbLib*) lib;
      lib_impl->_tech = old_db_tech;
    }
  }

  // Fix up the owner id of properties of this db, this value changes.
  const uint oid = obj.getId();

  for (_dbProperty* p : dbSet<_dbProperty>(&obj, obj._prop_tbl)) {
    p->_owner = oid;
  }

  // Set the revision of the database to the current revision
  obj._schema_major = db_schema_major;
  obj._schema_minor = db_schema_minor;
  // User Code End >>
  return stream;
}

dbOStream& operator<<(dbOStream& stream, const _dbDatabase& obj)
{
  dbOStreamScope scope(stream, "dbDatabase");
  // User Code Begin <<
  stream << obj._magic1;
  stream << obj._magic2;
  stream << obj._schema_major;
  stream << obj._schema_minor;
  stream << obj._master_id;
  stream << obj._chip;
  stream << *obj._tech_tbl;
  stream << *obj._lib_tbl;
  stream << *obj.chip_tbl_;
  stream << *obj._gds_lib_tbl;
  stream << NamedTable("prop_tbl", obj._prop_tbl);
  stream << *obj._name_cache;
  stream << obj.chip_hash_;
  // User Code End <<
  return stream;
}

dbObjectTable* _dbDatabase::getObjectTable(dbObjectType type)
{
  switch (type) {
    case dbChipObj:
<<<<<<< HEAD
      return _chip_tbl;
    case dbPropertyObj:
      return _prop_tbl;
=======
      return chip_tbl_;
>>>>>>> 35e3c806
      // User Code Begin getObjectTable
    case dbTechObj:
      return _tech_tbl;

    case dbLibObj:
      return _lib_tbl;

    case dbGdsLibObj:
      return _gds_lib_tbl;
    // User Code End getObjectTable
    default:
      break;
  }
  return getTable()->getObjectTable(type);
}
void _dbDatabase::collectMemInfo(MemInfo& info)
{
  info.cnt++;
  info.size += sizeof(*this);

  chip_tbl_->collectMemInfo(info.children_["chip_tbl_"]);

  _prop_tbl->collectMemInfo(info.children_["_prop_tbl"]);

  // User Code Begin collectMemInfo
  _tech_tbl->collectMemInfo(info.children_["tech"]);
  _lib_tbl->collectMemInfo(info.children_["lib"]);
  _gds_lib_tbl->collectMemInfo(info.children_["gds_lib"]);
  _name_cache->collectMemInfo(info.children_["name_cache"]);
  // User Code End collectMemInfo
}

_dbDatabase::~_dbDatabase()
{
<<<<<<< HEAD
  delete _chip_tbl;
  delete _prop_tbl;
=======
  delete chip_tbl_;
>>>>>>> 35e3c806
  // User Code Begin Destructor
  delete _tech_tbl;
  delete _lib_tbl;
  delete _gds_lib_tbl;
  delete _name_cache;
  delete _prop_itr;
  // User Code End Destructor
}

// User Code Begin PrivateMethods
//
// This constructor is use by dbDatabase::clear(), so the the unique-id is
// reset.
//
_dbDatabase::_dbDatabase(_dbDatabase* /* unused: db */, int id)
{
  _magic1 = DB_MAGIC1;
  _magic2 = DB_MAGIC2;
  _schema_major = db_schema_major;
  _schema_minor = db_schema_minor;
  _master_id = 0;
  _logger = nullptr;
  _unique_id = id;

  chip_tbl_ = new dbTable<_dbChip, 2>(
      this, this, (GetObjTbl_t) &_dbDatabase::getObjectTable, dbChipObj);

  _gds_lib_tbl = new dbTable<_dbGDSLib, 2>(
      this, this, (GetObjTbl_t) &_dbDatabase::getObjectTable, dbGdsLibObj);

  _tech_tbl = new dbTable<_dbTech, 2>(
      this, this, (GetObjTbl_t) &_dbDatabase::getObjectTable, dbTechObj);

  _lib_tbl = new dbTable<_dbLib>(
      this, this, (GetObjTbl_t) &_dbDatabase::getObjectTable, dbLibObj);

  _prop_tbl = new dbTable<_dbProperty>(
      this, this, (GetObjTbl_t) &_dbDatabase::getObjectTable, dbPropertyObj);

  _name_cache = new _dbNameCache(
      this, this, (GetObjTbl_t) &_dbDatabase::getObjectTable);

  _prop_itr = new dbPropertyItr(_prop_tbl);
}

utl::Logger* _dbDatabase::getLogger() const
{
  if (!_logger) {
    std::cerr << "[CRITICAL ODB-0001] No logger is installed in odb."
              << std::endl;
    exit(1);
  }
  return _logger;
}

utl::Logger* _dbObject::getLogger() const
{
  return getDatabase()->getLogger();
}

// User Code End PrivateMethods

////////////////////////////////////////////////////////////////////
//
// dbDatabase - Methods
//
////////////////////////////////////////////////////////////////////

dbSet<dbChip> dbDatabase::getChips() const
{
  _dbDatabase* obj = (_dbDatabase*) this;
  return dbSet<dbChip>(obj, obj->chip_tbl_);
}

dbChip* dbDatabase::findChip(const char* name) const
{
  _dbDatabase* obj = (_dbDatabase*) this;
  return (dbChip*) obj->chip_hash_.find(name);
}

dbSet<dbProperty> dbDatabase::getProperties() const
{
  _dbDatabase* obj = (_dbDatabase*) this;
  return dbSet<dbProperty>(obj, obj->_prop_tbl);
}

// User Code Begin dbDatabasePublicMethods

void dbDatabase::setTopChip(dbChip* chip)
{
  _dbDatabase* db = (_dbDatabase*) this;
  db->_chip = chip->getImpl()->getOID();
}

dbSet<dbLib> dbDatabase::getLibs()
{
  _dbDatabase* db = (_dbDatabase*) this;
  return dbSet<dbLib>(db, db->_lib_tbl);
}

dbLib* dbDatabase::findLib(const char* name)
{
  for (dbLib* lib : getLibs()) {
    if (strcmp(lib->getConstName(), name) == 0) {
      return lib;
    }
  }

  return nullptr;
}

dbSet<dbTech> dbDatabase::getTechs()
{
  _dbDatabase* db = (_dbDatabase*) this;
  return dbSet<dbTech>(db, db->_tech_tbl);
}

dbTech* dbDatabase::findTech(const char* name)
{
  for (auto tech : getTechs()) {
    auto tech_impl = (_dbTech*) tech;
    if (tech_impl->_name == name) {
      return tech;
    }
  }

  return nullptr;
}

dbMaster* dbDatabase::findMaster(const char* name)
{
  for (dbLib* lib : getLibs()) {
    dbMaster* master = lib->findMaster(name);
    if (master) {
      return master;
    }
  }
  return nullptr;
}

// Remove unused masters
int dbDatabase::removeUnusedMasters()
{
  std::vector<dbMaster*> unused_masters;
  dbSet<dbLib> libs = getLibs();

  for (auto lib : libs) {
    dbSet<dbMaster> masters = lib->getMasters();
    // Collect all dbMasters for later comparision
    for (auto master : masters) {
      unused_masters.push_back(master);
    }
  }
  // Get instances from this Database
  dbChip* chip = getChip();
  dbBlock* block = chip->getBlock();
  dbSet<dbInst> insts = block->getInsts();

  for (auto inst : insts) {
    dbMaster* master = inst->getMaster();
    // Filter out the master that matches inst_master
    auto masterIt
        = std::find(unused_masters.begin(), unused_masters.end(), master);
    if (masterIt != unused_masters.end()) {
      // erase used maseters from container
      unused_masters.erase(masterIt);
    }
  }
  // Destroy remaining unused masters
  for (auto& elem : unused_masters) {
    dbMaster::destroy(elem);
  }
  return unused_masters.size();
}

uint dbDatabase::getNumberOfMasters()
{
  _dbDatabase* db = (_dbDatabase*) this;
  return db->_master_id;
}

dbChip* dbDatabase::getChip()
{
  _dbDatabase* db = (_dbDatabase*) this;

  if (db->_chip == 0) {
    return nullptr;
  }

  return (dbChip*) db->chip_tbl_->getPtr(db->_chip);
}

dbTech* dbDatabase::getTech()
{
  auto techs = getTechs();

  const int num_tech = techs.size();
  if (num_tech == 0) {
    return nullptr;
  }

  if (num_tech == 1) {
    return *techs.begin();
  }

  auto impl = (_dbDatabase*) this;
  impl->_logger->error(
      utl::ODB, 432, "getTech() is obsolete in a multi-tech db");
}

void dbDatabase::read(std::istream& file)
{
  _dbDatabase* db = (_dbDatabase*) this;
  dbIStream stream(db, file);
  stream >> *db;
  ((dbDatabase*) db)->triggerPostReadDb();
}

void dbDatabase::write(std::ostream& file)
{
  _dbDatabase* db = (_dbDatabase*) this;
  dbOStream stream(db, file);
  stream << *db;
  file.flush();
}

void dbDatabase::beginEco(dbBlock* block_)
{
  _dbBlock* block = (_dbBlock*) block_;

  {
    delete block->_journal;
  }

  block->_journal = new dbJournal(block_);
  assert(block->_journal);
}

void dbDatabase::endEco(dbBlock* block_)
{
  _dbBlock* block = (_dbBlock*) block_;
  dbJournal* eco = block->_journal;
  block->_journal = nullptr;

  {
    delete block->_journal_pending;
  }

  block->_journal_pending = eco;
}

bool dbDatabase::ecoEmpty(dbBlock* block_)
{
  _dbBlock* block = (_dbBlock*) block_;

  if (block->_journal) {
    return block->_journal->empty();
  }

  return false;
}

int dbDatabase::checkEco(dbBlock* block_)
{
  _dbBlock* block = (_dbBlock*) block_;

  if (block->_journal) {
    return block->_journal->size();
  }
  return 0;
}

void dbDatabase::readEco(dbBlock* block_, const char* filename)
{
  _dbBlock* block = (_dbBlock*) block_;

  std::ifstream file;
  file.exceptions(std::ifstream::failbit | std::ifstream::badbit
                  | std::ios::eofbit);
  file.open(filename, std::ios::binary);

  dbIStream stream(block->getDatabase(), file);
  dbJournal* eco = new dbJournal(block_);
  assert(eco);
  stream >> *eco;

  {
    delete block->_journal_pending;
  }

  block->_journal_pending = eco;
}

void dbDatabase::writeEco(dbBlock* block_, const char* filename)
{
  _dbBlock* block = (_dbBlock*) block_;

  std::ofstream file(filename, std::ios::binary);
  if (!file) {
    int errnum = errno;
    block->getImpl()->getLogger()->error(
        utl::ODB, 2, "Error opening file {}", strerror(errnum));
    return;
  }

  file.exceptions(std::ifstream::failbit | std::ifstream::badbit
                  | std::ios::eofbit);

  if (block->_journal_pending) {
    dbOStream stream(block->getDatabase(), file);
    stream << *block->_journal_pending;
  }
}

void dbDatabase::commitEco(dbBlock* block_)
{
  _dbBlock* block = (_dbBlock*) block_;

  // TODO: Need a check to ensure the commit is not applied to the block of
  // which this eco was generated from.
  if (block->_journal_pending) {
    block->_journal_pending->redo();
    delete block->_journal_pending;
    block->_journal_pending = nullptr;
  }
}

void dbDatabase::undoEco(dbBlock* block_)
{
  _dbBlock* block = (_dbBlock*) block_;

  if (block->_journal_pending) {
    block->_journal_pending->undo();
    delete block->_journal_pending;
    block->_journal_pending = nullptr;
  }
}

void dbDatabase::setLogger(utl::Logger* logger)
{
  _dbDatabase* _db = (_dbDatabase*) this;
  _db->_logger = logger;
}

dbDatabase* dbDatabase::create()
{
  std::lock_guard<std::mutex> lock(*db_tbl_mutex);
  if (db_tbl == nullptr) {
    db_tbl = new dbTable<_dbDatabase>(
        nullptr, nullptr, (GetObjTbl_t) nullptr, dbDatabaseObj);
  }

  _dbDatabase* db = db_tbl->create();
  return (dbDatabase*) db;
}

void dbDatabase::clear()
{
  _dbDatabase* db = (_dbDatabase*) this;
  int id = db->_unique_id;
  db->~_dbDatabase();
  new (db) _dbDatabase(db, id);
}

void dbDatabase::destroy(dbDatabase* db_)
{
  std::lock_guard<std::mutex> lock(*db_tbl_mutex);
  _dbDatabase* db = (_dbDatabase*) db_;
  db_tbl->destroy(db);
}

dbDatabase* dbDatabase::getDatabase(uint dbid)
{
  std::lock_guard<std::mutex> lock(*db_tbl_mutex);
  return (dbDatabase*) db_tbl->getPtr(dbid);
}

dbDatabase* dbObject::getDb() const
{
  return (dbDatabase*) getImpl()->getDatabase();
}

void dbDatabase::report()
{
  _dbDatabase* db = (_dbDatabase*) this;
  MemInfo root;
  db->collectMemInfo(root);
  utl::Logger* logger = db->getLogger();
  std::function<int64_t(MemInfo&, const std::string&, int)> print =
      [&](MemInfo& info, const std::string& name, int depth) {
        double avg_size = 0;
        int64_t total_size = info.size;
        if (info.cnt > 0) {
          avg_size = info.size / static_cast<double>(info.cnt);
        }

        logger->report("{:40s} cnt={:10d} size={:12d} (avg elem={:12.1f})",
                       name.c_str(),
                       info.cnt,
                       info.size,
                       avg_size);
        for (auto [name, child] : info.children_) {
          total_size += print(child, std::string(depth, ' ') + name, depth + 1);
        }
        return total_size;
      };
  auto total_size = print(root, "dbDatabase", 1);
  logger->report("Total size = {}", total_size);
}

void dbDatabase::addObserver(dbDatabaseObserver* observer)
{
  observer->setUnregisterObserver(
      [this, observer] { removeObserver(observer); });
  _dbDatabase* db = (_dbDatabase*) this;
  db->observers_.insert(observer);
}

void dbDatabase::removeObserver(dbDatabaseObserver* observer)
{
  observer->setUnregisterObserver(nullptr);
  _dbDatabase* db = (_dbDatabase*) this;
  db->observers_.erase(observer);
}

void dbDatabase::triggerPostReadLef(dbTech* tech, dbLib* library)
{
  _dbDatabase* db = (_dbDatabase*) this;
  for (dbDatabaseObserver* observer : db->observers_) {
    observer->postReadLef(tech, library);
  }
}

void dbDatabase::triggerPostReadDef(dbBlock* block, const bool floorplan)
{
  _dbDatabase* db = (_dbDatabase*) this;
  for (dbDatabaseObserver* observer : db->observers_) {
    if (floorplan) {
      observer->postReadFloorplanDef(block);
    } else {
      observer->postReadDef(block);
    }
  }
}

void dbDatabase::triggerPostReadDb()
{
  _dbDatabase* db = (_dbDatabase*) this;
  for (dbDatabaseObserver* observer : db->observers_) {
    observer->postReadDb(this);
  }
}

// User Code End dbDatabasePublicMethods
}  // namespace odb
// Generator Code End Cpp<|MERGE_RESOLUTION|>--- conflicted
+++ resolved
@@ -115,12 +115,9 @@
 {
   chip_tbl_ = new dbTable<_dbChip, 2>(
       this, this, (GetObjTbl_t) &_dbDatabase::getObjectTable, dbChipObj);
-<<<<<<< HEAD
+  chip_hash_.setTable(chip_tbl_);
   _prop_tbl = new dbTable<_dbProperty>(
       this, this, (GetObjTbl_t) &_dbDatabase::getObjectTable, dbPropertyObj);
-=======
-  chip_hash_.setTable(chip_tbl_);
->>>>>>> 35e3c806
   // User Code Begin Constructor
   _magic1 = DB_MAGIC1;
   _magic2 = DB_MAGIC2;
@@ -256,13 +253,9 @@
 {
   switch (type) {
     case dbChipObj:
-<<<<<<< HEAD
-      return _chip_tbl;
+      return chip_tbl_;
     case dbPropertyObj:
       return _prop_tbl;
-=======
-      return chip_tbl_;
->>>>>>> 35e3c806
       // User Code Begin getObjectTable
     case dbTechObj:
       return _tech_tbl;
@@ -297,12 +290,8 @@
 
 _dbDatabase::~_dbDatabase()
 {
-<<<<<<< HEAD
-  delete _chip_tbl;
+  delete chip_tbl_;
   delete _prop_tbl;
-=======
-  delete chip_tbl_;
->>>>>>> 35e3c806
   // User Code Begin Destructor
   delete _tech_tbl;
   delete _lib_tbl;
