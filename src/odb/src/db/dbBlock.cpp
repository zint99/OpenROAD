--- conflicted
+++ resolved
@@ -792,21 +792,9 @@
   stream << *block._iterm_tbl;
   stream << *block._net_tbl;
   stream << *block._inst_hdr_tbl;
-<<<<<<< HEAD
-  if (db->isSchema(db_schema_db_remove_hash)) {
-    stream << *block._module_tbl;
-    stream << *block._inst_tbl;
-  } else {
-    stream << *block._inst_tbl;
-    stream << *block._module_tbl;
-  }
-  if (db->isSchema(db_schema_block_owns_scan_insts)) {
-    stream << *block._scan_inst_tbl;
-  }
-=======
   stream << *block._module_tbl;
   stream << *block._inst_tbl;
->>>>>>> 38210073
+  stream << *block._scan_inst_tbl;
   stream << *block._modinst_tbl;
   stream << *block._modbterm_tbl;
   stream << *block._busport_tbl;
