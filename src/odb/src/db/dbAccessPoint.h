--- conflicted
+++ resolved
@@ -78,10 +78,7 @@
       iterms_;  // list of iterms that prefer this access point
   dbVector<dbVector<std::pair<dbObjectType, dbId<_dbObject>>>>
       vias_;  // list of vias by num of cuts
-<<<<<<< HEAD
-=======
   dbVector<std::tuple<Rect, bool, bool>> path_segs_;
->>>>>>> 5171b496
 
   // User Code Begin Fields
   // User Code End Fields
