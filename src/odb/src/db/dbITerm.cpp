--- conflicted
+++ resolved
@@ -353,13 +353,6 @@
                utl::ODB,
                "DB_ECO",
                1,
-<<<<<<< HEAD
-               "ECO: connect dbITerm {} at id {} to dbNet {} at id {}",
-               getName(),
-               getId(),
-               net->_name,
-               net->getId());
-=======
                "ECO: connect dbITerm({}, {:p}) '{}' to dbNet({}, {:p}) '{}'",
                getId(),
                static_cast<void*>(this),
@@ -367,7 +360,6 @@
                net->getId(),
                static_cast<void*>(net),
                net_->getName());
->>>>>>> ce8a4f3e
     block->_journal->beginAction(dbJournal::CONNECT_OBJECT);
     block->_journal->pushParam(dbITermObj);
     block->_journal->pushParam(getId());
@@ -440,13 +432,6 @@
                utl::ODB,
                "DB_ECO",
                1,
-<<<<<<< HEAD
-               "ECO: connect dbITerm {} at id {} to dbModNet {} at id {}",
-               getName(),
-               getId(),
-               _mod_net->_name,
-               _mod_net->getId());
-=======
                "ECO: connect dbITerm({} {:p}) '{}' to dbModNet({} {:p}) '{}'",
                getId(),
                static_cast<void*>(this),
@@ -454,7 +439,6 @@
                _mod_net->getId(),
                static_cast<void*>(_mod_net),
                ((dbModNet*) _mod_net)->getHierarchicalName());
->>>>>>> ce8a4f3e
     block->_journal->beginAction(dbJournal::CONNECT_OBJECT);
     block->_journal->pushParam(dbITermObj);
     block->_journal->pushParam(getId());
@@ -515,16 +499,6 @@
                utl::ODB,
                "DB_ECO",
                1,
-<<<<<<< HEAD
-               "ECO: disconnect dbITerm {} at id {} from dbNet {} at id {} and "
-               "dbModNet {} at id {}",
-               getName(),
-               getId(),
-               net->_name,
-               net->getId(),
-               mod_net->_name,
-               mod_net->getId());
-=======
                "disconnect dbITerm({}, {:p}) '{}' from dbNet({}, {:p}) '{}' "
                "corresponding to dbModNet({}, {:p}) '{}'",
                getId(),
@@ -536,8 +510,6 @@
                (mod_net_impl) ? mod_net_impl->getId() : 0,
                static_cast<void*>(mod_net),
                (mod_net) ? mod_net->getHierarchicalName() : "NULL");
-
->>>>>>> ce8a4f3e
     block->_journal->beginAction(dbJournal::DISCONNECT_OBJECT);
     block->_journal->pushParam(dbITermObj);
     block->_journal->pushParam(getId());
@@ -635,13 +607,6 @@
                utl::ODB,
                "DB_ECO",
                1,
-<<<<<<< HEAD
-               "ECO: disconnect dbITerm {} at id {} from dbNet {} at id {}",
-               getName(),
-               getId(),
-               net->_name,
-               net->getId());
-=======
                "ECO: disconnect dbITerm({} {:p}) '{}' from dbNet({} {:p}) '{}'",
                getId(),
                static_cast<void*>(this),
@@ -649,7 +614,6 @@
                net->getId(),
                static_cast<void*>(net),
                ((dbNet*) net)->getName());
->>>>>>> ce8a4f3e
     block->_journal->beginAction(dbJournal::DISCONNECT_OBJECT);
     block->_journal->pushParam(dbITermObj);
     block->_journal->pushParam(getId());
@@ -696,18 +660,6 @@
     _dbModNet* mod_net = block->_modnet_tbl->getPtr(iterm->_mnet);
 
     if (block->_journal) {
-<<<<<<< HEAD
-      debugPrint(
-          iterm->getImpl()->getLogger(),
-          utl::ODB,
-          "DB_ECO",
-          1,
-          "ECO: disconnect dbITerm {} at id {} from dbModNet {} at id {}",
-          getName(),
-          getId(),
-          mod_net->_name,
-          mod_net->getId());
-=======
       debugPrint(iterm->getImpl()->getLogger(),
                  utl::ODB,
                  "DB_ECO",
@@ -717,7 +669,6 @@
                  getName(),
                  iterm->_mnet,
                  mod_net->_name);
->>>>>>> ce8a4f3e
       block->_journal->beginAction(dbJournal::DISCONNECT_OBJECT);
       block->_journal->pushParam(dbITermObj);
       block->_journal->pushParam(getId());
