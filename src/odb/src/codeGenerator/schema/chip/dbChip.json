--- conflicted
+++ resolved
@@ -162,12 +162,6 @@
       "schema": "db_schema_chip_bump"
     },
     {
-<<<<<<< HEAD
-      "name": "tech_",
-      "type": "dbId<_dbTech>",
-      "flags": ["private"],
-      "schema": "db_schema_chip_tech"
-=======
       "name": "chipinsts_map_",
       "type": "std::unordered_map<std::string, dbId<_dbChipInst>>",
       "flags": ["private", "no-serial"]
@@ -176,7 +170,12 @@
       "name": "chip_region_map_",
       "type": "std::unordered_map<std::string, dbId<_dbChipRegion>>",
       "flags": ["private", "no-serial"]
->>>>>>> c5f3f123
+    },
+    {
+      "name": "tech_",
+      "type": "dbId<_dbTech>",
+      "flags": ["private"],
+      "schema": "db_schema_chip_tech"
     }
   ],
   "declared_classes": ["dbPropertyItr", "_dbNameCache","dbBlockItr"],
