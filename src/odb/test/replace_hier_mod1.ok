[INFO ODB-0227] LEF file: Nangate45/Nangate45.lef, created 22 layers, 27 vias, 135 library cells
[INFO IFP-0001] Added 857 rows of 210 site FreePDK45_38x28_10R_NP_162NW_34O.
[INFO GPL-0005] Execute conjugate gradient initial placement.
[INFO GPL-0002] DBU: 2000
[INFO GPL-0003] SiteSize: (  0.190  1.400 ) um
[INFO GPL-0004] CoreBBox: (  0.000  0.000 ) ( 39.900 1199.800 ) um
[WARNING GPL-0001] clk toplevel port is not placed!
       Replace will regard clk is placed in (0, 0)
[INFO GPL-0006] Number of instances:                21
[INFO GPL-0007] Movable instances:                  21
[INFO GPL-0008] Fixed instances:                     0
[INFO GPL-0009] Dummy instances:                     0
[INFO GPL-0010] Number of nets:                     11
[INFO GPL-0011] Number of pins:                     38
[INFO GPL-0012] Die BBox:  (  0.000  0.000 ) ( 40.000 1200.000 ) um
[INFO GPL-0013] Core BBox: (  0.000  0.000 ) ( 39.900 1199.800 ) um
[INFO GPL-0016] Core area:                   47872.020 um^2
[INFO GPL-0017] Fixed instances area:            0.000 um^2
[INFO GPL-0018] Movable instances area:         60.382 um^2
[INFO GPL-0019] Utilization:                     0.126 %
[INFO GPL-0020] Standard cells area:            60.382 um^2
[INFO GPL-0021] Large instances area:            0.000 um^2
[InitialPlace]  Iter: 1 conjugate gradient residual: 0.00000008 HPWL: 74500
[InitialPlace]  Iter: 2 conjugate gradient residual: 0.00000006 HPWL: 86059
[InitialPlace]  Iter: 3 conjugate gradient residual: 0.00000007 HPWL: 84408
[InitialPlace]  Iter: 4 conjugate gradient residual: 0.00000006 HPWL: 84180
[InitialPlace]  Iter: 5 conjugate gradient residual: 0.00000008 HPWL: 83747
Placement Analysis
---------------------------------
total displacement        169.9 u
average displacement        8.1 u
max displacement           11.0 u
original HPWL               4.6 u
legalized HPWL             90.9 u
delta HPWL                 1870 %

### Initial bc1 is buffer_chain ###
Cell type report for bc1 (buffer_chain)
Cell type report:                       Count       Area
  Buffer                                    2       1.60
  Total                                     2       1.60
Net u1z
 Pin capacitance: 4.624-5.406
 Wire capacitance: 0.000
 Total capacitance: 4.624-5.406
 Number of drivers: 1
 Number of loads: 4
 Number of pins: 5

Driver pins
 u1/Z output (BUF_X1) (1, 9)

Load pins
 bc1/u2/A input (BUF_X1) 0.835-0.983 (4, 6)
 bc2/u2/A input (BUF_X1) 0.835-0.983 (7, 3)
 ic1/u4/A input (INV_X1) 1.477-1.720 (0, 11)
 ic2/u4/A input (INV_X1) 1.477-1.720 (7, 3)

Net u3z
 Pin capacitance: 1.030-1.158
 Wire capacitance: 0.000
 Total capacitance: 1.030-1.158
 Number of drivers: 1
 Number of loads: 1
 Number of pins: 2

Driver pins
 bc1/u3/Z output (BUF_X1) (4, 6)

Load pins
 r2/D input (DFF_X1) 1.030-1.158 (1, 6)

Startpoint: r1 (rising edge-triggered flip-flop clocked by clk)
Endpoint: r2 (rising edge-triggered flip-flop clocked by clk)
Path Group: clk
Path Type: max
Corner: slow

   Delay     Time   Description
-----------------------------------------------------------
   0.000    0.000   clock clk (rise edge)
   0.000    0.000   clock network delay (ideal)
   0.000    0.000 ^ r1/CK (DFF_X1)
   0.266    0.266 v r1/Q (DFF_X1)
   0.112    0.379 v u1/Z (BUF_X1)
   0.086    0.465 v bc1/u2/Z (BUF_X1)
   0.082    0.547 v bc1/u3/Z (BUF_X1)
   0.000    0.547 v r2/D (DFF_X1)
            0.547   data arrival time

   0.300    0.300   clock clk (rise edge)
   0.000    0.300   clock network delay (ideal)
   0.000    0.300   clock reconvergence pessimism
            0.300 ^ r2/CK (DFF_X1)
  -0.157    0.143   library setup time
            0.143   data required time
-----------------------------------------------------------
            0.143   data required time
           -0.547   data arrival time
-----------------------------------------------------------
           -0.404   slack (VIOLATED)


### swap bc1 to inv_chain ###
[INFO GPL-0006] Execute incremental mode global placement.
[INFO GPL-0002] DBU: 2000
[INFO GPL-0003] SiteSize: (  0.190  1.400 ) um
[INFO GPL-0004] CoreBBox: (  0.000  0.000 ) ( 39.900 1199.800 ) um
[WARNING GPL-0001] clk toplevel port is not placed!
       Replace will regard clk is placed in (0, 0)
[INFO GPL-0006] Number of instances:                21
[INFO GPL-0007] Movable instances:                  21
[INFO GPL-0008] Fixed instances:                     0
[INFO GPL-0009] Dummy instances:                     0
[INFO GPL-0010] Number of nets:                     12
[INFO GPL-0011] Number of pins:                     38
[INFO GPL-0012] Die BBox:  (  0.000  0.000 ) ( 40.000 1200.000 ) um
[INFO GPL-0013] Core BBox: (  0.000  0.000 ) ( 39.900 1199.800 ) um
[INFO GPL-0016] Core area:                   47872.020 um^2
[INFO GPL-0017] Fixed instances area:            0.000 um^2
[INFO GPL-0018] Movable instances area:         59.850 um^2
[INFO GPL-0019] Utilization:                     0.125 %
[INFO GPL-0020] Standard cells area:            59.850 um^2
[INFO GPL-0021] Large instances area:            0.000 um^2
[INFO GPL-0132] Locked 19 instances
[INFO GPL-0005] Execute conjugate gradient initial placement.
[InitialPlace]  Iter: 1 conjugate gradient residual: 0.00000008 HPWL: 251960
[InitialPlace]  Iter: 2 conjugate gradient residual: 0.00000011 HPWL: 259304
[InitialPlace]  Iter: 3 conjugate gradient residual: 0.00000006 HPWL: 258856
[InitialPlace]  Iter: 4 conjugate gradient residual: 0.00000007 HPWL: 258842
[InitialPlace]  Iter: 5 conjugate gradient residual: 0.00000007 HPWL: 258842
[INFO GPL-0023] Placement target density:       0.7000
[INFO GPL-0024] Movable insts average area:      2.850 um^2
[INFO GPL-0025] Ideal bin area:                  4.071 um^2
[INFO GPL-0026] Ideal bin count:                 11758
[INFO GPL-0027] Total bin area:              47872.020 um^2
[INFO GPL-0028] Bin count (X, Y):          16 ,    256
[INFO GPL-0029] Bin size (W * H):       2.494 *  4.687 um
[INFO GPL-0030] Number of bins:                   4096
[INFO GPL-0007] Execute nesterov global placement.
[INFO GPL-0031] HPWL: Half-Perimeter Wirelength
Iteration | Overflow |     HPWL (um) |  HPWL(%) |   Penalty | Group
---------------------------------------------------------------
        0 |   0.1929 |  1.027780e+05 |   +0.00% |  4.39e-14 |      
        0 |   0.1929 |  1.027780e+05 |          |  4.56e-14 |      
---------------------------------------------------------------
[INFO GPL-1001] Global placement finished at iteration 0
[INFO GPL-1003] Routability mode iteration count: 0
[INFO GPL-1002] Placed Cell Area               59.8500
[INFO GPL-1003] Available Free Area         47872.0200
[INFO GPL-1004] Minimum Feasible Density        0.0100 (cell_area / free_area)
[INFO GPL-1006]   Suggested Target Densities:
[INFO GPL-1007]     - For 90% usage of free space: 0.0014
[INFO GPL-1008]     - For 80% usage of free space: 0.0016
[INFO GPL-1009]     - For 50% usage of free space: 0.0025
[INFO GPL-1010] Original area (um^2): 59.85
[INFO GPL-1011] Total routability artificial inflation: 0.00 (+0.00%)
[INFO GPL-1012] Total timing-driven delta area: 0.00 (+0.00%)
[INFO GPL-1013] Final placement area: 59.85 (+0.00%)
[INFO GPL-0133] Unlocked instances
<<<<<<< HEAD
[INFO GPL-0007] Execute nesterov global placement.
=======
[INFO GPL-1010] Original area (um^2): 59.85
[INFO GPL-1011] Total routability artificial inflation: 0.00 (+0.00%)
[INFO GPL-1012] Total timing-driven delta area: 0.00 (+0.00%)
[INFO GPL-1013] Final placement area: 59.85 (+0.00%)
>>>>>>> 3ed32712
Placement Analysis
---------------------------------
total displacement         52.6 u
average displacement        2.5 u
max displacement            7.0 u
original HPWL              45.9 u
legalized HPWL             73.2 u
delta HPWL                   59 %

Cell type report for bc1 (inv_chain_bc1)
Cell type report:                       Count       Area
  Inverter                                  2       1.06
  Total                                     2       1.06
Net u1z
 Pin capacitance: 5.265-6.142
 Wire capacitance: 0.000
 Total capacitance: 5.265-6.142
 Number of drivers: 1
 Number of loads: 4
 Number of pins: 5

Driver pins
 u1/Z output (BUF_X1) (2, 6)

Load pins
 bc1/u4/A input (INV_X1) 1.477-1.720 (2, 2)
 bc2/u2/A input (BUF_X1) 0.835-0.983 (2, 5)
 ic1/u4/A input (INV_X1) 1.477-1.720 (1, 9)
 ic2/u4/A input (INV_X1) 1.477-1.720 (7, 6)

Net u3z
 Pin capacitance: 1.030-1.158
 Wire capacitance: 0.000
 Total capacitance: 1.030-1.158
 Number of drivers: 1
 Number of loads: 1
 Number of pins: 2

Driver pins
 bc1/u5/ZN output (INV_X1) (2, 5)

Load pins
 r2/D input (DFF_X1) 1.030-1.158 (2, 1)

Startpoint: r1 (rising edge-triggered flip-flop clocked by clk)
Endpoint: r2 (rising edge-triggered flip-flop clocked by clk)
Path Group: clk
Path Type: max
Corner: slow

   Delay     Time   Description
-----------------------------------------------------------
   0.000    0.000   clock clk (rise edge)
   0.000    0.000   clock network delay (ideal)
   0.000    0.000 ^ r1/CK (DFF_X1)
   0.358    0.358 ^ r1/Q (DFF_X1)
   0.136    0.494 ^ u1/Z (BUF_X1)
   0.031    0.525 v bc1/u4/ZN (INV_X1)
   0.036    0.562 ^ bc1/u5/ZN (INV_X1)
   0.000    0.562 ^ r2/D (DFF_X1)
            0.562   data arrival time

   0.300    0.300   clock clk (rise edge)
   0.000    0.300   clock network delay (ideal)
   0.000    0.300   clock reconvergence pessimism
            0.300 ^ r2/CK (DFF_X1)
  -0.073    0.227   library setup time
            0.227   data required time
-----------------------------------------------------------
            0.227   data required time
           -0.562   data arrival time
-----------------------------------------------------------
           -0.334   slack (VIOLATED)


### swap bc1 back to buffer_chain ###
[INFO GPL-0006] Execute incremental mode global placement.
[INFO GPL-0002] DBU: 2000
[INFO GPL-0003] SiteSize: (  0.190  1.400 ) um
[INFO GPL-0004] CoreBBox: (  0.000  0.000 ) ( 39.900 1199.800 ) um
[WARNING GPL-0001] clk toplevel port is not placed!
       Replace will regard clk is placed in (0, 0)
[INFO GPL-0006] Number of instances:                21
[INFO GPL-0007] Movable instances:                  21
[INFO GPL-0008] Fixed instances:                     0
[INFO GPL-0009] Dummy instances:                     0
[INFO GPL-0010] Number of nets:                     12
[INFO GPL-0011] Number of pins:                     38
[INFO GPL-0012] Die BBox:  (  0.000  0.000 ) ( 40.000 1200.000 ) um
[INFO GPL-0013] Core BBox: (  0.000  0.000 ) ( 39.900 1199.800 ) um
[INFO GPL-0016] Core area:                   47872.020 um^2
[INFO GPL-0017] Fixed instances area:            0.000 um^2
[INFO GPL-0018] Movable instances area:         60.382 um^2
[INFO GPL-0019] Utilization:                     0.126 %
[INFO GPL-0020] Standard cells area:            60.382 um^2
[INFO GPL-0021] Large instances area:            0.000 um^2
[INFO GPL-0132] Locked 19 instances
[INFO GPL-0005] Execute conjugate gradient initial placement.
[InitialPlace]  Iter: 1 conjugate gradient residual: 0.00000012 HPWL: 203020
[InitialPlace]  Iter: 2 conjugate gradient residual: 0.00000010 HPWL: 210674
[InitialPlace]  Iter: 3 conjugate gradient residual: 0.00000011 HPWL: 210704
[InitialPlace]  Iter: 4 conjugate gradient residual: 0.00000002 HPWL: 210702
[InitialPlace]  Iter: 5 conjugate gradient residual: 0.00000002 HPWL: 210702
[INFO GPL-0023] Placement target density:       0.7000
[INFO GPL-0024] Movable insts average area:      2.875 um^2
[INFO GPL-0025] Ideal bin area:                  4.108 um^2
[INFO GPL-0026] Ideal bin count:                 11654
[INFO GPL-0027] Total bin area:              47872.020 um^2
[INFO GPL-0028] Bin count (X, Y):          16 ,    256
[INFO GPL-0029] Bin size (W * H):       2.494 *  4.687 um
[INFO GPL-0030] Number of bins:                   4096
[INFO GPL-0007] Execute nesterov global placement.
[INFO GPL-0031] HPWL: Half-Perimeter Wirelength
Iteration | Overflow |     HPWL (um) |  HPWL(%) |   Penalty | Group
---------------------------------------------------------------
        0 |   0.1876 |  8.809500e+04 |   +0.00% |  3.98e-14 |      
        0 |   0.1876 |  8.809500e+04 |          |  4.13e-14 |      
---------------------------------------------------------------
[INFO GPL-1001] Global placement finished at iteration 0
[INFO GPL-1003] Routability mode iteration count: 0
[INFO GPL-1002] Placed Cell Area               60.3820
[INFO GPL-1003] Available Free Area         47872.0200
[INFO GPL-1004] Minimum Feasible Density        0.0100 (cell_area / free_area)
[INFO GPL-1006]   Suggested Target Densities:
[INFO GPL-1007]     - For 90% usage of free space: 0.0014
[INFO GPL-1008]     - For 80% usage of free space: 0.0016
[INFO GPL-1009]     - For 50% usage of free space: 0.0025
[INFO GPL-1010] Original area (um^2): 60.38
[INFO GPL-1011] Total routability artificial inflation: 0.00 (+0.00%)
[INFO GPL-1012] Total timing-driven delta area: 0.00 (+0.00%)
[INFO GPL-1013] Final placement area: 60.38 (+0.00%)
[INFO GPL-0133] Unlocked instances
<<<<<<< HEAD
[INFO GPL-0007] Execute nesterov global placement.
=======
[INFO GPL-1010] Original area (um^2): 60.38
[INFO GPL-1011] Total routability artificial inflation: 0.00 (+0.00%)
[INFO GPL-1012] Total timing-driven delta area: 0.00 (+0.00%)
[INFO GPL-1013] Final placement area: 60.38 (+0.00%)
>>>>>>> 3ed32712
Placement Analysis
---------------------------------
total displacement         39.4 u
average displacement        1.9 u
max displacement            5.6 u
original HPWL              38.2 u
legalized HPWL             62.9 u
delta HPWL                   65 %

Cell type report for bc1 (buffer_chain)
Cell type report:                       Count       Area
  Buffer                                    2       1.60
  Total                                     2       1.60
Net u1z
 Pin capacitance: 4.624-5.406
 Wire capacitance: 0.000
 Total capacitance: 4.624-5.406
 Number of drivers: 1
 Number of loads: 4
 Number of pins: 5

Driver pins
 u1/Z output (BUF_X1) (2, 6)

Load pins
 bc1/u2/A input (BUF_X1) 0.835-0.983 (2, 5)
 bc2/u2/A input (BUF_X1) 0.835-0.983 (2, 6)
 ic1/u4/A input (INV_X1) 1.477-1.720 (3, 11)
 ic2/u4/A input (INV_X1) 1.477-1.720 (9, 5)

Net u3z
 Pin capacitance: 1.030-1.158
 Wire capacitance: 0.000
 Total capacitance: 1.030-1.158
 Number of drivers: 1
 Number of loads: 1
 Number of pins: 2

Driver pins
 bc1/u3/Z output (BUF_X1) (2, 2)

Load pins
 r2/D input (DFF_X1) 1.030-1.158 (1, 1)

Startpoint: r1 (rising edge-triggered flip-flop clocked by clk)
Endpoint: r2 (rising edge-triggered flip-flop clocked by clk)
Path Group: clk
Path Type: max
Corner: slow

   Delay     Time   Description
-----------------------------------------------------------
   0.000    0.000   clock clk (rise edge)
   0.000    0.000   clock network delay (ideal)
   0.000    0.000 ^ r1/CK (DFF_X1)
   0.266    0.266 v r1/Q (DFF_X1)
   0.112    0.378 v u1/Z (BUF_X1)
   0.087    0.464 v bc1/u2/Z (BUF_X1)
   0.082    0.547 v bc1/u3/Z (BUF_X1)
   0.000    0.547 v r2/D (DFF_X1)
            0.547   data arrival time

   0.300    0.300   clock clk (rise edge)
   0.000    0.300   clock network delay (ideal)
   0.000    0.300   clock reconvergence pessimism
            0.300 ^ r2/CK (DFF_X1)
  -0.157    0.143   library setup time
            0.143   data required time
-----------------------------------------------------------
            0.143   data required time
           -0.547   data arrival time
-----------------------------------------------------------
           -0.404   slack (VIOLATED)


### swap bc1 back to inv_chain ###
[INFO GPL-0006] Execute incremental mode global placement.
[INFO GPL-0002] DBU: 2000
[INFO GPL-0003] SiteSize: (  0.190  1.400 ) um
[INFO GPL-0004] CoreBBox: (  0.000  0.000 ) ( 39.900 1199.800 ) um
[WARNING GPL-0001] clk toplevel port is not placed!
       Replace will regard clk is placed in (0, 0)
[INFO GPL-0006] Number of instances:                21
[INFO GPL-0007] Movable instances:                  21
[INFO GPL-0008] Fixed instances:                     0
[INFO GPL-0009] Dummy instances:                     0
[INFO GPL-0010] Number of nets:                     12
[INFO GPL-0011] Number of pins:                     38
[INFO GPL-0012] Die BBox:  (  0.000  0.000 ) ( 40.000 1200.000 ) um
[INFO GPL-0013] Core BBox: (  0.000  0.000 ) ( 39.900 1199.800 ) um
[INFO GPL-0016] Core area:                   47872.020 um^2
[INFO GPL-0017] Fixed instances area:            0.000 um^2
[INFO GPL-0018] Movable instances area:         59.850 um^2
[INFO GPL-0019] Utilization:                     0.125 %
[INFO GPL-0020] Standard cells area:            59.850 um^2
[INFO GPL-0021] Large instances area:            0.000 um^2
[INFO GPL-0132] Locked 19 instances
[INFO GPL-0005] Execute conjugate gradient initial placement.
[InitialPlace]  Iter: 1 conjugate gradient residual: 0.00000008 HPWL: 194280
[InitialPlace]  Iter: 2 conjugate gradient residual: 0.00000005 HPWL: 201324
[InitialPlace]  Iter: 3 conjugate gradient residual: 0.00000008 HPWL: 201200
[InitialPlace]  Iter: 4 conjugate gradient residual: 0.00000008 HPWL: 201200
[InitialPlace]  Iter: 5 conjugate gradient residual: 0.00000008 HPWL: 201200
[INFO GPL-0023] Placement target density:       0.7000
[INFO GPL-0024] Movable insts average area:      2.850 um^2
[INFO GPL-0025] Ideal bin area:                  4.071 um^2
[INFO GPL-0026] Ideal bin count:                 11758
[INFO GPL-0027] Total bin area:              47872.020 um^2
[INFO GPL-0028] Bin count (X, Y):          16 ,    256
[INFO GPL-0029] Bin size (W * H):       2.494 *  4.687 um
[INFO GPL-0030] Number of bins:                   4096
[INFO GPL-0007] Execute nesterov global placement.
[INFO GPL-0031] HPWL: Half-Perimeter Wirelength
Iteration | Overflow |     HPWL (um) |  HPWL(%) |   Penalty | Group
---------------------------------------------------------------
        0 |   0.1408 |  9.342400e+04 |   +0.00% |  3.25e-14 |      
        0 |   0.1408 |  9.342400e+04 |          |  3.38e-14 |      
---------------------------------------------------------------
[INFO GPL-1001] Global placement finished at iteration 0
[INFO GPL-1003] Routability mode iteration count: 0
[INFO GPL-1002] Placed Cell Area               59.8500
[INFO GPL-1003] Available Free Area         47872.0200
[INFO GPL-1004] Minimum Feasible Density        0.0100 (cell_area / free_area)
[INFO GPL-1006]   Suggested Target Densities:
[INFO GPL-1007]     - For 90% usage of free space: 0.0014
[INFO GPL-1008]     - For 80% usage of free space: 0.0016
[INFO GPL-1009]     - For 50% usage of free space: 0.0025
[INFO GPL-1010] Original area (um^2): 59.85
[INFO GPL-1011] Total routability artificial inflation: 0.00 (+0.00%)
[INFO GPL-1012] Total timing-driven delta area: 0.00 (+0.00%)
[INFO GPL-1013] Final placement area: 59.85 (+0.00%)
[INFO GPL-0133] Unlocked instances
<<<<<<< HEAD
[INFO GPL-0007] Execute nesterov global placement.
=======
[INFO GPL-1010] Original area (um^2): 59.85
[INFO GPL-1011] Total routability artificial inflation: 0.00 (+0.00%)
[INFO GPL-1012] Total timing-driven delta area: 0.00 (+0.00%)
[INFO GPL-1013] Final placement area: 59.85 (+0.00%)
>>>>>>> 3ed32712
Placement Analysis
---------------------------------
total displacement         34.4 u
average displacement        1.6 u
max displacement            7.1 u
original HPWL              41.2 u
legalized HPWL             62.5 u
delta HPWL                   52 %

Cell type report for bc1 (inv_chain_bc1_1)
Cell type report:                       Count       Area
  Inverter                                  2       1.06
  Total                                     2       1.06
Net u1z
 Pin capacitance: 5.265-6.142
 Wire capacitance: 0.000
 Total capacitance: 5.265-6.142
 Number of drivers: 1
 Number of loads: 4
 Number of pins: 5

Driver pins
 u1/Z output (BUF_X1) (2, 6)

Load pins
 bc1/u4/A input (INV_X1) 1.477-1.720 (2, 5)
 bc2/u2/A input (BUF_X1) 0.835-0.983 (1, 6)
 ic1/u4/A input (INV_X1) 1.477-1.720 (4, 9)
 ic2/u4/A input (INV_X1) 1.477-1.720 (8, 6)

Net u3z
 Pin capacitance: 1.030-1.158
 Wire capacitance: 0.000
 Total capacitance: 1.030-1.158
 Number of drivers: 1
 Number of loads: 1
 Number of pins: 2

Driver pins
 bc1/u5/ZN output (INV_X1) (2, 3)

Load pins
 r2/D input (DFF_X1) 1.030-1.158 (2, 11)

Startpoint: r1 (rising edge-triggered flip-flop clocked by clk)
Endpoint: r2 (rising edge-triggered flip-flop clocked by clk)
Path Group: clk
Path Type: max
Corner: slow

   Delay     Time   Description
-----------------------------------------------------------
   0.000    0.000   clock clk (rise edge)
   0.000    0.000   clock network delay (ideal)
   0.000    0.000 ^ r1/CK (DFF_X1)
   0.359    0.359 ^ r1/Q (DFF_X1)
   0.134    0.493 ^ u1/Z (BUF_X1)
   0.030    0.523 v bc1/u4/ZN (INV_X1)
   0.038    0.561 ^ bc1/u5/ZN (INV_X1)
   0.000    0.561 ^ r2/D (DFF_X1)
            0.561   data arrival time

   0.300    0.300   clock clk (rise edge)
   0.000    0.300   clock network delay (ideal)
   0.000    0.300   clock reconvergence pessimism
            0.300 ^ r2/CK (DFF_X1)
  -0.073    0.227   library setup time
            0.227   data required time
-----------------------------------------------------------
            0.227   data required time
           -0.561   data arrival time
-----------------------------------------------------------
           -0.335   slack (VIOLATED)


Repair timing output passed/skipped equivalence test<|MERGE_RESOLUTION|>--- conflicted
+++ resolved
@@ -1,6 +1,5 @@
 [INFO ODB-0227] LEF file: Nangate45/Nangate45.lef, created 22 layers, 27 vias, 135 library cells
 [INFO IFP-0001] Added 857 rows of 210 site FreePDK45_38x28_10R_NP_162NW_34O.
-[INFO GPL-0005] Execute conjugate gradient initial placement.
 [INFO GPL-0002] DBU: 2000
 [INFO GPL-0003] SiteSize: (  0.190  1.400 ) um
 [INFO GPL-0004] CoreBBox: (  0.000  0.000 ) ( 39.900 1199.800 ) um
@@ -102,7 +101,6 @@
 
 
 ### swap bc1 to inv_chain ###
-[INFO GPL-0006] Execute incremental mode global placement.
 [INFO GPL-0002] DBU: 2000
 [INFO GPL-0003] SiteSize: (  0.190  1.400 ) um
 [INFO GPL-0004] CoreBBox: (  0.000  0.000 ) ( 39.900 1199.800 ) um
@@ -123,7 +121,6 @@
 [INFO GPL-0020] Standard cells area:            59.850 um^2
 [INFO GPL-0021] Large instances area:            0.000 um^2
 [INFO GPL-0132] Locked 19 instances
-[INFO GPL-0005] Execute conjugate gradient initial placement.
 [InitialPlace]  Iter: 1 conjugate gradient residual: 0.00000008 HPWL: 251960
 [InitialPlace]  Iter: 2 conjugate gradient residual: 0.00000011 HPWL: 259304
 [InitialPlace]  Iter: 3 conjugate gradient residual: 0.00000006 HPWL: 258856
@@ -137,15 +134,11 @@
 [INFO GPL-0028] Bin count (X, Y):          16 ,    256
 [INFO GPL-0029] Bin size (W * H):       2.494 *  4.687 um
 [INFO GPL-0030] Number of bins:                   4096
-[INFO GPL-0007] Execute nesterov global placement.
 [INFO GPL-0031] HPWL: Half-Perimeter Wirelength
 Iteration | Overflow |     HPWL (um) |  HPWL(%) |   Penalty | Group
 ---------------------------------------------------------------
-        0 |   0.1929 |  1.027780e+05 |   +0.00% |  4.39e-14 |      
-        0 |   0.1929 |  1.027780e+05 |          |  4.56e-14 |      
----------------------------------------------------------------
-[INFO GPL-1001] Global placement finished at iteration 0
-[INFO GPL-1003] Routability mode iteration count: 0
+        1 |   0.1929 |  1.027780e+05 |   +0.00% |  4.39e-14 |      
+[INFO GPL-1001] Finished with Overflow: 0.192909
 [INFO GPL-1002] Placed Cell Area               59.8500
 [INFO GPL-1003] Available Free Area         47872.0200
 [INFO GPL-1004] Minimum Feasible Density        0.0100 (cell_area / free_area)
@@ -158,14 +151,10 @@
 [INFO GPL-1012] Total timing-driven delta area: 0.00 (+0.00%)
 [INFO GPL-1013] Final placement area: 59.85 (+0.00%)
 [INFO GPL-0133] Unlocked instances
-<<<<<<< HEAD
-[INFO GPL-0007] Execute nesterov global placement.
-=======
 [INFO GPL-1010] Original area (um^2): 59.85
 [INFO GPL-1011] Total routability artificial inflation: 0.00 (+0.00%)
 [INFO GPL-1012] Total timing-driven delta area: 0.00 (+0.00%)
 [INFO GPL-1013] Final placement area: 59.85 (+0.00%)
->>>>>>> 3ed32712
 Placement Analysis
 ---------------------------------
 total displacement         52.6 u
@@ -242,7 +231,6 @@
 
 
 ### swap bc1 back to buffer_chain ###
-[INFO GPL-0006] Execute incremental mode global placement.
 [INFO GPL-0002] DBU: 2000
 [INFO GPL-0003] SiteSize: (  0.190  1.400 ) um
 [INFO GPL-0004] CoreBBox: (  0.000  0.000 ) ( 39.900 1199.800 ) um
@@ -263,7 +251,6 @@
 [INFO GPL-0020] Standard cells area:            60.382 um^2
 [INFO GPL-0021] Large instances area:            0.000 um^2
 [INFO GPL-0132] Locked 19 instances
-[INFO GPL-0005] Execute conjugate gradient initial placement.
 [InitialPlace]  Iter: 1 conjugate gradient residual: 0.00000012 HPWL: 203020
 [InitialPlace]  Iter: 2 conjugate gradient residual: 0.00000010 HPWL: 210674
 [InitialPlace]  Iter: 3 conjugate gradient residual: 0.00000011 HPWL: 210704
@@ -277,15 +264,11 @@
 [INFO GPL-0028] Bin count (X, Y):          16 ,    256
 [INFO GPL-0029] Bin size (W * H):       2.494 *  4.687 um
 [INFO GPL-0030] Number of bins:                   4096
-[INFO GPL-0007] Execute nesterov global placement.
 [INFO GPL-0031] HPWL: Half-Perimeter Wirelength
 Iteration | Overflow |     HPWL (um) |  HPWL(%) |   Penalty | Group
 ---------------------------------------------------------------
-        0 |   0.1876 |  8.809500e+04 |   +0.00% |  3.98e-14 |      
-        0 |   0.1876 |  8.809500e+04 |          |  4.13e-14 |      
----------------------------------------------------------------
-[INFO GPL-1001] Global placement finished at iteration 0
-[INFO GPL-1003] Routability mode iteration count: 0
+        1 |   0.1876 |  8.809500e+04 |   +0.00% |  3.98e-14 |      
+[INFO GPL-1001] Finished with Overflow: 0.187566
 [INFO GPL-1002] Placed Cell Area               60.3820
 [INFO GPL-1003] Available Free Area         47872.0200
 [INFO GPL-1004] Minimum Feasible Density        0.0100 (cell_area / free_area)
@@ -298,14 +281,10 @@
 [INFO GPL-1012] Total timing-driven delta area: 0.00 (+0.00%)
 [INFO GPL-1013] Final placement area: 60.38 (+0.00%)
 [INFO GPL-0133] Unlocked instances
-<<<<<<< HEAD
-[INFO GPL-0007] Execute nesterov global placement.
-=======
 [INFO GPL-1010] Original area (um^2): 60.38
 [INFO GPL-1011] Total routability artificial inflation: 0.00 (+0.00%)
 [INFO GPL-1012] Total timing-driven delta area: 0.00 (+0.00%)
 [INFO GPL-1013] Final placement area: 60.38 (+0.00%)
->>>>>>> 3ed32712
 Placement Analysis
 ---------------------------------
 total displacement         39.4 u
@@ -382,7 +361,6 @@
 
 
 ### swap bc1 back to inv_chain ###
-[INFO GPL-0006] Execute incremental mode global placement.
 [INFO GPL-0002] DBU: 2000
 [INFO GPL-0003] SiteSize: (  0.190  1.400 ) um
 [INFO GPL-0004] CoreBBox: (  0.000  0.000 ) ( 39.900 1199.800 ) um
@@ -403,7 +381,6 @@
 [INFO GPL-0020] Standard cells area:            59.850 um^2
 [INFO GPL-0021] Large instances area:            0.000 um^2
 [INFO GPL-0132] Locked 19 instances
-[INFO GPL-0005] Execute conjugate gradient initial placement.
 [InitialPlace]  Iter: 1 conjugate gradient residual: 0.00000008 HPWL: 194280
 [InitialPlace]  Iter: 2 conjugate gradient residual: 0.00000005 HPWL: 201324
 [InitialPlace]  Iter: 3 conjugate gradient residual: 0.00000008 HPWL: 201200
@@ -417,15 +394,11 @@
 [INFO GPL-0028] Bin count (X, Y):          16 ,    256
 [INFO GPL-0029] Bin size (W * H):       2.494 *  4.687 um
 [INFO GPL-0030] Number of bins:                   4096
-[INFO GPL-0007] Execute nesterov global placement.
 [INFO GPL-0031] HPWL: Half-Perimeter Wirelength
 Iteration | Overflow |     HPWL (um) |  HPWL(%) |   Penalty | Group
 ---------------------------------------------------------------
-        0 |   0.1408 |  9.342400e+04 |   +0.00% |  3.25e-14 |      
-        0 |   0.1408 |  9.342400e+04 |          |  3.38e-14 |      
----------------------------------------------------------------
-[INFO GPL-1001] Global placement finished at iteration 0
-[INFO GPL-1003] Routability mode iteration count: 0
+        1 |   0.1408 |  9.342400e+04 |   +0.00% |  3.25e-14 |      
+[INFO GPL-1001] Finished with Overflow: 0.140830
 [INFO GPL-1002] Placed Cell Area               59.8500
 [INFO GPL-1003] Available Free Area         47872.0200
 [INFO GPL-1004] Minimum Feasible Density        0.0100 (cell_area / free_area)
@@ -438,14 +411,10 @@
 [INFO GPL-1012] Total timing-driven delta area: 0.00 (+0.00%)
 [INFO GPL-1013] Final placement area: 59.85 (+0.00%)
 [INFO GPL-0133] Unlocked instances
-<<<<<<< HEAD
-[INFO GPL-0007] Execute nesterov global placement.
-=======
 [INFO GPL-1010] Original area (um^2): 59.85
 [INFO GPL-1011] Total routability artificial inflation: 0.00 (+0.00%)
 [INFO GPL-1012] Total timing-driven delta area: 0.00 (+0.00%)
 [INFO GPL-1013] Final placement area: 59.85 (+0.00%)
->>>>>>> 3ed32712
 Placement Analysis
 ---------------------------------
 total displacement         34.4 u
