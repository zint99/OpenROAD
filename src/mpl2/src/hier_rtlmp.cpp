///////////////////////////////////////////////////////////////////////////
//
// BSD 3-Clause License
//
// Copyright (c) 2020, The Regents of the University of California
// All rights reserved.
//
// Redistribution and use in source and binary forms, with or without
// modification, are permitted provided that the following conditions are met:
//
// * Redistributions of source code must retain the above copyright notice, this
//   list of conditions and the following disclaimer.
//
// * Redistributions in binary form must reproduce the above copyright notice,
//   this list of conditions and the following disclaimer in the documentation
//   and/or other materials provided with the distribution.
//
// * Neither the name of the copyright holder nor the names of its
//   contributors may be used to endorse or promote products derived from
//   this software without specific prior written permission.
//
// THIS SOFTWARE IS PROVIDED BY THE COPYRIGHT HOLDERS AND CONTRIBUTORS "AS IS"
// AND ANY EXPRESS OR IMPLIED WARRANTIES, INCLUDING, BUT NOT LIMITED TO, THE
// IMPLIED WARRANTIES OF MERCHANTABILITY AND FITNESS FOR A PARTICULAR PURPOSE
// ARE DISCLAIMED. IN NO EVENT SHALL THE COPYRIGHT HOLDER OR CONTRIBUTORS BE
// LIABLE FOR ANY DIRECT, INDIRECT, INCIDENTAL, SPECIAL, EXEMPLARY, OR
// CONSEQUENTIAL DAMAGES (INCLUDING, BUT NOT LIMITED TO, PROCUREMENT OF
// SUBSTITUTE GOODS OR SERVICES; LOSS OF USE, DATA, OR PROFITS; OR BUSINESS
// INTERRUPTION) HOWEVER CAUSED AND ON ANY THEORY OF LIABILITY, WHETHER IN
// CONTRACT, STRICT LIABILITY, OR TORT (INCLUDING NEGLIGENCE OR OTHERWISE)
// ARISING IN ANY WAY OUT OF THE USE OF THIS SOFTWARE, EVEN IF ADVISED OF THE
// POSSIBILITY OF SUCH DAMAGE.
//
///////////////////////////////////////////////////////////////////////////////
#include "hier_rtlmp.h"

#include <fstream>
#include <iostream>
#include <queue>
#include <thread>

#include "Mpl2Observer.h"
#include "SACoreHardMacro.h"
#include "SACoreSoftMacro.h"
#include "bus_synthesis.h"
#include "db_sta/dbNetwork.hh"
#include "object.h"
#include "odb/db.h"
#include "par/PartitionMgr.h"
#include "sta/Liberty.hh"
#include "utl/Logger.h"

namespace mpl2 {

using std::string;

///////////////////////////////////////////////////////////
// Class HierRTLMP
using utl::MPL;

HierRTLMP::~HierRTLMP() = default;

// Constructors
HierRTLMP::HierRTLMP(sta::dbNetwork* network,
                     odb::dbDatabase* db,
                     sta::dbSta* sta,
                     utl::Logger* logger,
                     par::PartitionMgr* tritonpart)
{
  network_ = network;
  db_ = db;
  sta_ = sta;
  logger_ = logger;
  tritonpart_ = tritonpart;
}

///////////////////////////////////////////////////////////////////////////
// Interfaces for setting up options
// Options related to macro placement

void HierRTLMP::setAreaWeight(float weight)
{
  area_weight_ = weight;
}

void HierRTLMP::setOutlineWeight(float weight)
{
  outline_weight_ = weight;
}

void HierRTLMP::setWirelengthWeight(float weight)
{
  wirelength_weight_ = weight;
}

void HierRTLMP::setGuidanceWeight(float weight)
{
  guidance_weight_ = weight;
}

void HierRTLMP::setFenceWeight(float weight)
{
  fence_weight_ = weight;
}

void HierRTLMP::setBoundaryWeight(float weight)
{
  boundary_weight_ = weight;
}

void HierRTLMP::setNotchWeight(float weight)
{
  notch_weight_ = weight;
}

void HierRTLMP::setMacroBlockageWeight(float weight)
{
  macro_blockage_weight_ = weight;
}

void HierRTLMP::setGlobalFence(float fence_lx,
                               float fence_ly,
                               float fence_ux,
                               float fence_uy)
{
  global_fence_lx_ = fence_lx;
  global_fence_ly_ = fence_ly;
  global_fence_ux_ = fence_ux;
  global_fence_uy_ = fence_uy;
}

void HierRTLMP::setHaloWidth(float halo_width)
{
  halo_width_ = halo_width;
}

void HierRTLMP::setHaloHeight(float halo_height)
{
  halo_height_ = halo_height;
}

// Options related to clustering
void HierRTLMP::setNumBundledIOsPerBoundary(int num_bundled_ios)
{
  num_bundled_IOs_ = num_bundled_ios;
}

void HierRTLMP::setClusterSize(int max_num_macro,
                               int min_num_macro,
                               int max_num_inst,
                               int min_num_inst)
{
  max_num_macro_base_ = max_num_macro;
  min_num_macro_base_ = min_num_macro;
  max_num_inst_base_ = max_num_inst;
  min_num_inst_base_ = min_num_inst;
}

void HierRTLMP::setClusterSizeTolerance(float tolerance)
{
  tolerance_ = tolerance;
}

void HierRTLMP::setMaxNumLevel(int max_num_level)
{
  max_num_level_ = max_num_level;
}

void HierRTLMP::setClusterSizeRatioPerLevel(float coarsening_ratio)
{
  coarsening_ratio_ = coarsening_ratio;
}

void HierRTLMP::setLargeNetThreshold(int large_net_threshold)
{
  large_net_threshold_ = large_net_threshold;
}

void HierRTLMP::setSignatureNetThreshold(int signature_net_threshold)
{
  signature_net_threshold_ = signature_net_threshold;
}

void HierRTLMP::setPinAccessThreshold(float pin_access_th)
{
  pin_access_th_ = pin_access_th;
  pin_access_th_orig_ = pin_access_th;
}

void HierRTLMP::setTargetUtil(float target_util)
{
  target_util_ = target_util;
}

void HierRTLMP::setTargetDeadSpace(float target_dead_space)
{
  target_dead_space_ = target_dead_space;
}

void HierRTLMP::setMinAR(float min_ar)
{
  min_ar_ = min_ar;
}

void HierRTLMP::setSnapLayer(int snap_layer)
{
  snap_layer_ = snap_layer;
}

void HierRTLMP::setReportDirectory(const char* report_directory)
{
  report_directory_ = report_directory;
}

// Set defaults for min/max number of instances and macros if not set by user.
void HierRTLMP::setDefaultThresholds()
{
  debugPrint(logger_,
             MPL,
             "multilevel_autoclustering",
             1,
             "Setting default threholds...");

  std::string snap_layer_name;
  // calculate the pitch_x and pitch_y based on the pins of macros
  for (auto& macro : hard_macro_map_) {
    odb::dbMaster* master = macro.first->getMaster();
    for (odb::dbMTerm* mterm : master->getMTerms()) {
      if (mterm->getSigType() == odb::dbSigType::SIGNAL) {
        for (odb::dbMPin* mpin : mterm->getMPins()) {
          for (odb::dbBox* box : mpin->getGeometry()) {
            odb::dbTechLayer* layer = box->getTechLayer();
            snap_layer_name = layer->getName();
            pitch_x_
                = dbuToMicron(static_cast<float>(layer->getPitchX()), dbu_);
            pitch_y_
                = dbuToMicron(static_cast<float>(layer->getPitchY()), dbu_);
          }
        }
      }
    }
    break;  // we just need to calculate pitch_x and pitch_y once
  }

  // update weight
  if (dynamic_congestion_weight_flag_ == true) {
    std::vector<std::string> layers;
    int tot_num_layer = 0;
    for (odb::dbTechLayer* layer : db_->getTech()->getLayers()) {
      if (layer->getType() == odb::dbTechLayerType::ROUTING) {
        layers.push_back(layer->getName());
        tot_num_layer++;
      }
    }
    snap_layer_ = 0;
    for (int i = 0; i < layers.size(); i++) {
      if (layers[i] == snap_layer_name) {
        snap_layer_ = i + 1;
        break;
      }
    }
    if (snap_layer_ <= 0) {
      congestion_weight_ = 0.0;
    } else {
      congestion_weight_ = 1.0 * snap_layer_ / layers.size();
    }
    debugPrint(logger_,
               MPL,
               "multilevel_autoclustering",
               1,
               "snap_layer : {}  congestion_weight : {}",
               snap_layer_,
               congestion_weight_);
  }

  if (max_num_macro_base_ <= 0 || min_num_macro_base_ <= 0
      || max_num_inst_base_ <= 0 || min_num_inst_base_ <= 0) {
    min_num_inst_base_
        = std::floor(metrics_->getNumStdCell()
                     / std::pow(coarsening_ratio_, max_num_level_));
    if (min_num_inst_base_ <= 1000) {
      min_num_inst_base_ = 1000;  // lower bound
    }
    max_num_inst_base_ = min_num_inst_base_ * coarsening_ratio_ / 2.0;
    min_num_macro_base_ = std::floor(
        metrics_->getNumMacro() / std::pow(coarsening_ratio_, max_num_level_));
    if (min_num_macro_base_ <= 0) {
      min_num_macro_base_ = 1;  // lowerbound
    }
    max_num_macro_base_ = min_num_macro_base_ * coarsening_ratio_ / 2.0;
    if (metrics_->getNumMacro() <= 150) {
      // If the number of macros is less than the threshold value, reset to
      // single level.
      max_num_level_ = 1;
      debugPrint(logger_,
                 MPL,
                 "multilevel_autoclustering",
                 1,
                 "Reset number of levels to 1");
    }
  }

  // for num_level = 1, we recommand to increase the macro_blockage_weight to
  // half of the outline_weight
  if (max_num_level_ == 1) {
    macro_blockage_weight_ = outline_weight_ / 2.0;
    debugPrint(logger_,
               MPL,
               "multilevel_autoclustering",
               1,
               "Reset macro_blockage_weight : {}",
               macro_blockage_weight_);
  }

  // Set sizes for root level based on coarsening_factor and the number of
  // physical hierarchy levels
  unsigned coarsening_factor = std::pow(coarsening_ratio_, max_num_level_ - 1);
  max_num_macro_base_ = max_num_macro_base_ * coarsening_factor;
  min_num_macro_base_ = min_num_macro_base_ * coarsening_factor;
  max_num_inst_base_ = max_num_inst_base_ * coarsening_factor;
  min_num_inst_base_ = min_num_inst_base_ * coarsening_factor;

  debugPrint(
      logger_,
      MPL,
      "multilevel_autoclustering",
      1,
      "num level: {}, max_macro: {}, min_macro: {}, max_inst:{}, min_inst:{}",
      max_num_level_,
      max_num_macro_base_,
      min_num_macro_base_,
      max_num_inst_base_,
      min_num_inst_base_);

  if (logger_->debugCheck(MPL, "multilevel_autoclustering", 1)) {
    logger_->report("\nPrint Default Parameters\n");
    logger_->report("area_weight_ = {}", area_weight_);
    logger_->report("outline_weight_ = {}", outline_weight_);
    logger_->report("wirelength_weight_ = {}", wirelength_weight_);
    logger_->report("guidance_weight_ = {}", guidance_weight_);
    logger_->report("fence_weight_ = {}", fence_weight_);
    logger_->report("boundary_weight_ = {}", boundary_weight_);
    logger_->report("notch_weight_ = {}", notch_weight_);
    logger_->report("macro_blockage_weight_ = {}", macro_blockage_weight_);
    logger_->report("halo_width_ = {}", halo_width_);
    logger_->report("halo_height_ = {}", halo_height_);
    logger_->report("bus_planning_on_ = {}\n", bus_planning_on_);
  }
}

// Top Level Function
// The flow of our MacroPlacer is divided into 5 stages.
// 1) Multilevel Autoclustering:
//      Transform logical hierarchy into physical hierarchy.
// 2) Coarse Shaping -> Bottom - Up:
//      Determine the rough shape function for each cluster.
// 3) Fine Shaping -> Top - Down:
//      Refine the possible shapes of each cluster based on the fixed
//      outline and location of its parent cluster.
//      *This is executed within hierarchical placement method.
// 4) Hierarchical Macro Placement -> Top - Down
//      a) Placement of Cluster (one level at a time);
//      b) Placement of Macros (one macro cluster at a time).
// 5) Orientation Improvement
//      Attempts macro flipping to improve WR
void HierRTLMP::run()
{
  initMacroPlacer();

  runMultilevelAutoclustering();
  runCoarseShaping();

  if (graphics_) {
    graphics_->startFine();
  }

  if (bus_planning_on_) {
    runHierarchicalMacroPlacement(root_cluster_);
  } else {
    runHierarchicalMacroPlacementWithoutBusPlanning(root_cluster_);
  }

  generateTemporaryStdCellsPlacement(root_cluster_);

  for (auto& [inst, hard_macro] : hard_macro_map_) {
    hard_macro->updateDb(pitch_x_, pitch_y_, block_);
  }

  correctAllMacrosOrientation();

  writeMacroPlacement(macro_placement_file_);
  clear();
}

////////////////////////////////////////////////////////////////////////
// Private functions
////////////////////////////////////////////////////////////////////////

void HierRTLMP::initMacroPlacer()
{
  block_ = db_->getChip()->getBlock();
  dbu_ = db_->getTech()->getDbUnitsPerMicron();

  if (db_->getTech()->hasManufacturingGrid()) {
    manufacturing_grid_ = db_->getTech()->getManufacturingGrid();
  } else {
    manufacturing_grid_ = 1;
  }

  odb::Rect die_box = block_->getDieArea();
  floorplan_lx_ = dbuToMicron(die_box.xMin(), dbu_);
  floorplan_ly_ = dbuToMicron(die_box.yMin(), dbu_);
  floorplan_ux_ = dbuToMicron(die_box.xMax(), dbu_);
  floorplan_uy_ = dbuToMicron(die_box.yMax(), dbu_);

  odb::Rect core_box = block_->getCoreArea();
  float core_lx = dbuToMicron(core_box.xMin(), dbu_);
  float core_ly = dbuToMicron(core_box.yMin(), dbu_);
  float core_ux = dbuToMicron(core_box.xMax(), dbu_);
  float core_uy = dbuToMicron(core_box.yMax(), dbu_);

  logger_->report(
      "Floorplan Outline: ({}, {}) ({}, {}),  Core Outline: ({}, {}) ({}, {})",
      floorplan_lx_,
      floorplan_ly_,
      floorplan_ux_,
      floorplan_uy_,
      core_lx,
      core_ly,
      core_ux,
      core_uy);

  float core_area = (core_ux - core_lx) * (core_uy - core_ly);

  computeMetricsForModules(core_area);
}

void HierRTLMP::computeMetricsForModules(float core_area)
{
  metrics_ = computeMetrics(block_->getTopModule());

  float util
      = (metrics_->getStdCellArea() + metrics_->getMacroArea()) / core_area;
  float core_util
      = metrics_->getStdCellArea() / (core_area - metrics_->getMacroArea());

  // Check if placement is feasible in the core area when considering
  // the macro halos
  int unfixed_macros = 0;
  for (auto inst : block_->getInsts()) {
    auto master = inst->getMaster();
    if (master->isBlock()) {
      const auto width
          = dbuToMicron(master->getWidth(), dbu_) + 2 * halo_width_;
      const auto height
          = dbuToMicron(master->getHeight(), dbu_) + 2 * halo_width_;
      macro_with_halo_area_ += width * height;
      unfixed_macros += !inst->getPlacementStatus().isFixed();
    }
  }
  reportLogicalHierarchyInformation(core_area, util, core_util);

  if (unfixed_macros == 0) {
    logger_->info(MPL, 17, "No unfixed macros. Skipping placement.");
    return;
  }

  if (macro_with_halo_area_ + metrics_->getStdCellArea() > core_area) {
    logger_->error(MPL,
                   16,
                   "The instance area with halos {} exceeds the core area {}",
                   macro_with_halo_area_ + metrics_->getStdCellArea(),
                   core_area);
  }
}

void HierRTLMP::reportLogicalHierarchyInformation(float core_area,
                                                  float util,
                                                  float core_util)
{
  logger_->report(
      "Traversed logical hierarchy\n"
      "\tNumber of std cell instances: {}\n"
      "\tArea of std cell instances: {:.2f}\n"
      "\tNumber of macros: {}\n"
      "\tArea of macros: {:.2f}\n"
      "\tArea of macros with halos: {:.2f}\n"
      "\tArea of std cell instances + Area of macros: {:.2f}\n"
      "\tCore area: {:.2f}\n"
      "\tDesign Utilization: {:.2f}\n"
      "\tCore Utilization: {:.2f}\n"
      "\tManufacturing Grid: {}\n",
      metrics_->getNumStdCell(),
      metrics_->getStdCellArea(),
      metrics_->getNumMacro(),
      metrics_->getMacroArea(),
      macro_with_halo_area_,
      metrics_->getStdCellArea() + metrics_->getMacroArea(),
      core_area,
      util,
      core_util,
      manufacturing_grid_);
}

void HierRTLMP::initPhysicalHierarchy()
{
  setDefaultThresholds();

  cluster_id_ = 0;

  root_cluster_ = new Cluster(cluster_id_, std::string("root"), logger_);
  root_cluster_->addDbModule(block_->getTopModule());
  root_cluster_->setMetrics(*metrics_);

  cluster_map_[cluster_id_++] = root_cluster_;

  // Assign cluster_id property of each instance
  for (auto inst : block_->getInsts()) {
    odb::dbIntProperty::create(inst, "cluster_id", cluster_id_);
  }
}

// Transform the logical hierarchy into a physical hierarchy.
void HierRTLMP::runMultilevelAutoclustering()
{
  initPhysicalHierarchy();

  createIOClusters();
  createDataFlow();

  if (metrics_->getNumStdCell() == 0) {
    logger_->warn(MPL, 25, "Design has no standard cells!");

    treatEachMacroAsSingleCluster();
    resetSAParameters();

  } else {
    multilevelAutocluster(root_cluster_);

    std::vector<std::vector<Cluster*>> mixed_leaves;
    fetchMixedLeaves(root_cluster_, mixed_leaves);
    breakMixedLeaves(mixed_leaves);

    if (graphics_) {
      graphics_->finishedClustering(root_cluster_);
    }
  }

  if (logger_->debugCheck(MPL, "multilevel_autoclustering", 1)) {
    logger_->report("\nPrint Physical Hierarchy\n");
    printPhysicalHierarchyTree(root_cluster_, 0);
  }

  // Map the macros in each cluster to their HardMacro objects
  for (auto& [cluster_id, cluster] : cluster_map_) {
    mapMacroInCluster2HardMacro(cluster);
  }
}

void HierRTLMP::treatEachMacroAsSingleCluster()
{
  auto module = block_->getTopModule();
  for (odb::dbInst* inst : module->getInsts()) {
    const sta::LibertyCell* liberty_cell = network_->libertyCell(inst);
    if (liberty_cell == nullptr) {
      continue;
    }
    odb::dbMaster* master = inst->getMaster();

    if (master->isPad() || master->isCover()) {
      continue;
    }

    if (master->isBlock()) {
      std::string cluster_name = inst->getName();
      Cluster* cluster = new Cluster(cluster_id_, cluster_name, logger_);
      cluster->addLeafMacro(inst);
      setInstProperty(cluster);
      setClusterMetrics(cluster);
      cluster_map_[cluster_id_++] = cluster;
      // modify the physical hierarchy tree
      cluster->setParent(root_cluster_);
      cluster->setClusterType(HardMacroCluster);
      root_cluster_->addChild(cluster);
      debugPrint(logger_,
                 MPL,
                 "multilevel_autoclustering",
                 1,
                 "model {} as a cluster.",
                 cluster_name);
    }

    if (!design_has_io_clusters_) {
      design_has_only_macros_ = true;
    }
  }
}

void HierRTLMP::resetSAParameters()
{
  pos_swap_prob_ = 0.2;
  neg_swap_prob_ = 0.2;
  double_swap_prob_ = 0.2;
  exchange_swap_prob_ = 0.2;
  flip_prob_ = 0.2;
  resize_prob_ = 0.0;
  guidance_weight_ = 0.0;
  fence_weight_ = 0.0;
  boundary_weight_ = 0.0;
  notch_weight_ = 0.0;
  macro_blockage_weight_ = 0.0;
}

void HierRTLMP::runCoarseShaping()
{
  setRootShapes();

  if (design_has_only_macros_) {
    logger_->warn(MPL, 27, "Design has only macros!");
    root_cluster_->setClusterType(HardMacroCluster);
    return;
  }

  if (graphics_) {
    graphics_->startCoarse();
  }

  calculateChildrenTilings(root_cluster_);

  setIOClustersBlockages();
  setPlacementBlockages();
}

void HierRTLMP::setRootShapes()
{
  SoftMacro* root_soft_macro = new SoftMacro(root_cluster_);

  const float root_lx = std::max(
      dbuToMicron(block_->getCoreArea().xMin(), dbu_), global_fence_lx_);
  const float root_ly = std::max(
      dbuToMicron(block_->getCoreArea().yMin(), dbu_), global_fence_ly_);
  const float root_ux = std::min(
      dbuToMicron(block_->getCoreArea().xMax(), dbu_), global_fence_ux_);
  const float root_uy = std::min(
      dbuToMicron(block_->getCoreArea().yMax(), dbu_), global_fence_uy_);

  const float root_area = (root_ux - root_lx) * (root_uy - root_ly);
  const float root_width = root_ux - root_lx;
  const std::vector<std::pair<float, float>> root_width_list
      = {std::pair<float, float>(root_width, root_width)};

  root_soft_macro->setShapes(root_width_list, root_area);
  root_soft_macro->setWidth(root_width);  // This will set height automatically
  root_soft_macro->setX(root_lx);
  root_soft_macro->setY(root_ly);
  root_cluster_->setSoftMacro(root_soft_macro);
}

// Traverse Logical Hierarchy
// Recursive function to collect the design metrics (number of std cells,
// area of std cells, number of macros and area of macros) in the logical
// hierarchy
Metrics* HierRTLMP::computeMetrics(odb::dbModule* module)
{
  unsigned int num_std_cell = 0;
  float std_cell_area = 0.0;
  unsigned int num_macro = 0;
  float macro_area = 0.0;

  for (odb::dbInst* inst : module->getInsts()) {
    const sta::LibertyCell* liberty_cell = network_->libertyCell(inst);
    if (liberty_cell == nullptr) {
      continue;
    }
    odb::dbMaster* master = inst->getMaster();
    // check if the instance is a pad or a cover macro
    if (master->isPad() || master->isCover()) {
      continue;
    }
    float inst_area = dbuToMicron(master->getWidth(), dbu_)
                      * dbuToMicron(master->getHeight(), dbu_);
    if (master->isBlock()) {  // a macro
      num_macro += 1;
      macro_area += inst_area;
      // add hard macro to corresponding map
      HardMacro* macro = new HardMacro(
          inst, dbu_, manufacturing_grid_, halo_width_, halo_height_);
      hard_macro_map_[inst] = macro;
    } else {
      num_std_cell += 1;
      std_cell_area += inst_area;
    }
  }

  // Be careful about the relationship between
  // odb::dbModule and odb::dbInst
  // odb::dbModule and odb::dbModInst
  // recursively traverse the hierarchical module instances
  for (odb::dbModInst* inst : module->getChildren()) {
    Metrics* metrics = computeMetrics(inst->getMaster());
    num_std_cell += metrics->getNumStdCell();
    std_cell_area += metrics->getStdCellArea();
    num_macro += metrics->getNumMacro();
    macro_area += metrics->getMacroArea();
  }

  Metrics* metrics
      = new Metrics(num_std_cell, num_macro, std_cell_area, macro_area);
  logical_module_map_[module] = metrics;
  return metrics;
}

// compute the metrics for a cluster
// Here we do not include any Pads,  Covers or Marker
// number of standard cells
// number of macros
// area of standard cells
// area of macros
void HierRTLMP::setClusterMetrics(Cluster* cluster)
{
  unsigned int num_std_cell = 0;
  unsigned int num_macro = 0;
  float std_cell_area = 0.0;
  float macro_area = 0.0;
  num_std_cell += cluster->getLeafStdCells().size();
  num_macro += cluster->getLeafMacros().size();
  for (odb::dbInst* inst : cluster->getLeafStdCells()) {
    const sta::LibertyCell* liberty_cell = network_->libertyCell(inst);
    std_cell_area += liberty_cell->area();
  }
  for (odb::dbInst* inst : cluster->getLeafMacros()) {
    const sta::LibertyCell* liberty_cell = network_->libertyCell(inst);
    macro_area += liberty_cell->area();
  }
  Metrics metrics(num_std_cell, num_macro, std_cell_area, macro_area);
  for (auto& module : cluster->getDbModules()) {
    metrics.addMetrics(*logical_module_map_[module]);
  }

  debugPrint(logger_,
             MPL,
             "multilevel_autoclustering",
             1,
             "Setting Cluster Metrics for {}: Num Macros: {} Num Std Cells: {}",
             cluster->getName(),
             metrics.getNumMacro(),
             metrics.getNumStdCell());

  // update metrics based on design type
  if (cluster->getClusterType() == HardMacroCluster) {
    cluster->setMetrics(
        Metrics(0, metrics.getNumMacro(), 0.0, metrics.getMacroArea()));
  } else if (cluster->getClusterType() == StdCellCluster) {
    cluster->setMetrics(
        Metrics(metrics.getNumStdCell(), 0, metrics.getStdCellArea(), 0.0));
  } else {
    cluster->setMetrics(metrics);
  }
}

// Handle IOs: Map IOs to Pads for designs with IO pads
void HierRTLMP::mapIOPads()
{
  // Check if this design has IO pads
  bool is_pad_design = false;
  for (auto inst : block_->getInsts()) {
    if (inst->getMaster()->isPad()) {
      is_pad_design = true;
      break;
    }
  }

  if (!is_pad_design) {
    return;
  }

  for (odb::dbNet* net : block_->getNets()) {
    if (net->getBTerms().size() == 0) {
      continue;
    }

    //
    // If the design has IO pads, there is a net
    // connecting the IO pin and IO pad instance
    //
    for (odb::dbBTerm* bterm : net->getBTerms()) {
      for (odb::dbITerm* iterm : net->getITerms()) {
        odb::dbInst* inst = iterm->getInst();
        io_pad_map_[bterm] = inst;
      }
    }
  }
}

// Model IO pins as bundled IO clusters under the root node.
// IO clusters are created in the following the order : L, T, R, B.
// We will have num_bundled_IOs_ x 4 clusters for bundled IOs.
// Bundled IOs are only created for pins in the region.
void HierRTLMP::createIOClusters()
{
  mapIOPads();

  debugPrint(logger_,
             MPL,
             "multilevel_autoclustering",
             1,
             "Creating bundledIO clusters...");

  // convert from micron to dbu
  floorplan_lx_ = micronToDbu(floorplan_lx_, dbu_);
  floorplan_ly_ = micronToDbu(floorplan_ly_, dbu_);
  floorplan_ux_ = micronToDbu(floorplan_ux_, dbu_);
  floorplan_uy_ = micronToDbu(floorplan_uy_, dbu_);

  // Get the floorplan information and get the range of bundled IO regions
  odb::Rect die_box = block_->getCoreArea();
  int core_lx = die_box.xMin();
  int core_ly = die_box.yMin();
  int core_ux = die_box.xMax();
  int core_uy = die_box.yMax();
  const int x_base = (floorplan_ux_ - floorplan_lx_) / num_bundled_IOs_;
  const int y_base = (floorplan_uy_ - floorplan_ly_) / num_bundled_IOs_;
  int cluster_id_base = cluster_id_;

  // Map all the BTerms / Pads to Bundled IOs (cluster)
  std::vector<std::string> prefix_vec;
  prefix_vec.emplace_back("L");
  prefix_vec.emplace_back("T");
  prefix_vec.emplace_back("R");
  prefix_vec.emplace_back("B");
  std::map<int, bool> cluster_io_map;
  for (int i = 0; i < 4;
       i++) {  // four boundaries (Left, Top, Right and Bottom in order)
    for (int j = 0; j < num_bundled_IOs_; j++) {
      std::string cluster_name = prefix_vec[i] + std::to_string(j);
      Cluster* cluster = new Cluster(cluster_id_, cluster_name, logger_);
      root_cluster_->addChild(cluster);
      cluster->setParent(root_cluster_);
      cluster_io_map[cluster_id_] = false;
      cluster_map_[cluster_id_++] = cluster;
      int x = 0.0;
      int y = 0.0;
      int width = 0;
      int height = 0;
      if (i == 0) {  // Left boundary
        x = floorplan_lx_;
        y = floorplan_ly_ + y_base * j;
        height = y_base;
      } else if (i == 1) {  // Top boundary
        x = floorplan_lx_ + x_base * j;
        y = floorplan_uy_;
        width = x_base;
      } else if (i == 2) {  // Right boundary
        x = floorplan_ux_;
        y = floorplan_uy_ - y_base * (j + 1);
        height = y_base;
      } else {  // Bottom boundary
        x = floorplan_ux_ - x_base * (j + 1);
        y = floorplan_ly_;
        width = x_base;
      }

      // set the cluster to a IO cluster
      cluster->setAsIOCluster(
          std::pair<float, float>(dbuToMicron(x, dbu_), dbuToMicron(y, dbu_)),
          dbuToMicron(width, dbu_),
          dbuToMicron(height, dbu_));
    }
  }

  // Map all the BTerms to bundled IOs
  for (auto term : block_->getBTerms()) {
    int lx = std::numeric_limits<int>::max();
    int ly = std::numeric_limits<int>::max();
    int ux = 0;
    int uy = 0;
    // If the design has IO pads, these block terms
    // will not have block pins.
    // Otherwise, the design will have IO pins.
    for (const auto pin : term->getBPins()) {
      for (const auto box : pin->getBoxes()) {
        lx = std::min(lx, box->xMin());
        ly = std::min(ly, box->yMin());
        ux = std::max(ux, box->xMax());
        uy = std::max(uy, box->yMax());
      }
    }
    // remove power pins
    if (term->getSigType().isSupply()) {
      continue;
    }

    // If the term has a connected pad, get the bbox from the pad inst
    if (io_pad_map_.find(term) != io_pad_map_.end()) {
      lx = io_pad_map_[term]->getBBox()->xMin();
      ly = io_pad_map_[term]->getBBox()->yMin();
      ux = io_pad_map_[term]->getBBox()->xMax();
      uy = io_pad_map_[term]->getBBox()->yMax();
      if (lx <= core_lx) {
        lx = floorplan_lx_;
      }
      if (ly <= core_ly) {
        ly = floorplan_ly_;
      }
      if (ux >= core_ux) {
        ux = floorplan_ux_;
      }
      if (uy >= core_uy) {
        uy = floorplan_uy_;
      }
    }
    // calculate cluster id based on the location of IO Pins / Pads
    int cluster_id = -1;
    if (lx <= floorplan_lx_) {
      // The IO is on the left boundary
      cluster_id = cluster_id_base
                   + std::floor(((ly + uy) / 2.0 - floorplan_ly_) / y_base);
    } else if (uy >= floorplan_uy_) {
      // The IO is on the top boundary
      cluster_id = cluster_id_base + num_bundled_IOs_
                   + std::floor(((lx + ux) / 2.0 - floorplan_lx_) / x_base);
    } else if (ux >= floorplan_ux_) {
      // The IO is on the right boundary
      cluster_id = cluster_id_base + num_bundled_IOs_ * 2
                   + std::floor((floorplan_uy_ - (ly + uy) / 2.0) / y_base);
    } else if (ly <= floorplan_ly_) {
      // The IO is on the bottom boundary
      cluster_id = cluster_id_base + num_bundled_IOs_ * 3
                   + std::floor((floorplan_ux_ - (lx + ux) / 2.0) / x_base);
    }

    // Check if the IO pins / Pads exist
    if (cluster_id == -1) {
      logger_->error(
          MPL,
          2,
          "Floorplan has not been initialized? Pin location error for {}.",
          term->getName());
    } else {
      odb::dbIntProperty::create(term, "cluster_id", cluster_id);
    }
    cluster_io_map[cluster_id] = true;
  }
  // convert from dbu to micron
  floorplan_lx_ = dbuToMicron(floorplan_lx_, dbu_);
  floorplan_ly_ = dbuToMicron(floorplan_ly_, dbu_);
  floorplan_ux_ = dbuToMicron(floorplan_ux_, dbu_);
  floorplan_uy_ = dbuToMicron(floorplan_uy_, dbu_);

  // delete the IO clusters that do not have any pins assigned to them
  for (auto& [cluster_id, flag] : cluster_io_map) {
    if (!flag) {
      debugPrint(logger_,
                 MPL,
                 "multilevel_autoclustering",
                 1,
                 "Remove IO Cluster with no pins: {}, id: {}",
                 cluster_map_[cluster_id]->getName(),
                 cluster_id);
      cluster_map_[cluster_id]->getParent()->removeChild(
          cluster_map_[cluster_id]);
      delete cluster_map_[cluster_id];
      cluster_map_.erase(cluster_id);
    }
  }

  // At this point the cluster map has only the root (id = 0) and bundledIOs
  if (cluster_map_.size() == 1) {
    logger_->warn(MPL, 26, "Design has no IO pins!");
    design_has_io_clusters_ = false;
  }
}

// Create physical hierarchy tree in a post-order DFS manner
// Recursive call for creating the physical hierarchy tree
void HierRTLMP::multilevelAutocluster(Cluster* parent)
{
  bool force_split = false;
  if (level_ == 0) {
    // check if root cluster is below the max size of a leaf cluster
    // Force create child clusters in this case
    const int leaf_cluster_size
        = max_num_inst_base_ / std::pow(coarsening_ratio_, max_num_level_ - 1)
          * (1 + tolerance_);
    if (parent->getNumStdCell() < leaf_cluster_size) {
      force_split = true;
    }
    debugPrint(logger_,
               MPL,
               "multilevel_autoclustering",
               1,
               "Force Split: root cluster size: {}, leaf cluster size: {}",
               parent->getNumStdCell(),
               leaf_cluster_size);
  }

  if (level_ >= max_num_level_) {
    return;
  }
  level_++;
  debugPrint(logger_,
             MPL,
             "multilevel_autoclustering",
             1,
             "Parent: {}, level: {}, num macros: {}, num std cells: {}",
             parent->getName(),
             level_,
             parent->getNumMacro(),
             parent->getNumStdCell());

  // a large coarsening_ratio_ helps the clustering process converge fast
  max_num_macro_
      = max_num_macro_base_ / std::pow(coarsening_ratio_, level_ - 1);
  min_num_macro_
      = min_num_macro_base_ / std::pow(coarsening_ratio_, level_ - 1);
  max_num_inst_ = max_num_inst_base_ / std::pow(coarsening_ratio_, level_ - 1);
  min_num_inst_ = min_num_inst_base_ / std::pow(coarsening_ratio_, level_ - 1);
  // We define the tolerance to improve the robustness of our hierarchical
  // clustering
  max_num_inst_ = max_num_inst_ * (1 + tolerance_);
  min_num_inst_ = min_num_inst_ * (1 - tolerance_);
  max_num_macro_ = max_num_macro_ * (1 + tolerance_);
  min_num_macro_ = min_num_macro_ * (1 - tolerance_);
  if (min_num_macro_ <= 0) {
    min_num_macro_ = 1;
    max_num_macro_ = min_num_macro_ * coarsening_ratio_ / 2.0;
    // max_num_macro_ = min_num_macro_;
  }

  if (min_num_inst_ <= 0) {
    min_num_inst_ = 100;
    max_num_inst_ = min_num_inst_ * coarsening_ratio_ / 2.0;
  }

  if (force_split || (parent->getNumStdCell() > max_num_inst_)) {
    breakCluster(parent);   // Break the parent cluster into children clusters
    updateSubTree(parent);  // update the subtree to the physical hierarchy tree
    for (auto& child : parent->getChildren()) {
      setInstProperty(child);
    }
    // print the basic information of the children cluster
    for (auto& child : parent->getChildren()) {
      debugPrint(logger_,
                 MPL,
                 "multilevel_autoclustering",
                 1,
                 "\tChild Cluster: {}",
                 child->getName());
      multilevelAutocluster(child);
    }
  } else {
    multilevelAutocluster(parent);
  }

  setInstProperty(parent);
  level_--;
}

// update the cluster_id property of insts in the cluster
// We have three types of clusters
// Note that HardMacroCluster will not have any logical modules
void HierRTLMP::setInstProperty(Cluster* cluster)
{
  int cluster_id = cluster->getId();
  ClusterType cluster_type = cluster->getClusterType();
  if (cluster_type == HardMacroCluster || cluster_type == MixedCluster) {
    for (auto& inst : cluster->getLeafMacros()) {
      odb::dbIntProperty::find(inst, "cluster_id")->setValue(cluster_id);
    }
  }

  if (cluster_type == StdCellCluster || cluster_type == MixedCluster) {
    for (auto& inst : cluster->getLeafStdCells()) {
      odb::dbIntProperty::find(inst, "cluster_id")->setValue(cluster_id);
    }
  }

  if (cluster_type == StdCellCluster) {
    for (auto& module : cluster->getDbModules()) {
      setInstProperty(module, cluster_id, false);
    }
  } else if (cluster_type == MixedCluster) {
    for (auto& module : cluster->getDbModules()) {
      setInstProperty(module, cluster_id, true);
    }
  }
}

// update the cluster_id property of insts in a logical module
// In any case, we will consider std cells in the logical modules
// If include_macro = true, we will consider the macros also.
// Otherwise, not.
void HierRTLMP::setInstProperty(odb::dbModule* module,
                                int cluster_id,
                                bool include_macro)
{
  if (include_macro) {
    for (odb::dbInst* inst : module->getInsts()) {
      odb::dbIntProperty::find(inst, "cluster_id")->setValue(cluster_id);
    }
  } else {  // only consider standard cells
    for (odb::dbInst* inst : module->getInsts()) {
      odb::dbMaster* master = inst->getMaster();
      // check if the instance is a Pad, Cover or empty block (such as marker)
      // or macro
      if (master->isPad() || master->isCover() || master->isBlock()) {
        continue;
      }
      odb::dbIntProperty::find(inst, "cluster_id")->setValue(cluster_id);
    }
  }
  for (odb::dbModInst* inst : module->getChildren()) {
    setInstProperty(inst->getMaster(), cluster_id, include_macro);
  }
}

// Break the parent cluster into children clusters
// We expand the parent cluster into a subtree based on logical
// hierarchy in a DFS manner.  During the expansion process,
// we merge small clusters in the same logical hierarchy
void HierRTLMP::breakCluster(Cluster* parent)
{
  debugPrint(logger_,
             MPL,
             "multilevel_autoclustering",
             1,
             "Dissolve Cluster: {}",
             parent->getName());
  //
  // Consider three different cases:
  // (a) parent is an empty cluster
  // (b) parent is a cluster corresponding to a logical module
  // (c) parent is a cluster generated by merging small clusters
  if (parent->getLeafStdCells().empty() && parent->getLeafMacros().empty()
      && parent->getDbModules().empty()) {
    // (a) parent is an empty cluster, do nothing
    // In the normal operation, this case should not happen
    return;
  }
  if (parent->getLeafStdCells().empty() && parent->getLeafMacros().empty()
      && (parent->getDbModules().size() == 1)) {
    // (b) parent is a cluster corresponding to a logical module
    // For example, the root cluster_
    odb::dbModule* module = parent->getDbModules()[0];
    // Check the child logical modules
    // (b.1) if the logical module has no child logical module
    // this logical module is a leaf logical module
    // we will use the TritonPart to partition this large flat cluster
    // in the follow-up UpdateSubTree function
    if (module->getChildren().size() == 0) {
      if (parent == root_cluster_) {
        // Check the glue logics
        std::string cluster_name
            = std::string("(") + parent->getName() + ")_glue_logic";
        Cluster* cluster = new Cluster(cluster_id_, cluster_name, logger_);
        for (odb::dbInst* inst : module->getInsts()) {
          const sta::LibertyCell* liberty_cell = network_->libertyCell(inst);
          if (liberty_cell == nullptr) {
            continue;
          }
          odb::dbMaster* master = inst->getMaster();
          // check if the instance is a Pad, Cover or empty block (such as
          // marker)
          if (master->isPad() || master->isCover()) {
            continue;
          }
          if (master->isBlock()) {
            cluster->addLeafMacro(inst);
          } else {
            cluster->addLeafStdCell(inst);
          }
        }
        // if the module has no meaningful glue instances
        if (cluster->getLeafStdCells().empty()
            && cluster->getLeafMacros().empty()) {
          delete cluster;
        } else {
          setInstProperty(cluster);
          setClusterMetrics(cluster);
          cluster_map_[cluster_id_++] = cluster;
          // modify the physical hierarchy tree
          cluster->setParent(parent);
          parent->addChild(cluster);
        }
      } else {
        for (odb::dbInst* inst : module->getInsts()) {
          const sta::LibertyCell* liberty_cell = network_->libertyCell(inst);
          if (liberty_cell == nullptr) {
            continue;
          }
          odb::dbMaster* master = inst->getMaster();
          // check if the instance is a Pad, Cover or empty block (such as
          // marker)
          if (master->isPad() || master->isCover()) {
            continue;
          }
          if (master->isBlock()) {
            parent->addLeafMacro(inst);
          } else {
            parent->addLeafStdCell(inst);
          }
        }
        parent->clearDbModules();  // remove module from the parent cluster
        setInstProperty(parent);
      }
      return;
    }
    // (b.2) if the logical module has child logical modules,
    // we first model each child logical module as a cluster
    for (odb::dbModInst* child : module->getChildren()) {
      std::string cluster_name = child->getMaster()->getHierarchicalName();
      Cluster* cluster = new Cluster(cluster_id_, cluster_name, logger_);
      cluster->addDbModule(child->getMaster());
      setInstProperty(cluster);
      setClusterMetrics(cluster);
      cluster_map_[cluster_id_++] = cluster;
      // modify the physical hierarchy tree
      cluster->setParent(parent);
      parent->addChild(cluster);
    }
    // Check the glue logics
    std::string cluster_name
        = std::string("(") + parent->getName() + ")_glue_logic";
    Cluster* cluster = new Cluster(cluster_id_, cluster_name, logger_);
    for (odb::dbInst* inst : module->getInsts()) {
      const sta::LibertyCell* liberty_cell = network_->libertyCell(inst);
      if (liberty_cell == nullptr) {
        continue;
      }
      odb::dbMaster* master = inst->getMaster();
      // check if the instance is a Pad, Cover or empty block (such as marker)
      if (master->isPad() || master->isCover()) {
        continue;
      }
      if (master->isBlock()) {
        cluster->addLeafMacro(inst);
      } else {
        cluster->addLeafStdCell(inst);
      }
    }
    // if the module has no meaningful glue instances
    if (cluster->getLeafStdCells().empty()
        && cluster->getLeafMacros().empty()) {
      delete cluster;
    } else {
      setInstProperty(cluster);
      setClusterMetrics(cluster);
      cluster_map_[cluster_id_++] = cluster;
      // modify the physical hierarchy tree
      cluster->setParent(parent);
      parent->addChild(cluster);
    }
  } else {
    // (c) parent is a cluster generated by merging small clusters
    // parent cluster has few logical modules or many glue insts
    for (auto& module : parent->getDbModules()) {
      std::string cluster_name = module->getHierarchicalName();
      Cluster* cluster = new Cluster(cluster_id_, cluster_name, logger_);
      cluster->addDbModule(module);
      setInstProperty(cluster);
      setClusterMetrics(cluster);
      cluster_map_[cluster_id_++] = cluster;
      // modify the physical hierachy tree
      cluster->setParent(parent);
      parent->addChild(cluster);
    }
    // Check glue logics
    if (!parent->getLeafStdCells().empty()
        || !parent->getLeafMacros().empty()) {
      std::string cluster_name
          = std::string("(") + parent->getName() + ")_glue_logic";
      Cluster* cluster = new Cluster(cluster_id_, cluster_name, logger_);
      for (auto& inst : parent->getLeafStdCells()) {
        cluster->addLeafStdCell(inst);
      }
      for (auto& inst : parent->getLeafMacros()) {
        cluster->addLeafMacro(inst);
      }
      setInstProperty(cluster);
      setClusterMetrics(cluster);
      cluster_map_[cluster_id_++] = cluster;
      // modify the physical hierachy tree
      cluster->setParent(parent);
      parent->addChild(cluster);
    }
  }

  // Recursively break down large clusters with logical modules
  // For large flat cluster, we will break it in the UpdateSubTree function
  for (auto& child : parent->getChildren()) {
    if (!child->getDbModules().empty()) {
      if (child->getNumStdCell() > max_num_inst_
          || child->getNumMacro() > max_num_macro_) {
        breakCluster(child);
      }
    }
  }

  //
  // Merge small clusters
  std::vector<Cluster*> candidate_clusters;
  for (auto& cluster : parent->getChildren()) {
    if (!cluster->isIOCluster() && cluster->getNumStdCell() < min_num_inst_
        && cluster->getNumMacro() < min_num_macro_) {
      candidate_clusters.push_back(cluster);
    }
  }

  mergeClusters(candidate_clusters);

  // Update the cluster_id
  // This is important to maintain the clustering results
  setInstProperty(parent);
}

// Merge small clusters with the same parent cluster
// Recursively merge clusters
// Here is an example process based on connection signature
// Iter1 :  A, B, C, D, E, F
// Iter2 :  A + C,  B + D,  E, F
// Iter3 :  A + C + F, B + D, E
// End if there is no same connection signature
// During the merging process, we support two types of merging
// Type 1: merging small clusters to their closely connected clusters
//         For example, if a small cluster A is closely connected to a
//         well-formed cluster B, (there are also other well-formed clusters
//         C, D), A is only connected to B and A has no connection with C, D
// Type 2: merging small clusters with the same connection signature
//         For example, if we merge small clusters A and B,  A and B will have
//         exactly the same connections relative to all other clusters (both
//         small clusters and well-formed clusters). In this case, if A and B
//         have the same connection signature, A and C have the same connection
//         signature, then B and C also have the same connection signature.
// Note in both types, we only merge clusters with the same parent cluster
void HierRTLMP::mergeClusters(std::vector<Cluster*>& candidate_clusters)
{
  if (candidate_clusters.empty()) {
    return;
  }

  int merge_iter = 0;
  debugPrint(logger_,
             MPL,
             "multilevel_autoclustering",
             1,
             "Merge Cluster Iter: {}",
             merge_iter++);
  for (auto& cluster : candidate_clusters) {
    debugPrint(logger_,
               MPL,
               "multilevel_autoclustering",
               1,
               "Cluster: {}, num std cell: {}, num macros: {}",
               cluster->getName(),
               cluster->getNumStdCell(),
               cluster->getNumMacro());
  }

  int num_candidate_clusters = candidate_clusters.size();
  while (true) {
    calculateConnection();  // update the connections between clusters

    std::vector<int> cluster_class(num_candidate_clusters, -1);  // merge flag
    std::vector<int> candidate_clusters_id;  // store cluster id
    candidate_clusters_id.reserve(candidate_clusters.size());
    for (auto& cluster : candidate_clusters) {
      candidate_clusters_id.push_back(cluster->getId());
    }
    // Firstly we perform Type 1 merge
    for (int i = 0; i < num_candidate_clusters; i++) {
      const int cluster_id = candidate_clusters[i]->getCloseCluster(
          candidate_clusters_id, signature_net_threshold_);
      debugPrint(
          logger_,
          MPL,
          "multilevel_autoclustering",
          1,
          "Candidate cluster: {} - {}",
          candidate_clusters[i]->getName(),
          (cluster_id != -1 ? cluster_map_[cluster_id]->getName() : "   "));
      if (cluster_id != -1 && !cluster_map_[cluster_id]->isIOCluster()) {
        Cluster*& cluster = cluster_map_[cluster_id];
        bool delete_flag = false;
        if (cluster->mergeCluster(*candidate_clusters[i], delete_flag)) {
          if (delete_flag) {
            cluster_map_.erase(candidate_clusters[i]->getId());
            delete candidate_clusters[i];
          }
          setInstProperty(cluster);
          setClusterMetrics(cluster);
          cluster_class[i] = cluster->getId();
        }
      }
    }

    // Then we perform Type 2 merge
    std::vector<Cluster*> new_candidate_clusters;
    for (int i = 0; i < num_candidate_clusters; i++) {
      if (cluster_class[i] == -1) {  // the cluster has not been merged
        // new_candidate_clusters.push_back(candidate_clusters[i]);
        for (int j = i + 1; j < num_candidate_clusters; j++) {
          if (cluster_class[j] != -1) {
            continue;
          }
          bool flag = candidate_clusters[i]->isSameConnSignature(
              *candidate_clusters[j], signature_net_threshold_);
          if (flag) {
            cluster_class[j] = i;
            bool delete_flag = false;
            if (candidate_clusters[i]->mergeCluster(*candidate_clusters[j],
                                                    delete_flag)) {
              if (delete_flag) {
                cluster_map_.erase(candidate_clusters[j]->getId());
                delete candidate_clusters[j];
              }
              setInstProperty(candidate_clusters[i]);
              setClusterMetrics(candidate_clusters[i]);
            }
          }
        }
      }
    }

    // Then we perform Type 3 merge:  merge all dust cluster
    const int dust_cluster_std_cell = 10;
    for (int i = 0; i < num_candidate_clusters; i++) {
      if (cluster_class[i] == -1) {  // the cluster has not been merged
        new_candidate_clusters.push_back(candidate_clusters[i]);
        if (candidate_clusters[i]->getNumStdCell() <= dust_cluster_std_cell
            && candidate_clusters[i]->getNumMacro() == 0) {
          for (int j = i + 1; j < num_candidate_clusters; j++) {
            if (cluster_class[j] != -1
                || candidate_clusters[j]->getNumMacro() > 0
                || candidate_clusters[j]->getNumStdCell()
                       > dust_cluster_std_cell) {
              continue;
            }
            cluster_class[j] = i;
            bool delete_flag = false;
            if (candidate_clusters[i]->mergeCluster(*candidate_clusters[j],
                                                    delete_flag)) {
              if (delete_flag) {
                cluster_map_.erase(candidate_clusters[j]->getId());
                delete candidate_clusters[j];
              }
              setInstProperty(candidate_clusters[i]);
              setClusterMetrics(candidate_clusters[i]);
            }
          }
        }
      }
    }

    // Update the candidate clusters
    // Some clusters have become well-formed clusters
    candidate_clusters.clear();
    for (auto& cluster : new_candidate_clusters) {
      if (cluster->getNumStdCell() < min_num_inst_
          && cluster->getNumMacro() < min_num_macro_) {
        candidate_clusters.push_back(cluster);
      }
    }

    // If no more clusters have been merged, exit the merging loop
    if (num_candidate_clusters == new_candidate_clusters.size()) {
      break;
    }

    num_candidate_clusters = candidate_clusters.size();

    debugPrint(logger_,
               MPL,
               "multilevel_autoclustering",
               1,
               "Merge Cluster Iter: {}",
               merge_iter++);
    for (auto& cluster : candidate_clusters) {
      debugPrint(logger_,
                 MPL,
                 "multilevel_autoclustering",
                 1,
                 "Cluster: {}",
                 cluster->getName());
    }
    // merge small clusters
    if (candidate_clusters.empty()) {
      break;
    }
  }
  debugPrint(logger_,
             MPL,
             "multilevel_autoclustering",
             1,
             "Finished merging clusters");
}

// Calculate Connections between clusters
void HierRTLMP::calculateConnection()
{
  // Initialize the connections of all clusters
  for (auto& [cluster_id, cluster] : cluster_map_) {
    cluster->initConnection();
  }

  // Traverse all nets through OpenDB
  for (odb::dbNet* net : block_->getNets()) {
    // ignore all the power net
    if (net->getSigType().isSupply()) {
      continue;
    }
    int driver_id = -1;         // cluster id of the driver instance
    std::vector<int> loads_id;  // cluster id of sink instances
    bool pad_flag = false;
    // check the connected instances
    for (odb::dbITerm* iterm : net->getITerms()) {
      odb::dbInst* inst = iterm->getInst();
      const sta::LibertyCell* liberty_cell = network_->libertyCell(inst);
      if (liberty_cell == nullptr) {
        continue;
      }
      odb::dbMaster* master = inst->getMaster();
      // check if the instance is a Pad, Cover or empty block (such as marker)
      // We ignore nets connecting Pads, Covers, or markers
      if (master->isPad() || master->isCover()) {
        pad_flag = true;
        break;
      }
      const int cluster_id
          = odb::dbIntProperty::find(inst, "cluster_id")->getValue();
      if (iterm->getIoType() == odb::dbIoType::OUTPUT) {
        driver_id = cluster_id;
      } else {
        loads_id.push_back(cluster_id);
      }
    }
    if (pad_flag) {
      continue;  // the nets with Pads should be ignored
    }
    bool io_flag = false;
    // check the connected IO pins
    for (odb::dbBTerm* bterm : net->getBTerms()) {
      const int cluster_id
          = odb::dbIntProperty::find(bterm, "cluster_id")->getValue();
      io_flag = true;
      if (bterm->getIoType() == odb::dbIoType::INPUT) {
        driver_id = cluster_id;
      } else {
        loads_id.push_back(cluster_id);
      }
    }
    // add the net to connections between clusters
    if (driver_id != -1 && !loads_id.empty()
        && loads_id.size() < large_net_threshold_) {
      const float weight = io_flag == true ? virtual_weight_ : 1.0;
      for (const int load_id : loads_id) {
        // we model the connections as undirected edges
        if (load_id != driver_id) {
          cluster_map_[driver_id]->addConnection(load_id, weight);
          cluster_map_[load_id]->addConnection(driver_id, weight);
        }
      }  // end sinks
    }    // end adding current net
  }      // end net traversal
}

// Dataflow is used to improve quality of macro placement.
// Here we model each std cell instance, IO pin and macro pin as vertices.
void HierRTLMP::createDataFlow()
{
  debugPrint(
      logger_, MPL, "multilevel_autoclustering", 1, "Creating dataflow...");
  if (max_num_ff_dist_ <= 0) {
    return;
  }
  // create vertex id property for std cell, IO pin and macro pin
  std::map<int, odb::dbBTerm*> io_pin_vertex;
  std::map<int, odb::dbInst*> std_cell_vertex;
  std::map<int, odb::dbITerm*> macro_pin_vertex;

  std::vector<bool> stop_flag_vec;
  // assign vertex_id property of each Bterm
  // All boundary terms are marked as sequential stopping pts
  for (odb::dbBTerm* term : block_->getBTerms()) {
    odb::dbIntProperty::create(term, "vertex_id", stop_flag_vec.size());
    io_pin_vertex[stop_flag_vec.size()] = term;
    stop_flag_vec.push_back(true);
  }
  // assign vertex_id property of each instance
  for (auto inst : block_->getInsts()) {
    const sta::LibertyCell* liberty_cell = network_->libertyCell(inst);
    if (liberty_cell == nullptr) {
      continue;
    }
    odb::dbMaster* master = inst->getMaster();
    // check if the instance is a Pad, Cover or a block
    // We ignore nets connecting Pads, Covers
    // for blocks, we iterate over the block pins
    if (master->isPad() || master->isCover() || master->isBlock()) {
      continue;
    }

    // mark sequential instances
    odb::dbIntProperty::create(inst, "vertex_id", stop_flag_vec.size());
    std_cell_vertex[stop_flag_vec.size()] = inst;
    if (liberty_cell->hasSequentials()) {
      stop_flag_vec.push_back(true);
    } else {
      stop_flag_vec.push_back(false);
    }
  }
  // assign vertex_id property of each macro pin
  // all macro pins are flagged as sequential stopping pt
  for (auto& [macro, hard_macro] : hard_macro_map_) {
    for (odb::dbITerm* pin : macro->getITerms()) {
      if (pin->getSigType() != odb::dbSigType::SIGNAL) {
        continue;
      }
      odb::dbIntProperty::create(pin, "vertex_id", stop_flag_vec.size());
      macro_pin_vertex[stop_flag_vec.size()] = pin;
      stop_flag_vec.push_back(true);
    }
  }

  //
  // Num of vertices will be # of boundary pins + number of logical std cells +
  // number of macro pins)
  //
  debugPrint(logger_,
             MPL,
             "multilevel_autoclustering",
             1,
             "Number of vertices: {}",
             stop_flag_vec.size());

  // create hypergraphs
  std::vector<std::vector<int>> vertices(stop_flag_vec.size());
  std::vector<std::vector<int>> backward_vertices(stop_flag_vec.size());
  std::vector<std::vector<int>> hyperedges;  // dircted hypergraph
  // traverse the netlist
  for (odb::dbNet* net : block_->getNets()) {
    // ignore all the power net
    if (net->getSigType().isSupply()) {
      continue;
    }
    int driver_id = -1;      // driver vertex id
    std::set<int> loads_id;  // load vertex id
    bool pad_flag = false;
    // check the connected instances
    for (odb::dbITerm* iterm : net->getITerms()) {
      odb::dbInst* inst = iterm->getInst();
      const sta::LibertyCell* liberty_cell = network_->libertyCell(inst);
      if (liberty_cell == nullptr) {
        continue;
      }
      odb::dbMaster* master = inst->getMaster();
      // check if the instance is a Pad, Cover or empty block (such as marker)
      // We ignore nets connecting Pads, Covers, or markers
      if (master->isPad() || master->isCover()) {
        pad_flag = true;
        break;
      }
      int vertex_id = -1;
      if (master->isBlock()) {
        vertex_id = odb::dbIntProperty::find(iterm, "vertex_id")->getValue();
      } else {
        vertex_id = odb::dbIntProperty::find(inst, "vertex_id")->getValue();
      }
      if (iterm->getIoType() == odb::dbIoType::OUTPUT) {
        driver_id = vertex_id;
      } else {
        loads_id.insert(vertex_id);
      }
    }
    if (pad_flag) {
      continue;  // the nets with Pads should be ignored
    }

    // check the connected IO pins  of the net
    for (odb::dbBTerm* bterm : net->getBTerms()) {
      const int vertex_id
          = odb::dbIntProperty::find(bterm, "vertex_id")->getValue();
      if (bterm->getIoType() == odb::dbIoType::INPUT) {
        driver_id = vertex_id;
      } else {
        loads_id.insert(vertex_id);
      }
    }

    //
    // Skip high fanout nets or nets that do not have valid driver or loads
    //
    if (driver_id < 0 || loads_id.empty()
        || loads_id.size() > large_net_threshold_) {
      continue;
    }

    // Create the hyperedge
    std::vector<int> hyperedge{driver_id};
    for (auto& load : loads_id) {
      if (load != driver_id) {
        hyperedge.push_back(load);
      }
    }
    vertices[driver_id].push_back(hyperedges.size());
    for (int i = 1; i < hyperedge.size(); i++) {
      backward_vertices[hyperedge[i]].push_back(hyperedges.size());
    }
    hyperedges.push_back(hyperedge);
  }  // end net traversal

  debugPrint(
      logger_, MPL, "multilevel_autoclustering", 1, "Created hypergraph");

  // traverse hypergraph to build dataflow
  for (auto [src, src_pin] : io_pin_vertex) {
    int idx = 0;
    std::vector<bool> visited(vertices.size(), false);
    std::vector<std::set<odb::dbInst*>> insts(max_num_ff_dist_);
    dataFlowDFSIOPin(src,
                     idx,
                     insts,
                     io_pin_vertex,
                     std_cell_vertex,
                     macro_pin_vertex,
                     stop_flag_vec,
                     visited,
                     vertices,
                     hyperedges,
                     false);
    dataFlowDFSIOPin(src,
                     idx,
                     insts,
                     io_pin_vertex,
                     std_cell_vertex,
                     macro_pin_vertex,
                     stop_flag_vec,
                     visited,
                     backward_vertices,
                     hyperedges,
                     true);
    io_ffs_conn_map_.emplace_back(src_pin, insts);
  }

  for (auto [src, src_pin] : macro_pin_vertex) {
    int idx = 0;
    std::vector<bool> visited(vertices.size(), false);
    std::vector<std::set<odb::dbInst*>> std_cells(max_num_ff_dist_);
    std::vector<std::set<odb::dbInst*>> macros(max_num_ff_dist_);
    dataFlowDFSMacroPin(src,
                        idx,
                        std_cells,
                        macros,
                        io_pin_vertex,
                        std_cell_vertex,
                        macro_pin_vertex,
                        stop_flag_vec,
                        visited,
                        vertices,
                        hyperedges,
                        false);
    dataFlowDFSMacroPin(src,
                        idx,
                        std_cells,
                        macros,
                        io_pin_vertex,
                        std_cell_vertex,
                        macro_pin_vertex,
                        stop_flag_vec,
                        visited,
                        backward_vertices,
                        hyperedges,
                        true);
    macro_ffs_conn_map_.emplace_back(src_pin, std_cells);
    macro_macro_conn_map_.emplace_back(src_pin, macros);
  }
}

//
// Forward or Backward DFS search to find sequential paths from/to IO pins based
// on hop count to macro pins
//
void HierRTLMP::dataFlowDFSIOPin(int parent,
                                 int idx,
                                 std::vector<std::set<odb::dbInst*>>& insts,
                                 std::map<int, odb::dbBTerm*>& io_pin_vertex,
                                 std::map<int, odb::dbInst*>& std_cell_vertex,
                                 std::map<int, odb::dbITerm*>& macro_pin_vertex,
                                 std::vector<bool>& stop_flag_vec,
                                 std::vector<bool>& visited,
                                 std::vector<std::vector<int>>& vertices,
                                 std::vector<std::vector<int>>& hyperedges,
                                 bool backward_flag)
{
  visited[parent] = true;
  if (stop_flag_vec[parent]) {
    if (parent < io_pin_vertex.size()) {
      ;  // currently we do not consider IO pin to IO pin connnection
    } else if (parent < io_pin_vertex.size() + std_cell_vertex.size()) {
      insts[idx].insert(std_cell_vertex[parent]);
    } else {
      insts[idx].insert(macro_pin_vertex[parent]->getInst());
    }
    idx++;
  }

  if (idx >= max_num_ff_dist_) {
    return;
  }

  if (!backward_flag) {
    for (auto& hyperedge : vertices[parent]) {
      for (auto& vertex : hyperedges[hyperedge]) {
        // we do not consider pin to pin
        if (visited[vertex] || vertex < io_pin_vertex.size()) {
          continue;
        }
        dataFlowDFSIOPin(vertex,
                         idx,
                         insts,
                         io_pin_vertex,
                         std_cell_vertex,
                         macro_pin_vertex,
                         stop_flag_vec,
                         visited,
                         vertices,
                         hyperedges,
                         backward_flag);
      }
    }  // finish hyperedges
  } else {
    for (auto& hyperedge : vertices[parent]) {
      const int vertex = hyperedges[hyperedge][0];  // driver vertex
      // we do not consider pin to pin
      if (visited[vertex] || vertex < io_pin_vertex.size()) {
        continue;
      }
      dataFlowDFSIOPin(vertex,
                       idx,
                       insts,
                       io_pin_vertex,
                       std_cell_vertex,
                       macro_pin_vertex,
                       stop_flag_vec,
                       visited,
                       vertices,
                       hyperedges,
                       backward_flag);
    }  // finish hyperedges
  }    // finish current vertex
}

//
// Forward or Backward DFS search to find sequential paths between Macros based
// on hop count
//
void HierRTLMP::dataFlowDFSMacroPin(
    int parent,
    int idx,
    std::vector<std::set<odb::dbInst*>>& std_cells,
    std::vector<std::set<odb::dbInst*>>& macros,
    std::map<int, odb::dbBTerm*>& io_pin_vertex,
    std::map<int, odb::dbInst*>& std_cell_vertex,
    std::map<int, odb::dbITerm*>& macro_pin_vertex,
    std::vector<bool>& stop_flag_vec,
    std::vector<bool>& visited,
    std::vector<std::vector<int>>& vertices,
    std::vector<std::vector<int>>& hyperedges,
    bool backward_flag)
{
  visited[parent] = true;
  if (stop_flag_vec[parent]) {
    if (parent < io_pin_vertex.size()) {
      ;  // the connection between IO and macro pins have been considers
    } else if (parent < io_pin_vertex.size() + std_cell_vertex.size()) {
      std_cells[idx].insert(std_cell_vertex[parent]);
    } else {
      macros[idx].insert(macro_pin_vertex[parent]->getInst());
    }
    idx++;
  }

  if (idx >= max_num_ff_dist_) {
    return;
  }

  if (!backward_flag) {
    for (auto& hyperedge : vertices[parent]) {
      for (auto& vertex : hyperedges[hyperedge]) {
        // we do not consider pin to pin
        if (visited[vertex] || vertex < io_pin_vertex.size()) {
          continue;
        }
        dataFlowDFSMacroPin(vertex,
                            idx,
                            std_cells,
                            macros,
                            io_pin_vertex,
                            std_cell_vertex,
                            macro_pin_vertex,
                            stop_flag_vec,
                            visited,
                            vertices,
                            hyperedges,
                            backward_flag);
      }
    }  // finish hyperedges
  } else {
    for (auto& hyperedge : vertices[parent]) {
      const int vertex = hyperedges[hyperedge][0];
      // we do not consider pin to pin
      if (visited[vertex] || vertex < io_pin_vertex.size()) {
        continue;
      }
      dataFlowDFSMacroPin(vertex,
                          idx,
                          std_cells,
                          macros,
                          io_pin_vertex,
                          std_cell_vertex,
                          macro_pin_vertex,
                          stop_flag_vec,
                          visited,
                          vertices,
                          hyperedges,
                          backward_flag);
    }  // finish hyperedges
  }
}

void HierRTLMP::updateDataFlow()
{
  // bterm, macros or ffs

  for (const auto& [bterm, insts] : io_ffs_conn_map_) {
    if (!odb::dbIntProperty::find(bterm, "cluster_id")) {
      continue;
    }
    const int driver_id
        = odb::dbIntProperty::find(bterm, "cluster_id")->getValue();
    for (int i = 0; i < max_num_ff_dist_; i++) {
      const float weight = dataflow_weight_ / std::pow(dataflow_factor_, i);
      std::set<int> sink_clusters;
      for (auto& inst : insts[i]) {
        const int cluster_id
            = odb::dbIntProperty::find(inst, "cluster_id")->getValue();
        sink_clusters.insert(cluster_id);
      }
      for (auto& sink : sink_clusters) {
        cluster_map_[driver_id]->addConnection(sink, weight);
        cluster_map_[sink]->addConnection(driver_id, weight);
      }  // add weight
    }    // number of ffs
  }

  // macros to ffs
  for (const auto& [iterm, insts] : macro_ffs_conn_map_) {
    const int driver_id
        = odb::dbIntProperty::find(iterm->getInst(), "cluster_id")->getValue();
    for (int i = 0; i < max_num_ff_dist_; i++) {
      const float weight = dataflow_weight_ / std::pow(dataflow_factor_, i);
      std::set<int> sink_clusters;
      for (auto& inst : insts[i]) {
        const int cluster_id
            = odb::dbIntProperty::find(inst, "cluster_id")->getValue();
        sink_clusters.insert(cluster_id);
      }
      for (auto& sink : sink_clusters) {
        cluster_map_[driver_id]->addConnection(sink, weight);
        cluster_map_[sink]->addConnection(driver_id, weight);
      }  // add weight
    }    // number of ffs
  }

  // macros to macros
  for (const auto& [iterm, insts] : macro_macro_conn_map_) {
    const int driver_id
        = odb::dbIntProperty::find(iterm->getInst(), "cluster_id")->getValue();
    for (int i = 0; i < max_num_ff_dist_; i++) {
      const float weight = dataflow_weight_ / std::pow(dataflow_factor_, i);
      std::set<int> sink_clusters;
      for (auto& inst : insts[i]) {
        const int cluster_id
            = odb::dbIntProperty::find(inst, "cluster_id")->getValue();
        sink_clusters.insert(cluster_id);
      }
      for (auto& sink : sink_clusters) {
        cluster_map_[driver_id]->addConnection(sink, weight);
      }  // add weight
    }    // number of ffs
  }
}

// Print Connnection For all the clusters
void HierRTLMP::printConnection()
{
  std::string line;
  line += "NUM_CLUSTERS  :   " + std::to_string(cluster_map_.size()) + "\n";
  for (auto& [cluster_id, cluster] : cluster_map_) {
    const std::map<int, float> connections = cluster->getConnection();
    if (connections.empty()) {
      continue;
    }
    line += "cluster " + cluster->getName() + " : \n";
    for (auto [target, num_nets] : connections) {
      line += "\t\t" + cluster_map_[target]->getName() + "  ";
      line += std::to_string(static_cast<int>(num_nets)) + "\n";
    }
  }
  logger_->report(line);
}

// Print All the clusters and their statics
void HierRTLMP::printClusters()
{
  std::string line;
  line += "NUM_CLUSTERS  :   " + std::to_string(cluster_map_.size()) + "\n";
  for (auto& [cluster_id, cluster] : cluster_map_) {
    line += cluster->getName() + "  ";
    line += std::to_string(cluster->getId()) + "\n";
  }
  logger_->report(line);
}

// This function has two purposes:
// 1) remove all the internal clusters between parent and leaf clusters in its
// subtree 2) Call TritonPart to partition large flat clusters (a cluster with
// no logical modules)
void HierRTLMP::updateSubTree(Cluster* parent)
{
  std::vector<Cluster*> children_clusters;
  std::vector<Cluster*> internal_clusters;
  std::queue<Cluster*> wavefront;
  for (auto child : parent->getChildren()) {
    wavefront.push(child);
  }

  while (!wavefront.empty()) {
    Cluster* cluster = wavefront.front();
    wavefront.pop();
    if (cluster->getChildren().empty()) {
      children_clusters.push_back(cluster);
    } else {
      internal_clusters.push_back(cluster);
      for (auto child : cluster->getChildren()) {
        wavefront.push(child);
      }
    }
  }

  // delete all the internal clusters
  for (auto& cluster : internal_clusters) {
    cluster_map_.erase(cluster->getId());
    delete cluster;
  }

  parent->removeChildren();
  parent->addChildren(children_clusters);
  for (auto& cluster : children_clusters) {
    cluster->setParent(parent);
    if (cluster->getNumStdCell() > max_num_inst_) {
      breakLargeFlatCluster(cluster);
    }
  }
}

// Break large flat clusters with TritonPart
// A flat cluster does not have a logical module
void HierRTLMP::breakLargeFlatCluster(Cluster* parent)
{
  // Check if the cluster is a large flat cluster
  if (!parent->getDbModules().empty()
      || parent->getLeafStdCells().size() < max_num_inst_) {
    return;
  }
  // set the instance property
  setInstProperty(parent);
  std::map<int, int> cluster_vertex_id_map;
  std::map<odb::dbInst*, int> inst_vertex_id_map;
  const int parent_cluster_id = parent->getId();
  std::vector<odb::dbInst*> std_cells = parent->getLeafStdCells();
  std::vector<std::vector<int>> hyperedges;
  std::vector<float> vertex_weight;
  // vertices
  // other clusters behaves like fixed vertices
  // We do not consider vertices only between fixed vertices
  int vertex_id = 0;
  for (auto& [cluster_id, cluster] : cluster_map_) {
    cluster_vertex_id_map[cluster_id] = vertex_id++;
    vertex_weight.push_back(0.0f);
  }
  for (auto& macro : parent->getLeafMacros()) {
    inst_vertex_id_map[macro] = vertex_id++;
    const sta::LibertyCell* liberty_cell = network_->libertyCell(macro);
    vertex_weight.push_back(liberty_cell->area());
  }
  int num_fixed_vertices
      = vertex_id;  // we do not consider these vertices in later process
                    // They behaves like ''fixed vertices''
  for (auto& std_cell : std_cells) {
    inst_vertex_id_map[std_cell] = vertex_id++;
    const sta::LibertyCell* liberty_cell = network_->libertyCell(std_cell);
    vertex_weight.push_back(liberty_cell->area());
  }
  // Traverse nets to create hyperedges
  for (odb::dbNet* net : block_->getNets()) {
    // ignore all the power net
    if (net->getSigType().isSupply()) {
      continue;
    }
    int driver_id = -1;      // vertex id of the driver instance
    std::set<int> loads_id;  // vertex id of the sink instances
    bool pad_flag = false;
    // check the connected instances
    for (odb::dbITerm* iterm : net->getITerms()) {
      odb::dbInst* inst = iterm->getInst();
      const sta::LibertyCell* liberty_cell = network_->libertyCell(inst);
      if (liberty_cell == nullptr) {
        continue;
      }
      odb::dbMaster* master = inst->getMaster();
      // check if the instance is a Pad, Cover or empty block (such as marker)
      // if the nets connects to such pad, cover or empty block,
      // we should ignore such net
      if (master->isPad() || master->isCover()) {
        pad_flag = true;
        break;  // here CAN NOT be continue
      }
      const int cluster_id
          = odb::dbIntProperty::find(inst, "cluster_id")->getValue();
      int vertex_id = (cluster_id != parent_cluster_id)
                          ? cluster_vertex_id_map[cluster_id]
                          : inst_vertex_id_map[inst];
      if (iterm->getIoType() == odb::dbIoType::OUTPUT) {
        driver_id = vertex_id;
      } else {
        loads_id.insert(vertex_id);
      }
    }
    // ignore the nets with IO pads
    if (pad_flag) {
      continue;
    }
    // check the connected IO pins
    for (odb::dbBTerm* bterm : net->getBTerms()) {
      const int cluster_id
          = odb::dbIntProperty::find(bterm, "cluster_id")->getValue();
      if (bterm->getIoType() == odb::dbIoType::INPUT) {
        driver_id = cluster_vertex_id_map[cluster_id];
      } else {
        loads_id.insert(cluster_vertex_id_map[cluster_id]);
      }
    }
    loads_id.insert(driver_id);
    // add the net as a hyperedge
    if (driver_id != -1 && loads_id.size() > 1
        && loads_id.size() < large_net_threshold_) {
      std::vector<int> hyperedge;
      hyperedge.insert(hyperedge.end(), loads_id.begin(), loads_id.end());
      hyperedges.push_back(hyperedge);
    }
  }

  const int seed = 0;
  const float balance_constraint = 1.0;
  const int num_parts = 2;  // We use two-way partitioning here
  const int num_vertices = static_cast<int>(vertex_weight.size());
  std::vector<float> hyperedge_weights(hyperedges.size(), 1.0f);
  std::vector<int> part
      = tritonpart_->PartitionKWaySimpleMode(num_parts,
                                             balance_constraint,
                                             seed,
                                             hyperedges,
                                             vertex_weight,
                                             hyperedge_weights);

  // create cluster based on partitioning solutions
  // Note that all the std cells are stored in the leaf_std_cells_ for a flat
  // cluster
  parent->clearLeafStdCells();
  // we follow binary coding method to differentiate different parts
  // of the cluster
  // cluster_name_0, cluster_name_1
  // cluster_name_0_0, cluster_name_0_1, cluster_name_1_0, cluster_name_1_1
  const std::string cluster_name = parent->getName();
  // set the parent cluster for part 0
  // update the name of parent cluster
  parent->setName(cluster_name + std::string("_0"));
  // create a new cluster for part 1
  Cluster* cluster_part_1
      = new Cluster(cluster_id_, cluster_name + std::string("_1"), logger_);
  // we do not need to touch the fixed vertices (they have been assigned before)
  for (int i = num_fixed_vertices; i < num_vertices; i++) {
    if (part[i] == 0) {
      parent->addLeafStdCell(std_cells[i - num_fixed_vertices]);
    } else {
      cluster_part_1->addLeafStdCell(std_cells[i - num_fixed_vertices]);
    }
  }
  // update the property of parent cluster
  setInstProperty(parent);
  setClusterMetrics(parent);
  // update the property of cluster_part_1
  setInstProperty(cluster_part_1);
  setClusterMetrics(cluster_part_1);
  cluster_map_[cluster_id_++] = cluster_part_1;
  cluster_part_1->setParent(parent->getParent());
  parent->getParent()->addChild(cluster_part_1);
  // Recursive break the cluster
  // until the size of the cluster is less than max_num_inst_
  breakLargeFlatCluster(parent);
  breakLargeFlatCluster(cluster_part_1);
}

// Traverse the physical hierarchy tree in a DFS manner (post-order)
void HierRTLMP::fetchMixedLeaves(
    Cluster* parent,
    std::vector<std::vector<Cluster*>>& mixed_leaves)
{
  if (parent->getChildren().empty() || parent->getNumMacro() == 0) {
    return;
  }

  std::vector<Cluster*> sister_mixed_leaves;

  for (auto& child : parent->getChildren()) {
    setInstProperty(child);
    if (child->getNumMacro() > 0) {
      if (child->getChildren().empty()) {
        sister_mixed_leaves.push_back(child);
      } else {
        fetchMixedLeaves(child, mixed_leaves);
      }
    } else {
      child->setClusterType(StdCellCluster);
    }
  }

  // We push the leaves after finishing searching the children so
  // that each vector of clusters represents the children of one
  // parent.
  mixed_leaves.push_back(sister_mixed_leaves);
}

void HierRTLMP::breakMixedLeaves(
    const std::vector<std::vector<Cluster*>>& mixed_leaves)
{
  for (const std::vector<Cluster*>& sister_mixed_leaves : mixed_leaves) {
    if (!sister_mixed_leaves.empty()) {
      Cluster* parent = sister_mixed_leaves.front()->getParent();

      for (Cluster* mixed_leaf : sister_mixed_leaves) {
        breakMixedLeaf(mixed_leaf);
      }

      setInstProperty(parent);
    }
  }
}

// Break mixed leaf into standard-cell and hard-macro clusters.
// Merge macros based on connection signature and footprint.
// Based on types of designs, we support two types of breaking up:
//   1) Replace cluster A by A1, A2, A3
//   2) Create a subtree:
//      A  ->        A
//               |   |   |
//               A1  A2  A3
void HierRTLMP::breakMixedLeaf(Cluster* mixed_leaf)
{
  Cluster* parent = mixed_leaf;

  // Split by replacement if macro dominated.
  if (mixed_leaf->getNumStdCell() * macro_dominated_cluster_threshold_
      < mixed_leaf->getNumMacro()) {
    parent = mixed_leaf->getParent();
  }

  mapMacroInCluster2HardMacro(mixed_leaf);

  std::vector<HardMacro*> hard_macros = mixed_leaf->getHardMacros();
  std::vector<Cluster*> macro_clusters;

  createOneClusterForEachMacro(parent, hard_macros, macro_clusters);

  std::vector<int> size_class(hard_macros.size(), -1);
  classifyMacrosBySize(hard_macros, size_class);

  calculateConnection();

  std::vector<int> signature_class(hard_macros.size(), -1);
  classifyMacrosByConnSignature(macro_clusters, signature_class);

  std::vector<int> macro_class(hard_macros.size(), -1);
  // Use both size and connection signature classifications to group
  // single-macro macro clusters into the same macro cluster.
  groupSingleMacroClusters(
      macro_clusters, size_class, signature_class, macro_class);

  mixed_leaf->clearHardMacros();

  // IMPORTANT: Restore the structure of physical hierarchical tree. Thus the
  // order of leaf clusters will not change the final macro grouping results.
  setInstProperty(mixed_leaf);

  // Never use SetInstProperty in the following lines for the reason above!
  std::vector<int> virtual_conn_clusters;

  // Deal with the std cells
  if (parent == mixed_leaf) {
    addStdCellClusterToSubTree(parent, mixed_leaf, virtual_conn_clusters);
  } else {
    replaceByStdCellCluster(mixed_leaf, virtual_conn_clusters);
  }

  // Deal with the macros
  for (int i = 0; i < macro_class.size(); i++) {
    if (macro_class[i] != i) {
      continue;  // this macro cluster has been merged
    }
    macro_clusters[i]->setClusterType(HardMacroCluster);
    setClusterMetrics(macro_clusters[i]);
    virtual_conn_clusters.push_back(mixed_leaf->getId());
  }

  // add virtual connections
  for (int i = 0; i < virtual_conn_clusters.size(); i++) {
    for (int j = i + 1; j < virtual_conn_clusters.size(); j++) {
      parent->addVirtualConnection(virtual_conn_clusters[i],
                                   virtual_conn_clusters[j]);
    }
  }
}

// Map all the macros into their HardMacro objects for all the clusters
void HierRTLMP::mapMacroInCluster2HardMacro(Cluster* cluster)
{
  if (cluster->getClusterType() == StdCellCluster) {
    return;
  }

  std::vector<HardMacro*> hard_macros;
  for (const auto& macro : cluster->getLeafMacros()) {
    hard_macros.push_back(hard_macro_map_[macro]);
  }
  for (const auto& module : cluster->getDbModules()) {
    getHardMacros(module, hard_macros);
  }
  cluster->specifyHardMacros(hard_macros);
}

// Get all the hard macros in a logical module
void HierRTLMP::getHardMacros(odb::dbModule* module,
                              std::vector<HardMacro*>& hard_macros)
{
  for (odb::dbInst* inst : module->getInsts()) {
    const sta::LibertyCell* liberty_cell = network_->libertyCell(inst);
    if (liberty_cell == nullptr) {
      continue;
    }
    odb::dbMaster* master = inst->getMaster();
    // check if the instance is a pad or empty block (such as marker)
    if (master->isPad() || master->isCover()) {
      continue;
    }
    if (master->isBlock()) {
      hard_macros.push_back(hard_macro_map_[inst]);
    }
  }

  for (odb::dbModInst* inst : module->getChildren()) {
    getHardMacros(inst->getMaster(), hard_macros);
  }
}

void HierRTLMP::createOneClusterForEachMacro(
    Cluster* parent,
    const std::vector<HardMacro*>& hard_macros,
    std::vector<Cluster*>& macro_clusters)
{
  for (auto& hard_macro : hard_macros) {
    std::string cluster_name = hard_macro->getName();
    Cluster* single_macro_cluster
        = new Cluster(cluster_id_, cluster_name, logger_);

    single_macro_cluster->addLeafMacro(hard_macro->getInst());

    setInstProperty(single_macro_cluster);
    setClusterMetrics(single_macro_cluster);

    cluster_map_[cluster_id_++] = single_macro_cluster;

    // modify the physical hierachy tree
    single_macro_cluster->setParent(parent);
    parent->addChild(single_macro_cluster);
    macro_clusters.push_back(single_macro_cluster);
  }
}

void HierRTLMP::classifyMacrosBySize(const std::vector<HardMacro*>& hard_macros,
                                     std::vector<int>& size_class)
{
  for (int i = 0; i < hard_macros.size(); i++) {
    if (size_class[i] == -1) {
      for (int j = i + 1; j < hard_macros.size(); j++) {
        if ((size_class[j] == -1) && ((*hard_macros[i]) == (*hard_macros[j]))) {
          size_class[j] = i;
        }
      }
    }
  }

  for (int i = 0; i < hard_macros.size(); i++) {
    size_class[i] = (size_class[i] == -1) ? i : size_class[i];
  }
}

void HierRTLMP::classifyMacrosByConnSignature(
    const std::vector<Cluster*>& macro_clusters,
    std::vector<int>& signature_class)
{
  for (int i = 0; i < macro_clusters.size(); i++) {
    if (signature_class[i] == -1) {
      signature_class[i] = i;
      for (int j = i + 1; j < macro_clusters.size(); j++) {
        if (signature_class[j] != -1) {
          continue;
        }

        if (macro_clusters[i]->isSameConnSignature(*macro_clusters[j],
                                                   signature_net_threshold_)) {
          signature_class[j] = i;
        }
      }
    }
  }

  if (logger_->debugCheck(MPL, "multilevel_autoclustering", 2)) {
    logger_->report("\nPrint Connection Signature\n");
    for (auto& cluster : macro_clusters) {
      logger_->report("Macro Signature: {}", cluster->getName());
      for (auto& [cluster_id, weight] : cluster->getConnection()) {
        logger_->report(" {} {} ", cluster_map_[cluster_id]->getName(), weight);
      }
    }
  }
}

void HierRTLMP::groupSingleMacroClusters(
    const std::vector<Cluster*>& macro_clusters,
    const std::vector<int>& size_class,
    const std::vector<int>& signature_class,
    std::vector<int>& macro_class)
{
  for (int i = 0; i < macro_clusters.size(); i++) {
    if (macro_class[i] == -1) {
      macro_class[i] = i;
      for (int j = i + 1; j < macro_clusters.size(); j++) {
        if (macro_class[j] == -1 && size_class[i] == size_class[j]
            && signature_class[i] == signature_class[j]) {
          macro_class[j] = i;
          debugPrint(logger_,
                     MPL,
                     "multilevel_autoclustering",
                     1,
                     "merge {} with {}",
                     macro_clusters[i]->getName(),
                     macro_clusters[j]->getName());
          bool delete_merged = false;
          macro_clusters[i]->mergeCluster(*macro_clusters[j], delete_merged);
          if (delete_merged) {
            // remove the merged macro cluster
            cluster_map_.erase(macro_clusters[j]->getId());
            delete macro_clusters[j];
          }
        }
      }
    }
  }
}

void HierRTLMP::addStdCellClusterToSubTree(
    Cluster* parent,
    Cluster* mixed_leaf,
    std::vector<int>& virtual_conn_clusters)
{
  std::string std_cell_cluster_name = mixed_leaf->getName();
  Cluster* std_cell_cluster
      = new Cluster(cluster_id_, std_cell_cluster_name, logger_);

  std_cell_cluster->copyInstances(*mixed_leaf);
  std_cell_cluster->clearLeafMacros();
  std_cell_cluster->setClusterType(StdCellCluster);

  setClusterMetrics(std_cell_cluster);

  cluster_map_[cluster_id_++] = std_cell_cluster;

  // modify the physical hierachy tree
  std_cell_cluster->setParent(parent);
  parent->addChild(std_cell_cluster);
  virtual_conn_clusters.push_back(std_cell_cluster->getId());
}

// We don't modify the physical hierarchy when spliting by replacement
void HierRTLMP::replaceByStdCellCluster(Cluster* mixed_leaf,
                                        std::vector<int>& virtual_conn_clusters)
{
  mixed_leaf->clearLeafMacros();
  mixed_leaf->setClusterType(StdCellCluster);

  setClusterMetrics(mixed_leaf);

  virtual_conn_clusters.push_back(mixed_leaf->getId());
}

// Print Physical Hierarchy tree in a DFS manner
void HierRTLMP::printPhysicalHierarchyTree(Cluster* parent, int level)
{
  std::string line;
  for (int i = 0; i < level; i++) {
    line += "+---";
  }
  line += fmt::format(
      "{}  ({})  num_macro :  {}   num_std_cell :  {}"
      "  macro_area :  {}  std_cell_area : {}  cluster type: {} {}",
      parent->getName(),
      parent->getId(),
      parent->getNumMacro(),
      parent->getNumStdCell(),
      parent->getMacroArea(),
      parent->getStdCellArea(),
      parent->getIsLeafString(),
      parent->getClusterTypeString());
  logger_->report("{}", line);

  for (auto& cluster : parent->getChildren()) {
    printPhysicalHierarchyTree(cluster, level + 1);
  }
}

// Compare two intervals according to the product
static bool comparePairProduct(const std::pair<float, float>& p1,
                               const std::pair<float, float>& p2)
{
  return p1.first * p1.second < p2.first * p2.second;
}

// Determine the macro tilings within each cluster in a bottom-up manner.
// (Post-Order DFS manner)
// Coarse shaping:  In this step, we only consider the size of macros
// Ignore all the standard-cell clusters.
// At this stage, we assume the standard cell placer will automatically
// place standard cells in the empty space between macros.
void HierRTLMP::calculateChildrenTilings(Cluster* parent)
{
  // base case, no macros in current cluster
  if (parent->getNumMacro() == 0) {
    return;
  }

  debugPrint(logger_,
             MPL,
             "coarse_shaping",
             1,
             "Determine shapes for {}",
             parent->getName());

  // Current cluster is a hard macro cluster
  if (parent->getClusterType() == HardMacroCluster) {
    debugPrint(logger_,
               MPL,
               "coarse_shaping",
               1,
               "{} is a Macro cluster",
               parent->getName());
    calculateMacroTilings(parent);
    return;
  }

  if (!parent->getChildren().empty()) {
    debugPrint(logger_,
               MPL,
               "coarse_shaping",
               1,
               "Started visiting children of {}",
               parent->getName());

    // Recursively visit the children of Mixed Cluster
    for (auto& cluster : parent->getChildren()) {
      if (cluster->getNumMacro() > 0) {
        calculateChildrenTilings(cluster);
      }
    }

    debugPrint(logger_,
               MPL,
               "coarse_shaping",
               1,
               "Done visiting children of {}",
               parent->getName());
  }
  // if the current cluster is the root cluster,
  // the shape is fixed, i.e., the fixed die.
  // Thus, we do not need to determine the shapes for it
  // calculate macro tiling for parent cluster based on
  // the macro tilings of its children
  std::vector<SoftMacro> macros;
  for (auto& cluster : parent->getChildren()) {
    if (cluster->getNumMacro() > 0) {
      SoftMacro macro = SoftMacro(cluster);
      macro.setShapes(cluster->getMacroTilings(), true);  // force_flag = true
      macros.push_back(macro);
    }
  }
  // if there is only one soft macro
  // the parent cluster has the shape of the its child macro cluster
  if (macros.size() == 1) {
    for (auto& cluster : parent->getChildren()) {
      if (cluster->getNumMacro() > 0) {
        parent->setMacroTilings(cluster->getMacroTilings());
        return;
      }
    }
  }

  debugPrint(
      logger_, MPL, "coarse_shaping", 1, "Running SA to calculate tiling...");

  // call simulated annealing to determine tilings
  std::set<std::pair<float, float>> macro_tilings;  // <width, height>
  // the probability of all actions should be summed to 1.0.
  const float action_sum = pos_swap_prob_ + neg_swap_prob_ + double_swap_prob_
                           + exchange_swap_prob_ + resize_prob_;

  const Rect outline(
      0, 0, root_cluster_->getWidth(), root_cluster_->getHeight());

  const int num_perturb_per_step = (macros.size() > num_perturb_per_step_ / 10)
                                       ? macros.size()
                                       : num_perturb_per_step_ / 10;
  std::vector<SACoreSoftMacro*> sa_containers;
  // we vary the outline of parent cluster to generate different tilings
  // we first vary the outline width while keeping outline height fixed
  // Then we vary the outline height while keeping outline width fixed
  // Vary the outline width
  std::vector<float> vary_factor_list{1.0};
  float vary_step = 1.0 / num_runs_;  // change the outline by based on num_runs
  for (int i = 1; i < num_runs_; i++) {
    vary_factor_list.push_back(1.0 - i * vary_step);
  }
  int remaining_runs = num_runs_;
  int run_id = 0;
  while (remaining_runs > 0) {
    std::vector<SACoreSoftMacro*> sa_vector;
    const int run_thread
        = graphics_ ? 1 : std::min(remaining_runs, num_threads_);
    for (int i = 0; i < run_thread; i++) {
      const Rect new_outline(0,
                             0,
                             outline.getWidth() * vary_factor_list[run_id++],
                             outline.getHeight());

      SACoreSoftMacro* sa
          = new SACoreSoftMacro(root_cluster_,
                                new_outline,
                                macros,
                                1.0,     // area weight
                                1000.0,  // outline weight
                                0.0,     // wirelength weight
                                0.0,     // guidance weight
                                0.0,     // fence weight
                                0.0,     // boundary weight
                                0.0,     // macro blockage
                                0.0,     // notch weight
                                0.0,     // no notch size
                                0.0,     // no notch size
                                pos_swap_prob_ / action_sum,
                                neg_swap_prob_ / action_sum,
                                double_swap_prob_ / action_sum,
                                exchange_swap_prob_ / action_sum,
                                resize_prob_ / action_sum,
                                init_prob_,
                                max_num_step_,
                                num_perturb_per_step,
                                random_seed_,
                                graphics_.get(),
                                logger_);
      sa_vector.push_back(sa);
    }
    if (sa_vector.size() == 1) {
      runSA<SACoreSoftMacro>(sa_vector[0]);
    } else {
      // multi threads
      std::vector<std::thread> threads;
      threads.reserve(sa_vector.size());
      for (auto& sa : sa_vector) {
        threads.emplace_back(runSA<SACoreSoftMacro>, sa);
      }
      for (auto& th : threads) {
        th.join();
      }
    }
    // add macro tilings
    for (auto& sa : sa_vector) {
      sa_containers.push_back(sa);
      if (sa->isValid(outline)) {
        macro_tilings.insert(
            std::pair<float, float>(sa->getWidth(), sa->getHeight()));
      }
    }
    sa_vector.clear();
    remaining_runs -= run_thread;
  }
  // vary the outline height while keeping outline width fixed
  remaining_runs = num_runs_;
  run_id = 0;
  while (remaining_runs > 0) {
    std::vector<SACoreSoftMacro*> sa_vector;
    const int run_thread
        = graphics_ ? 1 : std::min(remaining_runs, num_threads_);
    for (int i = 0; i < run_thread; i++) {
      const Rect new_outline(0,
                             0,
                             outline.getWidth(),
                             outline.getHeight() * vary_factor_list[run_id++]);

      SACoreSoftMacro* sa
          = new SACoreSoftMacro(root_cluster_,
                                new_outline,
                                macros,
                                1.0,     // area weight
                                1000.0,  // outline weight
                                0.0,     // wirelength weight
                                0.0,     // guidance weight
                                0.0,     // fence weight
                                0.0,     // boundary weight
                                0.0,     // macro blockage
                                0.0,     // notch weight
                                0.0,     // no notch size
                                0.0,     // no notch size
                                pos_swap_prob_ / action_sum,
                                neg_swap_prob_ / action_sum,
                                double_swap_prob_ / action_sum,
                                exchange_swap_prob_ / action_sum,
                                resize_prob_ / action_sum,
                                init_prob_,
                                max_num_step_,
                                num_perturb_per_step,
                                random_seed_,
                                graphics_.get(),
                                logger_);
      sa_vector.push_back(sa);
    }
    if (sa_vector.size() == 1) {
      runSA<SACoreSoftMacro>(sa_vector[0]);
    } else {
      // multi threads
      std::vector<std::thread> threads;
      threads.reserve(sa_vector.size());
      for (auto& sa : sa_vector) {
        threads.emplace_back(runSA<SACoreSoftMacro>, sa);
      }
      for (auto& th : threads) {
        th.join();
      }
    }
    // add macro tilings
    for (auto& sa : sa_vector) {
      sa_containers.push_back(sa);
      if (sa->isValid(outline)) {
        macro_tilings.insert(
            std::pair<float, float>(sa->getWidth(), sa->getHeight()));
      }
    }
    sa_vector.clear();
    remaining_runs -= run_thread;
  }
  // clean all the SA to avoid memory leakage
  sa_containers.clear();
  std::vector<std::pair<float, float>> tilings(macro_tilings.begin(),
                                               macro_tilings.end());
  std::sort(tilings.begin(), tilings.end(), comparePairProduct);
  for (auto& shape : tilings) {
    debugPrint(logger_,
               MPL,
               "coarse_shaping",
               2,
               "width: {}, height: {}, aspect_ratio: {}, min_ar: {}",
               shape.first,
               shape.second,
               shape.second / shape.first,
               min_ar_);
  }
  // we do not want very strange tilings if we have choices
  std::vector<std::pair<float, float>> new_tilings;
  for (auto& tiling : tilings) {
    if (tiling.second / tiling.first >= min_ar_
        && tiling.second / tiling.first <= 1.0 / min_ar_) {
      new_tilings.push_back(tiling);
    }
  }
  // if there are valid tilings
  if (!new_tilings.empty()) {
    tilings = new_tilings;
  }
  // update parent
  parent->setMacroTilings(tilings);
  if (tilings.empty()) {
    logger_->error(MPL,
                   3,
                   "There are no valid tilings for mixed cluster: {}",
                   parent->getName());
  } else {
    std::string line
        = "The macro tiling for mixed cluster " + parent->getName() + "  ";
    for (auto& shape : tilings) {
      line += " < " + std::to_string(shape.first) + " , ";
      line += std::to_string(shape.second) + " >  ";
    }
    line += "\n";
    debugPrint(logger_, MPL, "coarse_shaping", 2, "{}", line);
  }
}

//
// Determine the macro tilings for each HardMacroCluster
// multi thread enabled
// random seed deterministic enabled
void HierRTLMP::calculateMacroTilings(Cluster* cluster)
{
  // Check if the cluster is a HardMacroCluster
  if (cluster->getClusterType() != HardMacroCluster) {
    return;
  }

  std::vector<HardMacro*> hard_macros = cluster->getHardMacros();
  // macro tilings
  std::set<std::pair<float, float>> macro_tilings;  // <width, height>

  if (hard_macros.size() == 1) {
    float width = hard_macros[0]->getWidth();
    float height = hard_macros[0]->getHeight();

    std::vector<std::pair<float, float>> tilings;

    tilings.emplace_back(width, height);
    cluster->setMacroTilings(tilings);

    debugPrint(logger_,
               MPL,
               "coarse_shaping",
               1,
               "{} has only one macro, set tiling according to macro with halo",
               cluster->getName());
    return;
  }
  // otherwise call simulated annealing to determine tilings
  // set the action probabilities
  const float action_sum = pos_swap_prob_ + neg_swap_prob_ + double_swap_prob_
                           + exchange_swap_prob_;

  const Rect outline(
      0, 0, root_cluster_->getWidth(), root_cluster_->getHeight());

  // update macros
  std::vector<HardMacro> macros;
  macros.reserve(hard_macros.size());
  for (auto& macro : hard_macros) {
    macros.push_back(*macro);
  }
  int num_perturb_per_step = (macros.size() > num_perturb_per_step_ / 10)
                                 ? macros.size()
                                 : num_perturb_per_step_ / 10;
  if (cluster->getParent() == nullptr) {
    num_perturb_per_step = (macros.size() > num_perturb_per_step_ / 5)
                               ? macros.size()
                               : num_perturb_per_step_ / 5;
  }

  std::vector<SACoreHardMacro*> sa_containers;
  // To generate different macro tilings, we vary the outline constraints
  // we first vary the outline width while keeping outline_height fixed
  // Then we vary the outline height while keeping outline_width fixed
  // We vary the outline of cluster to generate different tilings
  std::vector<float> vary_factor_list{1.0};
  float vary_step = 1.0 / num_runs_;  // change the outline by at most halfly
  for (int i = 1; i < num_runs_; i++) {
    vary_factor_list.push_back(1.0 - i * vary_step);
  }
  int remaining_runs = num_runs_;
  int run_id = 0;
  while (remaining_runs > 0) {
    std::vector<SACoreHardMacro*> sa_vector;
    const int run_thread
        = graphics_ ? 1 : std::min(remaining_runs, num_threads_);
    for (int i = 0; i < run_thread; i++) {
      const Rect new_outline(0,
                             0,
                             outline.getWidth() * vary_factor_list[run_id++],
                             outline.getHeight());

      SACoreHardMacro* sa
          = new SACoreHardMacro(new_outline,
                                macros,
                                1.0,     // area_weight
                                1000.0,  // outline weight
                                0.0,     // wirelength weight
                                0.0,     // guidance
                                0.0,     // fence weight
                                pos_swap_prob_ / action_sum,
                                neg_swap_prob_ / action_sum,
                                double_swap_prob_ / action_sum,
                                exchange_swap_prob_ / action_sum,
                                0.0,  // no flip
                                init_prob_,
                                max_num_step_,
                                num_perturb_per_step,
                                random_seed_ + run_id,
                                graphics_.get(),
                                logger_);
      sa_vector.push_back(sa);
    }
    if (sa_vector.size() == 1) {
      runSA<SACoreHardMacro>(sa_vector[0]);
    } else {
      // multi threads
      std::vector<std::thread> threads;
      threads.reserve(sa_vector.size());
      for (auto& sa : sa_vector) {
        threads.emplace_back(runSA<SACoreHardMacro>, sa);
      }
      for (auto& th : threads) {
        th.join();
      }
    }
    // add macro tilings
    for (auto& sa : sa_vector) {
      sa_containers.push_back(sa);
      if (sa->isValid(outline)) {
        macro_tilings.insert(
            std::pair<float, float>(sa->getWidth(), sa->getHeight()));
      }
    }
    sa_vector.clear();
    remaining_runs -= run_thread;
  }
  // change the outline height while keeping outline width fixed
  remaining_runs = num_runs_;
  run_id = 0;
  while (remaining_runs > 0) {
    std::vector<SACoreHardMacro*> sa_vector;
    const int run_thread
        = graphics_ ? 1 : std::min(remaining_runs, num_threads_);
    for (int i = 0; i < run_thread; i++) {
      const Rect new_outline(0,
                             0,
                             outline.getWidth(),
                             outline.getHeight() * vary_factor_list[run_id++]);

      SACoreHardMacro* sa
          = new SACoreHardMacro(new_outline,
                                macros,
                                1.0,     // area_weight
                                1000.0,  // outline weight
                                0.0,     // wirelength weight
                                0.0,     // guidance
                                0.0,     // fence weight
                                pos_swap_prob_ / action_sum,
                                neg_swap_prob_ / action_sum,
                                double_swap_prob_ / action_sum,
                                exchange_swap_prob_ / action_sum,
                                0.0,
                                init_prob_,
                                max_num_step_,
                                num_perturb_per_step,
                                random_seed_ + run_id,
                                graphics_.get(),
                                logger_);
      sa_vector.push_back(sa);
    }
    if (sa_vector.size() == 1) {
      runSA<SACoreHardMacro>(sa_vector[0]);
    } else {
      // multi threads
      std::vector<std::thread> threads;
      threads.reserve(sa_vector.size());
      for (auto& sa : sa_vector) {
        threads.emplace_back(runSA<SACoreHardMacro>, sa);
      }
      for (auto& th : threads) {
        th.join();
      }
    }
    // add macro tilings
    for (auto& sa : sa_vector) {
      sa_containers.push_back(sa);
      if (sa->isValid(outline)) {
        macro_tilings.insert(
            std::pair<float, float>(sa->getWidth(), sa->getHeight()));
      }
    }
    sa_vector.clear();
    remaining_runs -= run_thread;
  }
  // clean the sa_container to avoid memory leakage
  sa_containers.clear();
  // sort the tilings based on area
  std::vector<std::pair<float, float>> tilings(macro_tilings.begin(),
                                               macro_tilings.end());
  std::sort(tilings.begin(), tilings.end(), comparePairProduct);
  for (auto& shape : tilings) {
    debugPrint(logger_,
               MPL,
               "coarse_shaping",
               2,
               "width: {}, height: {}",
               shape.first,
               shape.second);
  }
  // we only keep the minimum area tiling since all the macros has the same size
  // later this can be relaxed.  But this may cause problems because the
  // minimizing the wirelength may leave holes near the boundary
  std::vector<std::pair<float, float>> new_tilings;
  for (auto& tiling : tilings) {
    if (tiling.first * tiling.second <= tilings[0].first * tilings[0].second) {
      new_tilings.push_back(tiling);
    }
  }
  tilings = new_tilings;
  // update parent
  cluster->setMacroTilings(tilings);
  if (tilings.empty()) {
    logger_->error(MPL,
                   4,
                   "No valid tilings for hard macro cluster: {}",
                   cluster->getName());
  }

  std::string line = "Tiling for hard cluster " + cluster->getName() + "  ";
  for (auto& shape : tilings) {
    line += " < " + std::to_string(shape.first) + " , ";
    line += std::to_string(shape.second) + " >  ";
  }
  line += "\n";
  debugPrint(logger_, MPL, "coarse_shaping", 2, "{}", line);
}

// Create pin blockage for Bundled IOs
// Each pin blockage is a macro only blockage
void HierRTLMP::setIOClustersBlockages()
{
  debugPrint(logger_,
             MPL,
             "hierarchical_macro_placement",
             1,
             "Creating the pin blockage for root cluster");
  floorplan_lx_ = root_cluster_->getX();
  floorplan_ly_ = root_cluster_->getY();
  floorplan_ux_ = floorplan_lx_ + root_cluster_->getWidth();
  floorplan_uy_ = floorplan_ly_ + root_cluster_->getHeight();
  // if the design has IO pads, we do not create pin blockage
  if (!io_pad_map_.empty()) {
    return;
  }
  // Get the initial tilings
  const std::vector<std::pair<float, float>> tilings
      = root_cluster_->getMacroTilings();
  // When the program enter stage, the tilings cannot be empty
  const float ar = root_cluster_->getHeight() / root_cluster_->getWidth();
  float max_height = std::sqrt(tilings[0].first * tilings[0].second * ar);
  float max_width = max_height / ar;
  // convert to the limit to the depth of pin access
  max_width = ((floorplan_ux_ - floorplan_lx_) - max_width);
  max_height = ((floorplan_uy_ - floorplan_ly_) - max_height);
  // the area of standard-cell clusters
  float std_cell_area = 0.0;
  for (auto& cluster : root_cluster_->getChildren()) {
    if (cluster->getClusterType() == StdCellCluster) {
      std_cell_area += cluster->getArea();
    }
  }
  // Then we check the range of IO spans
  std::map<PinAccess, std::pair<float, float>> pin_ranges;
  pin_ranges[L] = std::pair<float, float>(floorplan_uy_, floorplan_ly_);
  pin_ranges[T] = std::pair<float, float>(floorplan_ux_, floorplan_lx_);
  pin_ranges[R] = std::pair<float, float>(floorplan_uy_, floorplan_ly_);
  pin_ranges[B] = std::pair<float, float>(floorplan_ux_, floorplan_lx_);
  int floorplan_lx = micronToDbu(floorplan_lx_, dbu_);
  // int floorplan_ly = micronToDbu(floorplan_ly_, dbu_);
  int floorplan_ux = micronToDbu(floorplan_ux_, dbu_);
  int floorplan_uy = micronToDbu(floorplan_uy_, dbu_);
  for (auto term : block_->getBTerms()) {
    int lx = std::numeric_limits<int>::max();
    int ly = std::numeric_limits<int>::max();
    int ux = 0;
    int uy = 0;
    // If the design with IO pads, these block terms
    // will not have block pins.
    // Otherwise, the design will have IO pins.
    for (const auto pin : term->getBPins()) {
      for (const auto box : pin->getBoxes()) {
        lx = std::min(lx, box->xMin());
        ly = std::min(ly, box->yMin());
        ux = std::max(ux, box->xMax());
        uy = std::max(uy, box->yMax());
      }
    }
    // remove power pins
    if (term->getSigType().isSupply()) {
      continue;
    }

    // modify the pin ranges
    if (lx <= floorplan_lx) {
      pin_ranges[L].first
          = std::min(pin_ranges[L].first, dbuToMicron(ly, dbu_));
      pin_ranges[L].second
          = std::max(pin_ranges[L].second, dbuToMicron(uy, dbu_));
    } else if (uy >= floorplan_uy) {
      pin_ranges[T].first
          = std::min(pin_ranges[T].first, dbuToMicron(lx, dbu_));
      pin_ranges[T].second
          = std::max(pin_ranges[T].second, dbuToMicron(ux, dbu_));
    } else if (ux >= floorplan_ux) {
      pin_ranges[R].first
          = std::min(pin_ranges[R].first, dbuToMicron(ly, dbu_));
      pin_ranges[R].second
          = std::max(pin_ranges[R].second, dbuToMicron(uy, dbu_));
    } else {
      pin_ranges[B].first
          = std::min(pin_ranges[B].first, dbuToMicron(lx, dbu_));
      pin_ranges[B].second
          = std::max(pin_ranges[B].second, dbuToMicron(ux, dbu_));
    }
  }
  // calculate the depth based on area
  float sum_length = 0.0;
  int num_hor_access = 0;
  int num_ver_access = 0;
  for (auto& [pin_access, length] : pin_ranges) {
    if (length.second > length.first) {
      sum_length += std::abs(length.second - length.first);
      if (pin_access == R || pin_access == L) {
        num_hor_access++;
      } else {
        num_ver_access++;
      }
    }
  }
  max_width = num_hor_access > 0 ? max_width / num_hor_access : max_width;
  max_height = num_ver_access > 0 ? max_height / num_ver_access : max_height;
  const float macro_dominance_factor
      = macro_with_halo_area_
        / (root_cluster_->getWidth() * root_cluster_->getHeight());
  const float depth = (std_cell_area / sum_length)
                      * std::pow((1 - macro_dominance_factor), 2);
  debugPrint(logger_,
             MPL,
             "hierarchical_macro_placement",
             1,
             "Pin access for root cluster");
  // add the blockages into the macro_blockages_
  if (pin_ranges[L].second > pin_ranges[L].first) {
    macro_blockages_.emplace_back(floorplan_lx_,
                                  pin_ranges[L].first,
                                  floorplan_lx_ + std::min(max_width, depth),
                                  pin_ranges[L].second);
    debugPrint(logger_,
               MPL,
               "hierarchical_macro_placement",
               1,
               "Pin access for L : length : {}, depth :  {}",
               pin_ranges[L].second - pin_ranges[L].first,
               std::min(max_width, depth));
  }
  if (pin_ranges[T].second > pin_ranges[T].first) {
    macro_blockages_.emplace_back(pin_ranges[T].first,
                                  floorplan_uy_ - std::min(max_height, depth),
                                  pin_ranges[T].second,
                                  floorplan_uy_);
    debugPrint(logger_,
               MPL,
               "hierarchical_macro_placement",
               1,
               "Pin access for T : length : {}, depth : {}",
               pin_ranges[T].second - pin_ranges[T].first,
               std::min(max_height, depth));
  }
  if (pin_ranges[R].second > pin_ranges[R].first) {
    macro_blockages_.emplace_back(floorplan_ux_ - std::min(max_width, depth),
                                  pin_ranges[R].first,
                                  floorplan_ux_,
                                  pin_ranges[R].second);
    debugPrint(logger_,
               MPL,
               "hierarchical_macro_placement",
               1,
               "Pin access for R : length : {}, depth : {}",
               pin_ranges[R].second - pin_ranges[R].first,
               std::min(max_width, depth));
  }
  if (pin_ranges[B].second > pin_ranges[B].first) {
    macro_blockages_.emplace_back(pin_ranges[B].first,
                                  floorplan_ly_,
                                  pin_ranges[B].second,
                                  floorplan_ly_ + std::min(max_height, depth));
    debugPrint(logger_,
               MPL,
               "hierarchical_macro_placement",
               1,
               "Pin access for B : length : {}, depth : {}",
               pin_ranges[B].second - pin_ranges[B].first,
               std::min(max_height, depth));
  }
}

void HierRTLMP::setPlacementBlockages()
{
  for (odb::dbBlockage* blockage : block_->getBlockages()) {
    odb::Rect bbox = blockage->getBBox()->getBox();

    Rect bbox_micron(bbox.xMin() / dbu_,
                     bbox.yMin() / dbu_,
                     bbox.xMax() / dbu_,
                     bbox.yMax() / dbu_);

    placement_blockages_.push_back(bbox_micron);
  }
}

// Cluster Placement Engine Starts ...........................................
// The cluster placement is done in a top-down manner
// (Preorder DFS)
// The magic happens at how we determine the size of pin access
// If the size of pin access is too large, SA cannot generate the valid macro
// placement If the size of pin access is too small, the effect of bus synthesis
// can be ignored. Here our trick is to determine the size of pin access and
// standard-cell clusters together. We assume the region occupied by pin access
// will be filled by standard cells. More specifically, we first determine the
// width of pin access based on number of connections passing the pin access,
// then we calculate the height of the pin access based on the available area,
// standard-cell area and macro area. Note that, here we allow the utilization
// of standard-cell clusters larger than 1.0.  If there is no standard cells,
// the area of pin access is 0. Another important trick is that we call SA two
// times. The first time is to determine the location of pin access. The second
// time is to determine the location of children clusters. We assume the
// summation of pin access size is equal to the area of standard-cell clusters
void HierRTLMP::runHierarchicalMacroPlacement(Cluster* parent)
{
  // base case
  // If the parent cluster has no macros (parent cluster is a StdCellCluster or
  // IOCluster) We do not need to determine the positions and shapes of its
  // children clusters
  if (parent->getNumMacro() == 0) {
    return;
  }
  // If the parent is a HardMacroCluster
  if (parent->getClusterType() == HardMacroCluster) {
    placeMacros(parent);
    return;
  }

  // set the instance property
  for (auto& cluster : parent->getChildren()) {
    setInstProperty(cluster);
  }
  // Place children clusters
  // map children cluster to soft macro
  for (auto& cluster : parent->getChildren()) {
    if (cluster->isIOCluster()) {  // ignore all the io clusters
      continue;
    }
    SoftMacro* macro = new SoftMacro(cluster);
    // no memory leakage, beacuse we set the soft macro, the old one
    // will be deleted
    cluster->setSoftMacro(macro);
  }

  // The simulated annealing outline is determined by the parent's shape
  const Rect outline(parent->getX(),
                     parent->getY(),
                     parent->getX() + parent->getWidth(),
                     parent->getY() + parent->getHeight());

  debugPrint(logger_,
             MPL,
             "hierarchical_macro_placement",
             1,
             "Working on children of cluster: {}, Outline "
             "{}, {}  {}, {}",
             parent->getName(),
             outline.xMin(),
             outline.yMin(),
             outline.getWidth(),
             outline.getHeight());

  // Suppose the region, fence, guide has been mapped to cooresponding macros
  // This step is done when we enter the Hier-RTLMP program
  std::map<std::string, int> soft_macro_id_map;  // cluster_name, macro_id
  std::map<int, Rect> fences;
  std::map<int, Rect> guides;
  std::vector<SoftMacro> macros;
  std::vector<BundledNet> nets;

  std::vector<Rect> placement_blockages;
  std::vector<Rect> macro_blockages;

  findOverlappingBlockages(macro_blockages, placement_blockages, outline);

  // We store the bundled io clusters to push them into the macros' vector
  // only after it is already populated with the clusters we're trying to
  // place. This will facilitate how we deal with fixed terminals in SA moves.
  std::vector<Cluster*> io_clusters;

  // Each cluster is modeled as Soft Macro
  // The fences or guides for each cluster is created by merging
  // the fences and guides for hard macros in each cluster
  for (auto& cluster : parent->getChildren()) {
    if (cluster->isIOCluster()) {
      io_clusters.push_back(cluster);
      continue;
    }
    // for other clusters
    soft_macro_id_map[cluster->getName()] = macros.size();
    SoftMacro* soft_macro = new SoftMacro(cluster);
    setInstProperty(cluster);  // we need this step to calculate nets
    macros.push_back(*soft_macro);
    cluster->setSoftMacro(soft_macro);
    // merge fences and guides for hard macros within cluster
    if (cluster->getClusterType() == StdCellCluster) {
      continue;
    }
    Rect fence(-1.0, -1.0, -1.0, -1.0);
    Rect guide(-1.0, -1.0, -1.0, -1.0);
    const std::vector<HardMacro*> hard_macros = cluster->getHardMacros();
    for (auto& hard_macro : hard_macros) {
      if (fences_.find(hard_macro->getName()) != fences_.end()) {
        fence.merge(fences_[hard_macro->getName()]);
      }
      if (guides_.find(hard_macro->getName()) != guides_.end()) {
        guide.merge(guides_[hard_macro->getName()]);
      }
    }

    // Calculate overlap with outline
    fence.relocate(
        outline.xMin(), outline.yMin(), outline.xMax(), outline.yMax());
    guide.relocate(
        outline.xMin(), outline.yMin(), outline.xMax(), outline.yMax());
    if (fence.isValid()) {
      // current macro id is macros.size() - 1
      fences[macros.size() - 1] = fence;
    }
    if (guide.isValid()) {
      // current macro id is macros.size() - 1
      guides[macros.size() - 1] = guide;
    }
  }

  calculateConnection();
  debugPrint(logger_,
             MPL,
             "hierarchical_macro_placement",
             1,
             "Finished calculating connection");

  int number_of_pin_access = 0;
  // Handle the pin access
  // Get the connections between pin accesses
  if (parent->getParent() != nullptr) {
    // the parent cluster is not the root cluster
    // First step model each pin access as the a dummy softmacro (width = 0.0,
    // height = 0.0) In our simulated annealing engine, the dummary softmacro
    // will no effect on SA We have four dummy SoftMacros based on our
    // definition
    std::vector<PinAccess> pins = {L, T, R, B};
    for (auto& pin : pins) {
      soft_macro_id_map[toString(pin)] = macros.size();
      macros.emplace_back(0.0, 0.0, toString(pin));

      ++number_of_pin_access;
    }
    // add the connections between pin accesses, for example, L to R
    for (auto& [src_pin, pin_map] : parent->getBoundaryConnection()) {
      for (auto& [target_pin, weight] : pin_map) {
        nets.emplace_back(soft_macro_id_map[toString(src_pin)],
                          soft_macro_id_map[toString(target_pin)],
                          weight);
      }
    }
  }

  int num_of_macros_to_place = static_cast<int>(macros.size());

  // add the virtual connections (the weight related to IOs and macros belong to
  // the same cluster)
  for (const auto& [cluster1, cluster2] : parent->getVirtualConnections()) {
    BundledNet net(soft_macro_id_map[cluster_map_[cluster1]->getName()],
                   soft_macro_id_map[cluster_map_[cluster2]->getName()],
                   virtual_weight_);
    net.src_cluster_id = cluster1;
    net.target_cluster_id = cluster2;
    nets.push_back(net);
  }

  // convert the connections between clusters to SoftMacros
  for (auto& cluster : parent->getChildren()) {
    const int src_id = cluster->getId();
    const std::string src_name = cluster->getName();
    for (auto& [cluster_id, weight] : cluster->getConnection()) {
      debugPrint(logger_,
                 MPL,
                 "hierarchical_macro_placement",
                 2,
                 " Cluster connection: {} {} {} ",
                 cluster->getName(),
                 cluster_map_[cluster_id]->getName(),
                 weight);
      const std::string name = cluster_map_[cluster_id]->getName();
      if (soft_macro_id_map.find(name) == soft_macro_id_map.end()) {
        float new_weight = weight;
        if (macros[soft_macro_id_map[src_name]].isStdCellCluster()) {
          new_weight *= virtual_weight_;
        }
        // if the cluster_id is out of the parent cluster
        BundledNet net(
            soft_macro_id_map[src_name],
            soft_macro_id_map[toString(parent->getPinAccess(cluster_id).first)],
            new_weight);
        net.src_cluster_id = src_id;
        net.target_cluster_id = cluster_id;
        nets.push_back(net);
      } else if (src_id > cluster_id) {
        BundledNet net(
            soft_macro_id_map[src_name], soft_macro_id_map[name], weight);
        net.src_cluster_id = src_id;
        net.target_cluster_id = cluster_id;
        nets.push_back(net);
      }
    }
  }
  // merge nets to reduce runtime
  mergeNets(nets);

  if (parent->getParent() != nullptr) {
    // update the size of each pin access macro
    // each pin access macro with have their fences
    // check the net connection, i.e., how many nets crossing the boundaries
    std::map<int, float> net_map;
    net_map[soft_macro_id_map[toString(L)]] = 0.0;
    net_map[soft_macro_id_map[toString(T)]] = 0.0;
    net_map[soft_macro_id_map[toString(R)]] = 0.0;
    net_map[soft_macro_id_map[toString(B)]] = 0.0;
    for (auto& net : nets) {
      if (net_map.find(net.terminals.first) != net_map.end()) {
        net_map[net.terminals.first] += net.weight;
      }
      if (net_map.find(net.terminals.second) != net_map.end()) {
        net_map[net.terminals.second] += net.weight;
      }
    }

    debugPrint(logger_,
               MPL,
               "hierarchical_macro_placement",
               1,
               "Total tracks per micron:  {}",
               1.0 / pin_access_net_width_ratio_);

    // determine the width of each pin access
    float l_size
        = net_map[soft_macro_id_map[toString(L)]] * pin_access_net_width_ratio_;
    float r_size
        = net_map[soft_macro_id_map[toString(R)]] * pin_access_net_width_ratio_;
    float b_size
        = net_map[soft_macro_id_map[toString(B)]] * pin_access_net_width_ratio_;
    float t_size
        = net_map[soft_macro_id_map[toString(T)]] * pin_access_net_width_ratio_;
    const std::vector<std::pair<float, float>> tilings
        = parent->getMacroTilings();
    // When the program enter stage, the tilings cannot be empty
    // const float ar = outline_height / outline_width;
    // float max_height = std::sqrt(tilings[0].first * tilings[0].second * ar);
    // float max_width = max_height / ar;
    // max_height = std::max(max_height, tilings[0].first);
    // max_width = std::max(max_width, tilings[0].second);
    float max_height = 0.0;
    float max_width = 0.0;
    for (auto& tiling : tilings) {
      if (tiling.first <= outline.getWidth()
          && tiling.second <= outline.getHeight()) {
        max_width = std::max(max_width, tiling.first);
        max_height = std::max(max_height, tiling.second);
      }
    }
    max_width = std::min(max_width, outline.getWidth());
    max_height = std::min(max_height, outline.getHeight());
    debugPrint(logger_,
               MPL,
               "hierarchical_macro_placement",
               1,
               "Pin access calculation "
               "max_width: {}, max_height : {}",
               max_width,
               max_height);
    l_size = std::min(l_size, max_height);
    r_size = std::min(r_size, max_height);
    t_size = std::min(t_size, max_width);
    b_size = std::min(b_size, max_width);
    // determine the height of each pin access
    max_width = outline.getWidth() - max_width;
    max_height = outline.getHeight() - max_height;
    // the area of standard-cell clusters
    float std_cell_area = 0.0;
    for (auto& cluster : parent->getChildren()) {
      if (cluster->getClusterType() == StdCellCluster) {
        std_cell_area += cluster->getArea();
      }
    }
    // calculate the depth based on area
    float sum_length = 0.0;
    int num_hor_access = 0;
    int num_ver_access = 0;
    if (l_size > 0.0) {
      num_hor_access += 1;
      sum_length += l_size;
    }
    if (r_size > 0.0) {
      num_hor_access += 1;
      sum_length += r_size;
    }
    if (t_size > 0.0) {
      num_ver_access += 1;
      sum_length += t_size;
    }
    if (b_size > 0.0) {
      num_ver_access += 1;
      sum_length += b_size;
    }
    max_width = num_hor_access > 0 ? max_width / num_hor_access : max_width;
    max_height = num_ver_access > 0 ? max_height / num_ver_access : max_height;
    const float depth = std_cell_area / sum_length;
    // update the size of pin access macro
    if (l_size > 0) {
      const float temp_width = std::min(max_width, depth);
      macros[soft_macro_id_map[toString(L)]]
          = SoftMacro(temp_width, l_size, toString(L));
      fences[soft_macro_id_map[toString(L)]]
          = Rect(0.0, 0.0, temp_width, outline.getWidth());

      debugPrint(logger_,
                 MPL,
                 "hierarchical_macro_placement",
                 1,
                 "Left - width : {}, height : {}",
                 l_size,
                 temp_width);
    }
    if (r_size > 0) {
      const float temp_width = std::min(max_width, depth);
      macros[soft_macro_id_map[toString(R)]]
          = SoftMacro(temp_width, r_size, toString(R));
      fences[soft_macro_id_map[toString(R)]]
          = Rect(outline.getWidth() - temp_width,
                 0.0,
                 outline.getWidth(),
                 outline.getHeight());

      debugPrint(logger_,
                 MPL,
                 "hierarchical_macro_placement",
                 1,
                 "Right - width : {}, height : {}",
                 r_size,
                 temp_width);
    }
    if (t_size > 0) {
      const float temp_height = std::min(max_height, depth);
      macros[soft_macro_id_map[toString(T)]]
          = SoftMacro(t_size, temp_height, toString(T));
      fences[soft_macro_id_map[toString(T)]]
          = Rect(0.0,
                 outline.getHeight() - temp_height,
                 outline.getWidth(),
                 outline.getHeight());

      debugPrint(logger_,
                 MPL,
                 "hierarchical_macro_placement",
                 1,
                 "Top - width : {}, height : {}",
                 t_size,
                 temp_height);
    }
    if (b_size > 0) {
      const float temp_height = std::min(max_height, depth);
      macros[soft_macro_id_map[toString(B)]]
          = SoftMacro(b_size, temp_height, toString(B));
      fences[soft_macro_id_map[toString(B)]]
          = Rect(0.0, 0.0, outline.getWidth(), temp_height);

      debugPrint(logger_,
                 MPL,
                 "hierarchical_macro_placement",
                 1,
                 "Bottom - width : {}, height : {}",
                 b_size,
                 temp_height);
    }
  }

  for (Cluster* io_cluster : io_clusters) {
    soft_macro_id_map[io_cluster->getName()] = macros.size();

    macros.emplace_back(
        std::pair<float, float>(io_cluster->getX() - outline.xMin(),
                                io_cluster->getY() - outline.yMin()),
        io_cluster->getName(),
        io_cluster->getWidth(),
        io_cluster->getHeight(),
        io_cluster);
  }

  // Write the connections between macros
  std::ofstream file;
  std::string file_name = parent->getName();
  for (auto& c : file_name) {
    if (c == '/') {
      c = '*';
    }
  }
  file_name = report_directory_ + "/" + file_name;
  file.open(file_name + "net.txt");
  for (auto& net : nets) {
    file << macros[net.terminals.first].getName() << "   "
         << macros[net.terminals.second].getName() << "   " << net.weight
         << std::endl;
  }
  file.close();

  // Call Simulated Annealing Engine to place children
  // set the action probabilities
  // the summation of probabilities should be one.
  const float action_sum = pos_swap_prob_ + neg_swap_prob_ + double_swap_prob_
                           + exchange_swap_prob_ + resize_prob_;
  // In our implementation, target_util and target_dead_space are different
  // target_util is used to determine the utilization for MixedCluster
  // target_dead_space is used to determine the utilization for
  // StandardCellCluster We vary the target utilization to generate different
  // tilings
  std::vector<float> target_utils{target_util_};
  std::vector<float> target_dead_spaces{target_dead_space_};
  // In our implementation, the utilization can be larger than 1.
  for (int i = 1; i < num_target_util_; i++) {
    target_utils.push_back(target_util_ + i * target_util_step_);
  }
  // In our implementation, the target_dead_space should be less than 1.0.
  // The larger the target dead space, the higher the utilization.
  for (int i = 1; i < num_target_dead_space_; i++) {
    if (target_dead_space_ + i * target_dead_space_step_ < 1.0) {
      target_dead_spaces.push_back(target_dead_space_
                                   + i * target_dead_space_step_);
    }
  }
  // Since target_util and target_dead_space are independent variables
  // the combination should be (target_util, target_dead_space_list)
  // target util has higher priority than target_dead_space
  std::vector<float> target_util_list;
  std::vector<float> target_dead_space_list;
  for (auto& target_util : target_utils) {
    for (auto& target_dead_space : target_dead_spaces) {
      target_util_list.push_back(target_util);
      target_dead_space_list.push_back(target_dead_space);
    }
  }
  // The number of perturbations in each step should be larger than the
  // number of macros
  const int num_perturb_per_step = (macros.size() > num_perturb_per_step_)
                                       ? macros.size()
                                       : num_perturb_per_step_;
  int remaining_runs = target_util_list.size();
  int run_id = 0;
  SACoreSoftMacro* best_sa = nullptr;
  std::vector<SACoreSoftMacro*>
      sa_containers;  // store all the SA runs to avoid memory leakage
  float best_cost = std::numeric_limits<float>::max();
  // To give consistency across threads we check the solutions
  // at a fixed interval independent of how many threads we are using.
  const int check_interval = 10;
  int begin_check = 0;
  int end_check = std::min(check_interval, remaining_runs);
  debugPrint(logger_,
             MPL,
             "hierarchical_macro_placement",
             1,
             "Start Simulated Annealing Core");
  while (remaining_runs > 0) {
    std::vector<SACoreSoftMacro*> sa_vector;
    const int run_thread
        = graphics_ ? 1 : std::min(remaining_runs, num_threads_);
    for (int i = 0; i < run_thread; i++) {
      debugPrint(logger_,
                 MPL,
                 "hierarchical_macro_placement",
                 1,
                 "Start Simulated Annealing (run_id = {})",
                 run_id);

      std::vector<SoftMacro> shaped_macros = macros;  // copy for multithread

      const float target_util = target_util_list[run_id];
      const float target_dead_space = target_dead_space_list[run_id++];

      debugPrint(logger_,
                 MPL,
                 "fine_shaping",
                 1,
                 "Starting adjusting shapes for children of {}. target_util = "
                 "{}, target_dead_space = {}",
                 parent->getName(),
                 target_util,
                 target_dead_space);

      if (!runFineShaping(parent,
                          shaped_macros,
                          soft_macro_id_map,
                          target_util,
                          target_dead_space)) {
        debugPrint(logger_,
                   MPL,
                   "fine_shaping",
                   1,
                   "Cannot generate feasible shapes for children of {}, sa_id: "
                   "{}, target_util: {}, target_dead_space: {}",
                   parent->getName(),
                   run_id,
                   target_util,
                   target_dead_space);
        continue;
      }
      debugPrint(logger_,
                 MPL,
                 "fine_shaping",
                 1,
                 "Finished adjusting shapes for children of cluster {}",
                 parent->getName());
      // Note that all the probabilities are normalized to the summation of 1.0.
      // Note that the weight are not necessaries summarized to 1.0, i.e., not
      // normalized.
      SACoreSoftMacro* sa
          = new SACoreSoftMacro(root_cluster_,
                                outline,
                                shaped_macros,
                                area_weight_,
                                outline_weight_,
                                wirelength_weight_,
                                guidance_weight_,
                                fence_weight_,
                                boundary_weight_,
                                macro_blockage_weight_,
                                notch_weight_,
                                notch_h_th_,
                                notch_v_th_,
                                pos_swap_prob_ / action_sum,
                                neg_swap_prob_ / action_sum,
                                double_swap_prob_ / action_sum,
                                exchange_swap_prob_ / action_sum,
                                resize_prob_ / action_sum,
                                init_prob_,
                                max_num_step_,
                                num_perturb_per_step,
                                random_seed_,
                                graphics_.get(),
                                logger_);
      sa->setNumberOfMacrosToPlace(num_of_macros_to_place);
      sa->setFences(fences);
      sa->setGuides(guides);
      sa->setNets(nets);
      sa->addBlockages(placement_blockages);
      sa->addBlockages(macro_blockages);
      sa_vector.push_back(sa);
    }
    if (sa_vector.size() == 1) {
      runSA<SACoreSoftMacro>(sa_vector[0]);
    } else {
      // multi threads
      std::vector<std::thread> threads;
      threads.reserve(sa_vector.size());
      for (auto& sa : sa_vector) {
        threads.emplace_back(runSA<SACoreSoftMacro>, sa);
      }
      for (auto& th : threads) {
        th.join();
      }
    }
    remaining_runs -= run_thread;
    // add macro tilings
    for (auto& sa : sa_vector) {
      sa_containers.push_back(sa);
    }
    while (sa_containers.size() >= end_check) {
      while (begin_check < end_check) {
        auto& sa = sa_containers[begin_check];
        if (sa->isValid() && sa->getNormCost() < best_cost) {
          best_cost = sa->getNormCost();
          best_sa = sa;
        }
        ++begin_check;
      }
      // add early stop mechanism
      if (best_sa || remaining_runs == 0) {
        break;
      }
      end_check = begin_check + std::min(check_interval, remaining_runs);
    }
    if (best_sa) {
      break;
    }
  }
  debugPrint(logger_,
             MPL,
             "hierarchical_macro_placement",
             1,
             "Finished Simulated Annealing Core");

  if (best_sa == nullptr) {
    debugPrint(logger_,
               MPL,
               "hierarchical_macro_placement",
               1,
               "SA Summary for cluster {}",
               parent->getName());

    for (auto i = 0; i < sa_containers.size(); i++) {
      debugPrint(logger_,
                 MPL,
                 "hierarchical_macro_placement",
                 1,
                 "sa_id: {}, target_util: {}, target_dead_space: {}",
                 i,
                 target_util_list[i],
                 target_dead_space_list[i]);

      sa_containers[i]->printResults();
    }

    logger_->error(MPL, 5, "Failed on cluster {}", parent->getName());
  }
  best_sa->alignMacroClusters();
  best_sa->fillDeadSpace();
  // update the clusters and do bus planning
  std::vector<SoftMacro> shaped_macros;
  best_sa->getMacros(shaped_macros);
  file.open(file_name + ".fp.txt.temp");
  for (auto& macro : shaped_macros) {
    file << macro.getName() << "   " << macro.getX() << "   " << macro.getY()
         << "   " << macro.getWidth() << "   " << macro.getHeight()
         << std::endl;
  }
  file.close();

  if (parent->getParent() != nullptr) {
    // ***********************************************************************
    // Now convert the area occupied by pin access macros to hard macro
    // blockages. Note at this stage, the size of each pin access macro is 0.0.
    // But you cannot remove the pin access macros. You still need these pin
    // access macros to maintain the connections
    // ***********************************************************************
    if (shaped_macros[soft_macro_id_map[toString(L)]].getWidth() > 0.0) {
      const float l_ly = shaped_macros[soft_macro_id_map[toString(L)]].getY();
      const float l_width
          = shaped_macros[soft_macro_id_map[toString(L)]].getWidth();
      const float l_height
          = shaped_macros[soft_macro_id_map[toString(L)]].getHeight();
      macro_blockages.emplace_back(0.0, l_ly, l_width, l_ly + l_height);
      shaped_macros[soft_macro_id_map[toString(L)]]
          = SoftMacro(std::pair<float, float>(0.0, l_ly),
                      toString(L),
                      0.0,
                      l_height,
                      nullptr);
    }
    if (shaped_macros[soft_macro_id_map[toString(R)]].getWidth() > 0.0) {
      const float r_ly = shaped_macros[soft_macro_id_map[toString(R)]].getY();
      const float r_width
          = shaped_macros[soft_macro_id_map[toString(R)]].getWidth();
      const float r_height
          = shaped_macros[soft_macro_id_map[toString(R)]].getHeight();
      macro_blockages.emplace_back(outline.getWidth() - r_width,
                                   r_ly,
                                   outline.getWidth(),
                                   r_ly + r_height);
      shaped_macros[soft_macro_id_map[toString(R)]]
          = SoftMacro(std::pair<float, float>(outline.getWidth(), r_ly),
                      toString(R),
                      0.0,
                      r_height,
                      nullptr);
    }
    if (shaped_macros[soft_macro_id_map[toString(T)]].getWidth() > 0.0) {
      const float t_lx = shaped_macros[soft_macro_id_map[toString(T)]].getX();
      const float t_width
          = shaped_macros[soft_macro_id_map[toString(T)]].getWidth();
      const float t_height
          = shaped_macros[soft_macro_id_map[toString(T)]].getHeight();
      macro_blockages.emplace_back(t_lx,
                                   outline.getHeight() - t_height,
                                   t_lx + t_width,
                                   outline.getHeight());
      shaped_macros[soft_macro_id_map[toString(T)]]
          = SoftMacro(std::pair<float, float>(t_lx, outline.getHeight()),
                      toString(T),
                      t_width,
                      0.0,
                      nullptr);
    }
    if (shaped_macros[soft_macro_id_map[toString(B)]].getWidth() > 0.0) {
      const float b_lx = shaped_macros[soft_macro_id_map[toString(B)]].getX();
      const float b_width
          = shaped_macros[soft_macro_id_map[toString(B)]].getWidth();
      const float b_height
          = shaped_macros[soft_macro_id_map[toString(B)]].getHeight();
      macro_blockages.emplace_back(b_lx, 0.0, b_lx + b_width, b_height);
      shaped_macros[soft_macro_id_map[toString(B)]]
          = SoftMacro(std::pair<float, float>(b_lx, 0.0),
                      toString(B),
                      b_width,
                      0.0,
                      nullptr);
    }

    // Exclude the pin access macros from the sequence pair now that
    // they were converted to macro blockages.
    num_of_macros_to_place -= number_of_pin_access;

    macros = shaped_macros;
    remaining_runs = target_util_list.size();
    run_id = 0;
    best_sa = nullptr;
    sa_containers.clear();
    best_cost = std::numeric_limits<float>::max();
    begin_check = 0;
    end_check = std::min(check_interval, remaining_runs);
    debugPrint(logger_,
               MPL,
               "hierarchical_macro_placement",
               1,
               "Start Simulated Annealing Core");
    while (remaining_runs > 0) {
      std::vector<SACoreSoftMacro*> sa_vector;
      const int run_thread
          = graphics_ ? 1 : std::min(remaining_runs, num_threads_);
      for (int i = 0; i < run_thread; i++) {
        debugPrint(logger_,
                   MPL,
                   "hierarchical_macro_placement",
                   1,
                   "Start Simulated Annealing (run_id = {})",
                   run_id);

        std::vector<SoftMacro> shaped_macros = macros;  // copy for multithread

        const float target_util = target_util_list[run_id];
        const float target_dead_space = target_dead_space_list[run_id++];

        debugPrint(logger_,
                   MPL,
                   "fine_shaping",
                   1,
                   "Starting adjusting shapes for children of {}. target_util "
                   "= {}, target_dead_space = {}",
                   parent->getName(),
                   target_util,
                   target_dead_space);

        if (!runFineShaping(parent,
                            shaped_macros,
                            soft_macro_id_map,
                            target_util,
                            target_dead_space)) {
          debugPrint(
              logger_,
              MPL,
              "fine_shaping",
              1,
              "Cannot generate feasible shapes for children of {}, sa_id: "
              "{}, target_util: {}, target_dead_space: {}",
              parent->getName(),
              run_id,
              target_util,
              target_dead_space);
          continue;
        }
        debugPrint(logger_,
                   MPL,
                   "fine_shaping",
                   1,
                   "Finished adjusting shapes for children of cluster {}",
                   parent->getName());
        // Note that all the probabilities are normalized to the summation
        // of 1.0. Note that the weight are not necessaries summarized to 1.0,
        // i.e., not normalized.
        SACoreSoftMacro* sa
            = new SACoreSoftMacro(root_cluster_,
                                  outline,
                                  shaped_macros,
                                  area_weight_,
                                  outline_weight_,
                                  wirelength_weight_,
                                  guidance_weight_,
                                  fence_weight_,
                                  boundary_weight_,
                                  macro_blockage_weight_,
                                  notch_weight_,
                                  notch_h_th_,
                                  notch_v_th_,
                                  pos_swap_prob_ / action_sum,
                                  neg_swap_prob_ / action_sum,
                                  double_swap_prob_ / action_sum,
                                  exchange_swap_prob_ / action_sum,
                                  resize_prob_ / action_sum,
                                  init_prob_,
                                  max_num_step_,
                                  num_perturb_per_step,
                                  random_seed_,
                                  graphics_.get(),
                                  logger_);
        sa->setNumberOfMacrosToPlace(num_of_macros_to_place);
        sa->setFences(fences);
        sa->setGuides(guides);
        sa->setNets(nets);
        sa->addBlockages(placement_blockages);
        sa->addBlockages(macro_blockages);
        sa_vector.push_back(sa);
      }
      if (sa_vector.size() == 1) {
        runSA<SACoreSoftMacro>(sa_vector[0]);
      } else {
        // multi threads
        std::vector<std::thread> threads;
        threads.reserve(sa_vector.size());
        for (auto& sa : sa_vector) {
          threads.emplace_back(runSA<SACoreSoftMacro>, sa);
        }
        for (auto& th : threads) {
          th.join();
        }
      }
      remaining_runs -= run_thread;
      // add macro tilings
      for (auto& sa : sa_vector) {
        sa_containers.push_back(sa);
      }
      while (sa_containers.size() >= end_check) {
        while (begin_check < end_check) {
          auto& sa = sa_containers[begin_check];
          if (sa->isValid() && sa->getNormCost() < best_cost) {
            best_cost = sa->getNormCost();
            best_sa = sa;
          }
          ++begin_check;
        }
        // add early stop mechanism
        if (best_sa || remaining_runs == 0) {
          break;
        }
        end_check = begin_check + std::min(check_interval, remaining_runs);
      }
      if (best_sa) {
        break;
      }
    }
    debugPrint(logger_,
               MPL,
               "hierarchical_macro_placement",
               1,
               "Finished Simulated Annealing Core");
    if (best_sa == nullptr) {
      debugPrint(logger_,
                 MPL,
                 "hierarchical_macro_placement",
                 1,
                 "SA Summary for cluster {}",
                 parent->getName());

      for (auto i = 0; i < sa_containers.size(); i++) {
        debugPrint(logger_,
                   MPL,
                   "hierarchical_macro_placement",
                   1,
                   "sa_id: {}, target_util: {}, target_dead_space: {}",
                   i,
                   target_util_list[i],
                   target_dead_space_list[i]);

        sa_containers[i]->printResults();
      }

      logger_->error(MPL, 6, "Failed on cluster {}", parent->getName());
    }
    best_sa->alignMacroClusters();
    best_sa->fillDeadSpace();
    // update the clusters and do bus planning
    best_sa->getMacros(shaped_macros);
  }

  debugPrint(logger_,
             MPL,
             "hierarchical_macro_placement",
             1,
             "Finished Simulated Annealing for cluster: {}\n",
             parent->getName());
  best_sa->printResults();
  // write the cost function. This can be used to tune the temperature schedule
  // and cost weight
  best_sa->writeCostFile(file_name + ".cost.txt");
  // write the floorplan information
  file.open(file_name + ".fp.txt");
  for (auto& macro : shaped_macros) {
    file << macro.getName() << "   " << macro.getX() << "   " << macro.getY()
         << "   " << macro.getWidth() << "   " << macro.getHeight()
         << std::endl;
  }
  file.close();

  updateChildrenShapesAndLocations(parent, shaped_macros, soft_macro_id_map);

  // check if the parent cluster still need bus planning
  for (auto& child : parent->getChildren()) {
    if (child->getClusterType() == MixedCluster) {
      debugPrint(logger_,
                 MPL,
                 "bus_planning",
                 1,
                 "Calling bus planning for cluster {}",
                 parent->getName());
      callBusPlanning(shaped_macros, nets);
      break;
    }
  }

  updateChildrenRealLocation(parent, outline.xMin(), outline.yMin());

  // Continue cluster placement on children
  for (auto& cluster : parent->getChildren()) {
    if (cluster->getClusterType() == MixedCluster
        || cluster->getClusterType() == HardMacroCluster) {
      runHierarchicalMacroPlacement(cluster);
    }
  }

  alignHardMacroGlobal(parent);

  sa_containers.clear();

  // done this branch and update the cluster_id property back
  setInstProperty(parent);
}

// Merge nets to reduce runtime
void HierRTLMP::mergeNets(std::vector<BundledNet>& nets)
{
  std::vector<int> net_class(nets.size(), -1);
  for (int i = 0; i < nets.size(); i++) {
    if (net_class[i] == -1) {
      for (int j = i + 1; j < nets.size(); j++) {
        if (nets[i] == nets[j]) {
          net_class[j] = i;
        }
      }
    }
  }

  for (int i = 0; i < net_class.size(); i++) {
    if (net_class[i] > -1) {
      nets[net_class[i]].weight += nets[i].weight;
    }
  }

  std::vector<BundledNet> merged_nets;
  for (int i = 0; i < net_class.size(); i++) {
    if (net_class[i] == -1) {
      merged_nets.push_back(nets[i]);
    }
  }
  nets.clear();
  nets = merged_nets;

  if (graphics_) {
    graphics_->setBundledNets(nets);
  }
}

// Multilevel macro placement without bus planning
void HierRTLMP::runHierarchicalMacroPlacementWithoutBusPlanning(Cluster* parent)
{
  // base case
  // If the parent cluster has no macros (parent cluster is a StdCellCluster or
  // IOCluster) We do not need to determine the positions and shapes of its
  // children clusters
  if (parent->getNumMacro() == 0) {
    return;
  }
  // If the parent is a HardMacroCluster
  if (parent->getClusterType() == HardMacroCluster) {
    placeMacros(parent);
    return;
  }

  // set the instance property
  for (auto& cluster : parent->getChildren()) {
    setInstProperty(cluster);
  }
  // Place children clusters
  // map children cluster to soft macro
  for (auto& cluster : parent->getChildren()) {
    if (cluster->isIOCluster()) {  // ignore all the io clusters
      continue;
    }
    SoftMacro* macro = new SoftMacro(cluster);
    // no memory leakage, beacuse we set the soft macro, the old one
    // will be deleted
    cluster->setSoftMacro(macro);
  }

  // The simulated annealing outline is determined by the parent's shape
  const Rect outline(parent->getX(),
                     parent->getY(),
                     parent->getX() + parent->getWidth(),
                     parent->getY() + parent->getHeight());

  debugPrint(logger_,
             MPL,
             "hierarchical_macro_placement",
             1,
             "Working on children of cluster: {}, Outline "
             "{}, {}  {}, {}",
             parent->getName(),
             outline.xMin(),
             outline.yMin(),
             outline.getWidth(),
             outline.getHeight());

  // Suppose the region, fence, guide has been mapped to cooresponding macros
  // This step is done when we enter the Hier-RTLMP program
  std::map<std::string, int> soft_macro_id_map;  // cluster_name, macro_id
  std::map<int, Rect> fences;
  std::map<int, Rect> guides;
  std::vector<SoftMacro> macros;
  std::vector<BundledNet> nets;

  std::vector<Rect> placement_blockages;
  std::vector<Rect> macro_blockages;

  findOverlappingBlockages(macro_blockages, placement_blockages, outline);

  // We store the bundled io clusters to push them into the macros' vector
  // only after it is already populated with the clusters we're trying to
  // place. This will facilitate how we deal with fixed terminals in SA moves.
  std::vector<Cluster*> io_clusters;

  // Each cluster is modeled as Soft Macro
  // The fences or guides for each cluster is created by merging
  // the fences and guides for hard macros in each cluster
  for (auto& cluster : parent->getChildren()) {
    if (cluster->isIOCluster()) {
      io_clusters.push_back(cluster);
      continue;
    }
    // for other clusters
    soft_macro_id_map[cluster->getName()] = macros.size();
    SoftMacro* soft_macro = new SoftMacro(cluster);
    setInstProperty(cluster);  // we need this step to calculate nets
    macros.push_back(*soft_macro);
    cluster->setSoftMacro(soft_macro);
    // merge fences and guides for hard macros within cluster
    if (cluster->getClusterType() == StdCellCluster) {
      continue;
    }
    Rect fence(-1.0, -1.0, -1.0, -1.0);
    Rect guide(-1.0, -1.0, -1.0, -1.0);
    const std::vector<HardMacro*> hard_macros = cluster->getHardMacros();
    for (auto& hard_macro : hard_macros) {
      if (fences_.find(hard_macro->getName()) != fences_.end()) {
        fence.merge(fences_[hard_macro->getName()]);
      }
      if (guides_.find(hard_macro->getName()) != guides_.end()) {
        guide.merge(guides_[hard_macro->getName()]);
      }
    }

    // Calculate overlap with outline
    fence.relocate(
        outline.xMin(), outline.yMin(), outline.xMax(), outline.yMax());
    guide.relocate(
        outline.xMin(), outline.yMin(), outline.xMax(), outline.yMax());

    if (fence.isValid()) {
      // current macro id is macros.size() - 1
      fences[macros.size() - 1] = fence;
    }
    if (guide.isValid()) {
      // current macro id is macros.size() - 1
      guides[macros.size() - 1] = guide;
    }
  }

  const int num_of_macros_to_place = static_cast<int>(macros.size());

  for (Cluster* io_cluster : io_clusters) {
    soft_macro_id_map[io_cluster->getName()] = macros.size();

    macros.emplace_back(
        std::pair<float, float>(io_cluster->getX() - outline.xMin(),
                                io_cluster->getY() - outline.yMin()),
        io_cluster->getName(),
        io_cluster->getWidth(),
        io_cluster->getHeight(),
        io_cluster);
  }

  // model other clusters as fixed terminals
  if (parent->getParent() != nullptr) {
    std::queue<Cluster*> parents;
    parents.push(parent);
    while (parents.empty() == false) {
      auto frontwave = parents.front();
      parents.pop();
      for (auto cluster : frontwave->getParent()->getChildren()) {
        if (cluster->getId() != frontwave->getId()) {
          // model this as a fixed softmacro
          soft_macro_id_map[cluster->getName()] = macros.size();
          macros.emplace_back(
              std::pair<float, float>(
                  cluster->getX() + cluster->getWidth() / 2.0 - outline.xMin(),
                  cluster->getY() + cluster->getHeight() / 2.0
                      - outline.yMin()),
              cluster->getName(),
              0.0,
              0.0,
              nullptr);
          debugPrint(
              logger_,
              MPL,
              "hierarchical_macro_placement",
              1,
              "fixed cluster : {}, lx = {}, ly = {}, width = {}, height = {}",
              cluster->getName(),
              cluster->getX(),
              cluster->getY(),
              cluster->getWidth(),
              cluster->getHeight());
        }
      }
      if (frontwave->getParent()->getParent() != nullptr) {
        parents.push(frontwave->getParent());
      }
    }
  }

  // update the connnection
  calculateConnection();
  debugPrint(logger_,
             MPL,
             "hierarchical_macro_placement",
             1,
             "Finished calculating connection");
  updateDataFlow();
  debugPrint(logger_,
             MPL,
             "hierarchical_macro_placement",
             1,
             "Finished updating dataflow");

  // add the virtual connections (the weight related to IOs and macros belong to
  // the same cluster)
  for (const auto& [cluster1, cluster2] : parent->getVirtualConnections()) {
    BundledNet net(soft_macro_id_map[cluster_map_[cluster1]->getName()],
                   soft_macro_id_map[cluster_map_[cluster2]->getName()],
                   virtual_weight_);
    net.src_cluster_id = cluster1;
    net.target_cluster_id = cluster2;
    nets.push_back(net);
  }

  // convert the connections between clusters to SoftMacros
  for (auto& cluster : parent->getChildren()) {
    const int src_id = cluster->getId();
    const std::string src_name = cluster->getName();
    for (auto& [cluster_id, weight] : cluster->getConnection()) {
      debugPrint(logger_,
                 MPL,
                 "hierarchical_macro_placement",
                 2,
                 " Cluster connection: {} {} {} ",
                 cluster->getName(),
                 cluster_map_[cluster_id]->getName(),
                 weight);
      const std::string name = cluster_map_[cluster_id]->getName();
      if (src_id > cluster_id) {
        BundledNet net(
            soft_macro_id_map[src_name], soft_macro_id_map[name], weight);
        net.src_cluster_id = src_id;
        net.target_cluster_id = cluster_id;
        nets.push_back(net);
      }
    }
  }
  debugPrint(logger_,
             MPL,
             "hierarchical_macro_placement",
             1,
             "Finished creating bundled connections");
  // merge nets to reduce runtime
  mergeNets(nets);

  // Write the connections between macros
  std::ofstream file;
  std::string file_name = parent->getName();
  for (auto& c : file_name) {
    if (c == '/') {
      c = '*';
    }
  }
  file_name = report_directory_ + "/" + file_name;
  file.open(file_name + ".net.txt");
  for (auto& net : nets) {
    file << macros[net.terminals.first].getName() << "   "
         << macros[net.terminals.second].getName() << "   " << net.weight
         << std::endl;
  }
  file.close();

  // Call Simulated Annealing Engine to place children
  // set the action probabilities
  // the summation of probabilities should be one.
  const float action_sum = pos_swap_prob_ + neg_swap_prob_ + double_swap_prob_
                           + exchange_swap_prob_ + resize_prob_;
  // In our implementation, target_util and target_dead_space are different
  // target_util is used to determine the utilization for MixedCluster
  // target_dead_space is used to determine the utilization for
  // StandardCellCluster We vary the target utilization to generate different
  // tilings
  std::vector<float> target_utils{target_util_};
  std::vector<float> target_dead_spaces{target_dead_space_};
  // In our implementation, the utilization can be larger than 1.
  for (int i = 1; i < num_target_util_; i++) {
    target_utils.push_back(target_util_ + i * target_util_step_);
  }
  // In our implementation, the target_dead_space should be less than 1.0.
  // The larger the target dead space, the higher the utilization.
  for (int i = 1; i < num_target_dead_space_; i++) {
    if (target_dead_space_ + i * target_dead_space_step_ < 1.0) {
      target_dead_spaces.push_back(target_dead_space_
                                   + i * target_dead_space_step_);
    }
  }
  // Since target_util and target_dead_space are independent variables
  // the combination should be (target_util, target_dead_space_list)
  // target util has higher priority than target_dead_space
  std::vector<float> target_util_list;
  std::vector<float> target_dead_space_list;
  for (auto& target_util : target_utils) {
    for (auto& target_dead_space : target_dead_spaces) {
      target_util_list.push_back(target_util);
      target_dead_space_list.push_back(target_dead_space);
    }
  }
  // The number of perturbations in each step should be larger than the
  // number of macros
  const int num_perturb_per_step = (macros.size() > num_perturb_per_step_)
                                       ? macros.size()
                                       : num_perturb_per_step_;
  int remaining_runs = target_util_list.size();
  int run_id = 0;
  SACoreSoftMacro* best_sa = nullptr;
  std::vector<SACoreSoftMacro*> sa_containers;
  // To give consistency across threads we check the solutions
  // at a fixed interval independent of how many threads we are using.
  const int check_interval = 10;
  int begin_check = 0;
  int end_check = std::min(check_interval, remaining_runs);
  float best_cost = std::numeric_limits<float>::max();
  debugPrint(logger_,
             MPL,
             "hierarchical_macro_placement",
             1,
             "Start Simulated Annealing Core");
  while (remaining_runs > 0) {
    std::vector<SACoreSoftMacro*> sa_vector;
    const int run_thread
        = graphics_ ? 1 : std::min(remaining_runs, num_threads_);
    for (int i = 0; i < run_thread; i++) {
      debugPrint(logger_,
                 MPL,
                 "hierarchical_macro_placement",
                 1,
                 "Start Simulated Annealing (run_id = {})",
                 run_id);

      std::vector<SoftMacro> shaped_macros = macros;  // copy for multithread

      const float target_util = target_util_list[run_id];
      const float target_dead_space = target_dead_space_list[run_id++];

      debugPrint(logger_,
                 MPL,
                 "fine_shaping",
                 1,
                 "Starting adjusting shapes for children of {}. target_util = "
                 "{}, target_dead_space = {}",
                 parent->getName(),
                 target_util,
                 target_dead_space);

      if (!runFineShaping(parent,
                          shaped_macros,
                          soft_macro_id_map,
                          target_util,
                          target_dead_space)) {
        debugPrint(logger_,
                   MPL,
                   "fine_shaping",
                   1,
                   "Cannot generate feasible shapes for children of {}, sa_id: "
                   "{}, target_util: {}, target_dead_space: {}",
                   parent->getName(),
                   run_id,
                   target_util,
                   target_dead_space);
        continue;
      }
      debugPrint(logger_,
                 MPL,
                 "fine_shaping",
                 1,
                 "Finished generating shapes for children of cluster {}",
                 parent->getName());
      // Note that all the probabilities are normalized to the summation of 1.0.
      // Note that the weight are not necessaries summarized to 1.0, i.e., not
      // normalized.
      SACoreSoftMacro* sa
          = new SACoreSoftMacro(root_cluster_,
                                outline,
                                shaped_macros,
                                area_weight_,
                                outline_weight_,
                                wirelength_weight_,
                                guidance_weight_,
                                fence_weight_,
                                boundary_weight_,
                                macro_blockage_weight_,
                                notch_weight_,
                                notch_h_th_,
                                notch_v_th_,
                                pos_swap_prob_ / action_sum,
                                neg_swap_prob_ / action_sum,
                                double_swap_prob_ / action_sum,
                                exchange_swap_prob_ / action_sum,
                                resize_prob_ / action_sum,
                                init_prob_,
                                max_num_step_,
                                num_perturb_per_step,
                                random_seed_,
                                graphics_.get(),
                                logger_);
      sa->setNumberOfMacrosToPlace(num_of_macros_to_place);
      sa->setFences(fences);
      sa->setGuides(guides);
      sa->setNets(nets);
      sa->addBlockages(placement_blockages);
      sa->addBlockages(macro_blockages);
      sa_vector.push_back(sa);
    }
    if (sa_vector.size() == 1) {
      runSA<SACoreSoftMacro>(sa_vector[0]);
    } else {
      // multi threads
      std::vector<std::thread> threads;
      threads.reserve(sa_vector.size());
      for (auto& sa : sa_vector) {
        threads.emplace_back(runSA<SACoreSoftMacro>, sa);
      }
      for (auto& th : threads) {
        th.join();
      }
    }
    remaining_runs -= run_thread;
    // add macro tilings
    for (auto& sa : sa_vector) {
      sa_containers.push_back(sa);
    }
    while (sa_containers.size() >= end_check) {
      while (begin_check < end_check) {
        auto& sa = sa_containers[begin_check];
        if (sa->isValid() && sa->getNormCost() < best_cost) {
          best_cost = sa->getNormCost();
          best_sa = sa;
        }
        ++begin_check;
      }
      // add early stop mechanism
      if (best_sa || remaining_runs == 0) {
        break;
      }
      end_check = begin_check + std::min(check_interval, remaining_runs);
    }
    if (best_sa) {
      break;
    }
  }
  debugPrint(logger_,
             MPL,
             "hierarchical_macro_placement",
             1,
             "Finished Simulated Annealing Core");
  if (best_sa == nullptr) {
    debugPrint(logger_,
               MPL,
               "hierarchical_macro_placement",
               1,
               "SA Summary for cluster {}",
               parent->getName());

    for (auto i = 0; i < sa_containers.size(); i++) {
      debugPrint(logger_,
                 MPL,
                 "hierarchical_macro_placement",
                 1,
                 "sa_id: {}, target_util: {}, target_dead_space: {}",
                 i,
                 target_util_list[i],
                 target_dead_space_list[i]);

      sa_containers[i]->printResults();
    }

    runEnhancedHierarchicalMacroPlacement(parent);
  } else {
    best_sa->alignMacroClusters();
    best_sa->fillDeadSpace();

    std::vector<SoftMacro> shaped_macros;
    best_sa->getMacros(shaped_macros);
    file.open(file_name + ".fp.txt.temp");
    for (auto& macro : shaped_macros) {
      file << macro.getName() << "   " << macro.getX() << "   " << macro.getY()
           << "   " << macro.getWidth() << "   " << macro.getHeight()
           << std::endl;
    }
    file.close();
    debugPrint(logger_,
               MPL,
               "hierarchical_macro_placement",
               1,
               "Finished Simulated Annealing for cluster {}",
               parent->getName());
    best_sa->printResults();
    // write the cost function. This can be used to tune the temperature
    // schedule and cost weight
    best_sa->writeCostFile(file_name + ".cost.txt");
    // write the floorplan information
    file.open(file_name + ".fp.txt");
    for (auto& macro : shaped_macros) {
      file << macro.getName() << "   " << macro.getX() << "   " << macro.getY()
           << "   " << macro.getWidth() << "   " << macro.getHeight()
           << std::endl;
    }
    file.close();

    updateChildrenShapesAndLocations(parent, shaped_macros, soft_macro_id_map);

    updateChildrenRealLocation(parent, outline.xMin(), outline.yMin());
  }

  // Continue cluster placement on children
  for (auto& cluster : parent->getChildren()) {
    if (cluster->getClusterType() == MixedCluster
        || cluster->getClusterType() == HardMacroCluster) {
      runHierarchicalMacroPlacementWithoutBusPlanning(cluster);
    }
  }

  alignHardMacroGlobal(parent);

  sa_containers.clear();

  // done this branch and update the cluster_id property back
  setInstProperty(parent);
}

// This function is used in cases with very high density, in which it may
// be very hard to generate a valid tiling for the clusters.
// Here, we may want to try setting the area of all standard-cell clusters to 0.
// This should be only be used in mixed clusters.
void HierRTLMP::runEnhancedHierarchicalMacroPlacement(Cluster* parent)
{
  // base case
  // If the parent cluster has no macros (parent cluster is a StdCellCluster or
  // IOCluster) We do not need to determine the positions and shapes of its
  // children clusters
  if (parent->getNumMacro() == 0) {
    return;
  }
  // If the parent is the not the mixed cluster
  if (parent->getClusterType() != MixedCluster) {
    return;
  }
  // If the parent has children of mixed cluster
  for (auto& cluster : parent->getChildren()) {
    if (cluster->getClusterType() == MixedCluster) {
      return;
    }
  }
  // Place children clusters
  // map children cluster to soft macro
  for (auto& cluster : parent->getChildren()) {
    if (cluster->isIOCluster()) {  // ignore all the io clusters
      continue;
    }
    SoftMacro* macro = new SoftMacro(cluster);
    // no memory leakage, beacuse we set the soft macro, the old one
    // will be deleted
    cluster->setSoftMacro(macro);
  }

  // The simulated annealing outline is determined by the parent's shape
  const Rect outline(parent->getX(),
                     parent->getY(),
                     parent->getX() + parent->getWidth(),
                     parent->getY() + parent->getHeight());

  debugPrint(logger_,
             MPL,
             "hierarchical_macro_placement",
             1,
             "Working on children of cluster: {}, Outline "
             "{}, {}  {}, {}",
             parent->getName(),
             outline.xMin(),
             outline.yMin(),
             outline.getWidth(),
             outline.getHeight());

  // Suppose the region, fence, guide has been mapped to cooresponding macros
  // This step is done when we enter the Hier-RTLMP program
  std::map<std::string, int> soft_macro_id_map;  // cluster_name, macro_id
  std::map<int, Rect> fences;
  std::map<int, Rect> guides;
  std::vector<SoftMacro> macros;
  std::vector<BundledNet> nets;

  std::vector<Rect> placement_blockages;
  std::vector<Rect> macro_blockages;

  findOverlappingBlockages(macro_blockages, placement_blockages, outline);

  // We store the bundled io clusters to push them into the macros' vector
  // only after it is already populated with the clusters we're trying to
  // place. This will facilitate how we deal with fixed terminals in SA moves.
  std::vector<Cluster*> io_clusters;

  // Each cluster is modeled as Soft Macro
  // The fences or guides for each cluster is created by merging
  // the fences and guides for hard macros in each cluster
  for (auto& cluster : parent->getChildren()) {
    if (cluster->isIOCluster()) {
      io_clusters.push_back(cluster);
      continue;
    }
    // for other clusters
    soft_macro_id_map[cluster->getName()] = macros.size();
    SoftMacro* soft_macro = new SoftMacro(cluster);
    setInstProperty(cluster);  // we need this step to calculate nets
    macros.push_back(*soft_macro);
    cluster->setSoftMacro(soft_macro);
    // merge fences and guides for hard macros within cluster
    if (cluster->getClusterType() == StdCellCluster) {
      continue;
    }
    Rect fence(-1.0, -1.0, -1.0, -1.0);
    Rect guide(-1.0, -1.0, -1.0, -1.0);
    const std::vector<HardMacro*> hard_macros = cluster->getHardMacros();
    for (auto& hard_macro : hard_macros) {
      if (fences_.find(hard_macro->getName()) != fences_.end()) {
        fence.merge(fences_[hard_macro->getName()]);
      }
      if (guides_.find(hard_macro->getName()) != guides_.end()) {
        guide.merge(guides_[hard_macro->getName()]);
      }
    }

    // Calculate overlap with outline
    fence.relocate(
        outline.xMin(), outline.yMin(), outline.xMax(), outline.yMax());
    guide.relocate(
        outline.xMin(), outline.yMin(), outline.xMax(), outline.yMax());
    if (fence.isValid()) {
      // current macro id is macros.size() - 1
      fences[macros.size() - 1] = fence;
    }
    if (guide.isValid()) {
      // current macro id is macros.size() - 1
      guides[macros.size() - 1] = guide;
    }
  }

  for (Cluster* io_cluster : io_clusters) {
    soft_macro_id_map[io_cluster->getName()] = macros.size();

    macros.emplace_back(
        std::pair<float, float>(io_cluster->getX() - outline.xMin(),
                                io_cluster->getY() - outline.yMin()),
        io_cluster->getName(),
        io_cluster->getWidth(),
        io_cluster->getHeight(),
        io_cluster);
  }

  // model other clusters as fixed terminals
  if (parent->getParent() != nullptr) {
    std::queue<Cluster*> parents;
    parents.push(parent);
    while (parents.empty() == false) {
      auto frontwave = parents.front();
      parents.pop();
      for (auto cluster : frontwave->getParent()->getChildren()) {
        if (cluster->getId() != frontwave->getId()) {
          // model this as a fixed softmacro
          soft_macro_id_map[cluster->getName()] = macros.size();
          macros.emplace_back(
              std::pair<float, float>(
                  cluster->getX() + cluster->getWidth() / 2.0 - outline.xMin(),
                  cluster->getY() + cluster->getHeight() / 2.0
                      - outline.yMin()),
              cluster->getName(),
              0.0,
              0.0,
              nullptr);
          debugPrint(
              logger_,
              MPL,
              "hierarchical_macro_placement",
              1,
              "fixed cluster : {}, lx = {}, ly = {}, width = {}, height = {}",
              cluster->getName(),
              cluster->getX(),
              cluster->getY(),
              cluster->getWidth(),
              cluster->getHeight());
        }
      }
      if (frontwave->getParent()->getParent() != nullptr) {
        parents.push(frontwave->getParent());
      }
    }
  }

  // update the connnection
  calculateConnection();
  debugPrint(logger_,
             MPL,
             "hierarchical_macro_placement",
             1,
             "Finished calculating connection");
  updateDataFlow();
  debugPrint(logger_,
             MPL,
             "hierarchical_macro_placement",
             1,
             "Finished updating dataflow");

  // add the virtual connections (the weight related to IOs and macros belong to
  // the same cluster)
  for (const auto& [cluster1, cluster2] : parent->getVirtualConnections()) {
    BundledNet net(soft_macro_id_map[cluster_map_[cluster1]->getName()],
                   soft_macro_id_map[cluster_map_[cluster2]->getName()],
                   virtual_weight_);
    net.src_cluster_id = cluster1;
    net.target_cluster_id = cluster2;
    nets.push_back(net);
  }

  // convert the connections between clusters to SoftMacros
  for (auto& cluster : parent->getChildren()) {
    const int src_id = cluster->getId();
    const std::string src_name = cluster->getName();
    for (auto& [cluster_id, weight] : cluster->getConnection()) {
      debugPrint(logger_,
                 MPL,
                 "hierarchical_macro_placement",
                 2,
                 " Cluster connection: {} {} {} ",
                 cluster->getName(),
                 cluster_map_[cluster_id]->getName(),
                 weight);
      const std::string name = cluster_map_[cluster_id]->getName();
      if (src_id > cluster_id) {
        BundledNet net(
            soft_macro_id_map[src_name], soft_macro_id_map[name], weight);
        net.src_cluster_id = src_id;
        net.target_cluster_id = cluster_id;
        nets.push_back(net);
      }
    }
  }
  debugPrint(logger_,
             MPL,
             "hierarchical_macro_placement",
             1,
             "Finished creating bundled connections");
  // merge nets to reduce runtime
  mergeNets(nets);

  // Write the connections between macros
  std::ofstream file;
  std::string file_name = parent->getName();
  for (auto& c : file_name) {
    if (c == '/') {
      c = '*';
    }
  }
  file_name = report_directory_ + "/" + file_name;
  file.open(file_name + ".net.txt");
  for (auto& net : nets) {
    file << macros[net.terminals.first].getName() << "   "
         << macros[net.terminals.second].getName() << "   " << net.weight
         << std::endl;
  }
  file.close();

  // Call Simulated Annealing Engine to place children
  // set the action probabilities
  // the summation of probabilities should be one.
  const float action_sum = pos_swap_prob_ + neg_swap_prob_ + double_swap_prob_
                           + exchange_swap_prob_ + resize_prob_;
  // In our implementation, target_util and target_dead_space are different
  // target_util is used to determine the utilization for MixedCluster
  // target_dead_space is used to determine the utilization for
  // StandardCellCluster We vary the target utilization to generate different
  // tilings
  std::vector<float> target_utils{1e6};
  std::vector<float> target_dead_spaces{0.99999};
  // Since target_util and target_dead_space are independent variables
  // the combination should be (target_util, target_dead_space_list)
  // target util has higher priority than target_dead_space
  std::vector<float> target_util_list;
  std::vector<float> target_dead_space_list;
  for (auto& target_util : target_utils) {
    for (auto& target_dead_space : target_dead_spaces) {
      target_util_list.push_back(target_util);
      target_dead_space_list.push_back(target_dead_space);
    }
  }
  // The number of perturbations in each step should be larger than the
  // number of macros
  const int num_perturb_per_step = (macros.size() > num_perturb_per_step_)
                                       ? macros.size()
                                       : num_perturb_per_step_;
  int remaining_runs = target_util_list.size();
  int run_id = 0;
  SACoreSoftMacro* best_sa = nullptr;
  std::vector<SACoreSoftMacro*>
      sa_containers;  // store all the SA runs to avoid memory leakage
  float best_cost = std::numeric_limits<float>::max();
  // To give consistency across threads we check the solutions
  // at a fixed interval independent of how many threads we are using.
  const int check_interval = 10;
  int begin_check = 0;
  int end_check = std::min(check_interval, remaining_runs);
  debugPrint(logger_,
             MPL,
             "hierarchical_macro_placement",
             1,
             "Start Simulated Annealing Core");
  while (remaining_runs > 0) {
    std::vector<SACoreSoftMacro*> sa_vector;
    const int run_thread
        = graphics_ ? 1 : std::min(remaining_runs, num_threads_);
    for (int i = 0; i < run_thread; i++) {
      std::vector<SoftMacro> shaped_macros = macros;  // copy for multithread
      // determine the shape for each macro
      debugPrint(logger_,
                 MPL,
                 "hierarchical_macro_placement",
                 1,
                 "Start Simulated Annealing (run_id = {})",
                 run_id);
      const float target_util = target_util_list[run_id];
      const float target_dead_space = target_dead_space_list[run_id++];
      debugPrint(logger_,
                 MPL,
                 "fine_shaping",
                 1,
                 "Starting adjusting shapes for children of {}. target_util = "
                 "{}, target_dead_space = {}",
                 parent->getName(),
                 target_util,
                 target_dead_space);
      if (!runFineShaping(parent,
                          shaped_macros,
                          soft_macro_id_map,
                          target_util,
                          target_dead_space)) {
        debugPrint(logger_,
                   MPL,
                   "fine_shaping",
                   1,
                   "Cannot generate feasible shapes for children of {}, sa_id: "
                   "{}, target_util: {}, target_dead_space: {}",
                   parent->getName(),
                   run_id,
                   target_util,
                   target_dead_space);
        continue;
      }
      debugPrint(logger_,
                 MPL,
                 "fine_shaping",
                 1,
                 "Finished generating shapes for children of cluster {}",
                 parent->getName());
      // Note that all the probabilities are normalized to the summation of 1.0.
      // Note that the weight are not necessaries summarized to 1.0, i.e., not
      // normalized.
      SACoreSoftMacro* sa
          = new SACoreSoftMacro(root_cluster_,
                                outline,
                                shaped_macros,
                                area_weight_,
                                outline_weight_,
                                wirelength_weight_,
                                guidance_weight_,
                                fence_weight_,
                                boundary_weight_,
                                macro_blockage_weight_,
                                notch_weight_,
                                notch_h_th_,
                                notch_v_th_,
                                pos_swap_prob_ / action_sum,
                                neg_swap_prob_ / action_sum,
                                double_swap_prob_ / action_sum,
                                exchange_swap_prob_ / action_sum,
                                resize_prob_ / action_sum,
                                init_prob_,
                                max_num_step_,
                                num_perturb_per_step,
                                random_seed_,
                                graphics_.get(),
                                logger_);
      sa->setFences(fences);
      sa->setGuides(guides);
      sa->setNets(nets);
      sa->addBlockages(placement_blockages);
      sa->addBlockages(macro_blockages);
      sa_vector.push_back(sa);
    }
    if (sa_vector.size() == 1) {
      runSA<SACoreSoftMacro>(sa_vector[0]);
    } else {
      // multi threads
      std::vector<std::thread> threads;
      threads.reserve(sa_vector.size());
      for (auto& sa : sa_vector) {
        threads.emplace_back(runSA<SACoreSoftMacro>, sa);
      }
      for (auto& th : threads) {
        th.join();
      }
    }
    remaining_runs -= run_thread;
    // add macro tilings
    for (auto& sa : sa_vector) {
      sa_containers.push_back(sa);
    }
    while (sa_containers.size() >= end_check) {
      while (begin_check < end_check) {
        auto& sa = sa_containers[begin_check];
        if (sa->isValid() && sa->getNormCost() < best_cost) {
          best_cost = sa->getNormCost();
          best_sa = sa;
        }
        ++begin_check;
      }
      // add early stop mechanism
      if (best_sa || remaining_runs == 0) {
        break;
      }
      end_check = begin_check + std::min(check_interval, remaining_runs);
    }
    if (best_sa) {
      break;
    }
  }
  debugPrint(logger_,
             MPL,
             "hierarchical_macro_placement",
             1,
             "Finished Simulated Annealing Core");
  if (best_sa == nullptr) {
    debugPrint(logger_,
               MPL,
               "hierarchical_macro_placement",
               1,
               "SA Summary for cluster {}",
               parent->getName());

    for (auto i = 0; i < sa_containers.size(); i++) {
      debugPrint(logger_,
                 MPL,
                 "hierarchical_macro_placement",
                 1,
                 "sa_id: {}, target_util: {}, target_dead_space: {}",
                 i,
                 target_util_list[i],
                 target_dead_space_list[i]);

      sa_containers[i]->printResults();
    }
    logger_->error(MPL, 40, "Failed on cluster {}", parent->getName());
  }
  best_sa->alignMacroClusters();
  best_sa->fillDeadSpace();
  // update the clusters and do bus planning
  std::vector<SoftMacro> shaped_macros;
  best_sa->getMacros(shaped_macros);
  file.open(file_name + ".fp.txt.temp");
  for (auto& macro : shaped_macros) {
    file << macro.getName() << "   " << macro.getX() << "   " << macro.getY()
         << "   " << macro.getWidth() << "   " << macro.getHeight()
         << std::endl;
  }
  file.close();

  debugPrint(logger_,
             MPL,
             "hierarchical_macro_placement",
             1,
             "Finish Simulated Annealing for cluster {}",
             parent->getName());

  best_sa->printResults();
  // write the cost function. This can be used to tune the temperature schedule
  // and cost weight
  best_sa->writeCostFile(file_name + ".cost.txt");
  // write the floorplan information
  file.open(file_name + ".fp.txt");
  for (auto& macro : shaped_macros) {
    file << macro.getName() << "   " << macro.getX() << "   " << macro.getY()
         << "   " << macro.getWidth() << "   " << macro.getHeight()
         << std::endl;
  }
  file.close();

  updateChildrenShapesAndLocations(parent, shaped_macros, soft_macro_id_map);

  updateChildrenRealLocation(parent, outline.xMin(), outline.yMin());

  sa_containers.clear();
}

// Verify the blockages' areas that have overlapped with current parent
// cluster. All the blockages will be converted to hard macros with fences.
void HierRTLMP::findOverlappingBlockages(std::vector<Rect>& macro_blockages,
                                         std::vector<Rect>& placement_blockages,
                                         const Rect& outline)
{
  for (auto& blockage : placement_blockages_) {
    computeBlockageOverlap(placement_blockages, blockage, outline);
  }

  for (auto& blockage : macro_blockages_) {
    computeBlockageOverlap(macro_blockages, blockage, outline);
  }

  if (graphics_) {
    odb::Rect dbu_outline(dbu_ * outline.xMin(),
                          dbu_ * outline.yMin(),
                          dbu_ * outline.xMax(),
                          dbu_ * outline.yMax());

    graphics_->setOutline(dbu_outline);
    graphics_->setMacroBlockages(macro_blockages);
    graphics_->setPlacementBlockages(placement_blockages);
  }
}

void HierRTLMP::computeBlockageOverlap(std::vector<Rect>& overlapping_blockages,
                                       const Rect& blockage,
                                       const Rect& outline)
{
  const float b_lx = std::max(outline.xMin(), blockage.xMin());
  const float b_ly = std::max(outline.yMin(), blockage.yMin());
  const float b_ux = std::min(outline.xMax(), blockage.xMax());
  const float b_uy = std::min(outline.yMax(), blockage.yMax());

  if ((b_ux - b_lx > 0.0) && (b_uy - b_ly > 0.0)) {
    overlapping_blockages.emplace_back(b_lx - outline.xMin(),
                                       b_ly - outline.yMin(),
                                       b_ux - outline.xMin(),
                                       b_uy - outline.yMin());
  }
}

// Determine the shape of each cluster based on target utilization
// and target dead space.  In constrast to all previous works, we
// use two parameters: target utilization, target_dead_space.
// This is the trick part.  During our experiements, we found that keeping
// the same utilization of standard-cell clusters and mixed cluster will make
// SA very difficult to find a feasible solution.  With different utilization,
// SA can more easily find the solution. In our method, the target_utilization
// is used to determine the bloating ratio for mixed cluster, the
// target_dead_space is used to determine the bloating ratio for standard-cell
// cluster. The target utilization is based on tiling results we calculated
// before. The tiling results (which only consider the contribution of hard
// macros) will give us very close starting point.
bool HierRTLMP::runFineShaping(Cluster* parent,
                               std::vector<SoftMacro>& macros,
                               std::map<std::string, int>& soft_macro_id_map,
                               float target_util,
                               float target_dead_space)
{
  const float outline_width = parent->getWidth();
  const float outline_height = parent->getHeight();
  float pin_access_area = 0.0;
  float std_cell_cluster_area = 0.0;
  float std_cell_mixed_cluster_area = 0.0;
  float macro_cluster_area = 0.0;
  float macro_mixed_cluster_area = 0.0;
  // add the macro area for blockages, pin access and so on
  for (auto& macro : macros) {
    if (macro.getCluster() == nullptr) {
      pin_access_area += macro.getArea();  // get the physical-only area
    }
  }

  for (auto& cluster : parent->getChildren()) {
    if (cluster->isIOCluster()) {
      continue;  // IO clusters have no area
    }
    if (cluster->getClusterType() == StdCellCluster) {
      std_cell_cluster_area += cluster->getStdCellArea();
    } else if (cluster->getClusterType() == HardMacroCluster) {
      std::vector<std::pair<float, float>> shapes;
      for (auto& shape : cluster->getMacroTilings()) {
        if (shape.first < outline_width * (1 + conversion_tolerance_)
            && shape.second < outline_height * (1 + conversion_tolerance_)) {
          shapes.push_back(shape);
        }
      }
      if (shapes.empty()) {
        logger_->error(MPL,
                       7,
                       "Not enough space in cluster: {} for "
                       "child hard macro cluster: {}",
                       parent->getName(),
                       cluster->getName());
      }
      macro_cluster_area += shapes[0].first * shapes[0].second;
      cluster->setMacroTilings(shapes);
    } else {  // mixed cluster
      std_cell_mixed_cluster_area += cluster->getStdCellArea();
      std::vector<std::pair<float, float>> shapes;
      for (auto& shape : cluster->getMacroTilings()) {
        if (shape.first < outline_width * (1 + conversion_tolerance_)
            && shape.second < outline_height * (1 + conversion_tolerance_)) {
          shapes.push_back(shape);
        }
      }
      if (shapes.empty()) {
        logger_->error(MPL,
                       8,
                       "Not enough space in cluster: {} for "
                       "child mixed cluster: {}",
                       parent->getName(),
                       cluster->getName());
      }
      macro_mixed_cluster_area += shapes[0].first * shapes[0].second;
      cluster->setMacroTilings(shapes);
    }  // end for cluster type
  }

  // check how much available space to inflate for mixed cluster
  const float min_target_util
      = std_cell_mixed_cluster_area
        / (outline_width * outline_height - pin_access_area - macro_cluster_area
           - macro_mixed_cluster_area);
  if (target_util <= min_target_util) {
    target_util = min_target_util;  // target utilization for standard cells in
                                    // mixed cluster
  }
  // calculate the std_cell_util
  const float avail_space
      = outline_width * outline_height
        - (pin_access_area + macro_cluster_area + macro_mixed_cluster_area
           + std_cell_mixed_cluster_area / target_util);
  const float std_cell_util
      = std_cell_cluster_area / (avail_space * (1 - target_dead_space));
  // shape clusters
  if ((std_cell_cluster_area > 0.0 && avail_space < 0.0)
      || (std_cell_mixed_cluster_area > 0.0 && min_target_util <= 0.0)) {
    debugPrint(logger_,
               MPL,
               "fine_shaping",
               1,
               "No valid solution for children of {}"
               "avail_space = {}, min_target_util = {}",
               parent->getName(),
               avail_space,
               min_target_util);

    return false;
  }

  // set the shape for each macro
  for (auto& cluster : parent->getChildren()) {
    if (cluster->isIOCluster()) {
      continue;  // the area of IO cluster is 0.0
    }
    if (cluster->getClusterType() == StdCellCluster) {
      float area = cluster->getArea();
      float width = std::sqrt(area);
      float height = width;
      const float dust_threshold
          = 1.0 / macros.size();  // check if the cluster is the dust cluster
      const int dust_std_cell = 100;
      if ((width / outline_width <= dust_threshold
           && height / outline_height <= dust_threshold)
          || cluster->getNumStdCell() <= dust_std_cell) {
        width = 1e-3;
        height = 1e-3;
        area = width * height;
      } else {
        area = cluster->getArea() / std_cell_util;
        width = std::sqrt(area / min_ar_);
      }
      std::vector<std::pair<float, float>> width_list;
      width_list.emplace_back(width, area / width);
      macros[soft_macro_id_map[cluster->getName()]].setShapes(width_list, area);
    } else if (cluster->getClusterType() == HardMacroCluster) {
      macros[soft_macro_id_map[cluster->getName()]].setShapes(
          cluster->getMacroTilings());
      debugPrint(logger_,
                 MPL,
                 "fine_shaping",
                 2,
                 "hard_macro_cluster : {}",
                 cluster->getName());
      for (auto& shape : cluster->getMacroTilings()) {
        debugPrint(logger_,
                   MPL,
                   "fine_shaping",
                   2,
                   "    ( {} , {} ) ",
                   shape.first,
                   shape.second);
      }
    } else {  // Mixed cluster
      const std::vector<std::pair<float, float>> tilings
          = cluster->getMacroTilings();
      std::vector<std::pair<float, float>> width_list;
      // use the largest area
      float area = tilings[tilings.size() - 1].first
                   * tilings[tilings.size() - 1].second;
      area += cluster->getStdCellArea() / target_util;
      for (auto& shape : tilings) {
        if (shape.first * shape.second <= area) {
          width_list.emplace_back(shape.first, area / shape.second);
        }
      }

      debugPrint(logger_,
                 MPL,
                 "fine_shaping",
                 2,
                 "name:  {} area: {}",
                 cluster->getName(),
                 area);
      debugPrint(logger_, MPL, "fine_shaping", 2, "width_list :  ");
      for (auto& width : width_list) {
        debugPrint(logger_,
                   MPL,
                   "fine_shaping",
                   2,
                   " [  {} {}  ] ",
                   width.first,
                   width.second);
      }
      macros[soft_macro_id_map[cluster->getName()]].setShapes(width_list, area);
    }
  }

  return true;
}

// Call Path Synthesis to route buses
void HierRTLMP::callBusPlanning(std::vector<SoftMacro>& shaped_macros,
                                std::vector<BundledNet>& nets_old)
{
  std::vector<BundledNet> nets;
  for (auto& net : nets_old) {
    debugPrint(logger_, MPL, "bus_planning", 1, "net weight: {}", net.weight);
    if (net.weight > bus_net_threshold_) {
      nets.push_back(net);
    }
  }

  std::vector<int> soft_macro_vertex_id;
  std::vector<Edge> edge_list;
  std::vector<Vertex> vertex_list;
  if (!calNetPaths(shaped_macros,
                   soft_macro_vertex_id,
                   edge_list,
                   vertex_list,
                   nets,
                   congestion_weight_,
                   logger_)) {
    logger_->error(MPL, 9, "Bus planning has failed!");
  }
}

void HierRTLMP::placeMacros(Cluster* cluster)
{
  debugPrint(logger_,
             MPL,
             "hierarchical_macro_placement",
             1,
             "Place macros in cluster: {}",
             cluster->getName());
<<<<<<< HEAD

=======
  // get outline constraint

  const Rect outline(cluster->getX(),
                     cluster->getY(),
                     cluster->getX() + cluster->getWidth(),
                     cluster->getY() + cluster->getHeight());

  // the macros for Simulated Annealing Core
  std::vector<HardMacro> macros;
  // the clusters for each hard macro.
  // We need this to calculate the connections with other clusters
  std::vector<Cluster*> macro_clusters;
  std::map<int, int> cluster_id_macro_id_map;
>>>>>>> c13d4918
  std::vector<HardMacro*> hard_macros = cluster->getHardMacros();
  num_hard_macros_cluster_ += hard_macros.size();

  std::vector<HardMacro> macros;  // the macros for Simulated Annealing Core
  std::vector<Cluster*> macro_clusters;  // needed to calculate connections
  std::map<int, int> cluster_id_macro_id_map;
  std::set<odb::dbMaster*> masters;
  createClusterForEachMacro(
      hard_macros, macros, macro_clusters, cluster_id_macro_id_map, masters);

  const Rect outline(cluster->getX(),
                     cluster->getY(),
                     cluster->getX() + cluster->getWidth(),
                     cluster->getY() + cluster->getHeight());

  std::map<int, Rect> fences;
  std::map<int, Rect> guides;
<<<<<<< HEAD
  computeFencesAndGuides(hard_macros, outline, fences, guides);

  calculateConnection();

  createFixedTerminals(
      outline, macro_clusters, cluster_id_macro_id_map, macros);

  std::vector<BundledNet> nets
      = computeBundledNets(macro_clusters, cluster_id_macro_id_map);
=======
  std::set<odb::dbMaster*> masters;
  // create a cluster for each macro
  // and calculate the fences and guides
  for (auto& hard_macro : hard_macros) {
    int macro_id = macros.size();
    std::string cluster_name = hard_macro->getName();
    Cluster* macro_cluster = new Cluster(cluster_id_, cluster_name, logger_);
    macro_cluster->addLeafMacro(hard_macro->getInst());
    setInstProperty(macro_cluster);
    cluster_id_macro_id_map[cluster_id_] = macro_id;
    if (fences_.find(hard_macro->getName()) != fences_.end()) {
      fences[macro_id] = fences_[hard_macro->getName()];
      fences[macro_id].relocate(
          outline.xMin(), outline.yMin(), outline.xMax(), outline.yMax());
    }
    if (guides_.find(hard_macro->getName()) != guides_.end()) {
      guides[macro_id] = guides_[hard_macro->getName()];
      guides[macro_id].relocate(
          outline.xMin(), outline.yMin(), outline.xMax(), outline.yMax());
    }
    macros.push_back(*hard_macro);
    cluster_map_[cluster_id_++] = macro_cluster;
    macro_clusters.push_back(macro_cluster);
    masters.insert(hard_macro->getInst()->getMaster());
  }
  // calculate the connections with other clusters
  calculateConnection();
  std::set<int> cluster_id_set;
  for (auto macro_cluster : macro_clusters) {
    for (auto [cluster_id, weight] : macro_cluster->getConnection()) {
      cluster_id_set.insert(cluster_id);
    }
  }
  // create macros for other clusters
  for (auto cluster_id : cluster_id_set) {
    if (cluster_id_macro_id_map.find(cluster_id)
        != cluster_id_macro_id_map.end()) {
      continue;
    }
    auto& temp_cluster = cluster_map_[cluster_id];
    // model other cluster as a fixed macro with zero size
    cluster_id_macro_id_map[cluster_id] = macros.size();
    macros.emplace_back(
        std::pair<float, float>(
            temp_cluster->getX() + temp_cluster->getWidth() / 2.0
                - outline.xMin(),
            temp_cluster->getY() + temp_cluster->getHeight() / 2.0
                - outline.yMin()),
        temp_cluster->getName());
  }
  // create bundled net
  std::vector<BundledNet> nets;
  for (auto macro_cluster : macro_clusters) {
    const int src_id = macro_cluster->getId();
    for (auto [cluster_id, weight] : macro_cluster->getConnection()) {
      BundledNet net(cluster_id_macro_id_map[src_id],
                     cluster_id_macro_id_map[cluster_id],
                     weight);
      net.src_cluster_id = src_id;
      net.target_cluster_id = cluster_id;
      nets.push_back(net);
    }  // end connection
  }    // end macro cluster
  // set global configuration
>>>>>>> c13d4918

  if (graphics_) {
    graphics_->setBundledNets(nets);
  }

  // Use exchange more often when there are more instances of a common
  // master.
  const float exchange_swap_prob
      = exchange_swap_prob_ * 5
        * (1 - (masters.size() / (float) hard_macros.size()));

  // set the action probabilities (summation to 1.0)
  const float action_sum = pos_swap_prob_ * 10 + neg_swap_prob_ * 10
                           + double_swap_prob_ + exchange_swap_prob
                           + flip_prob_;

  const int num_perturb_per_step = (macros.size() > num_perturb_per_step_ / 10)
                                       ? macros.size()
                                       : num_perturb_per_step_ / 10;
  int remaining_runs = num_runs_;
  int run_id = 0;
  SACoreHardMacro* best_sa = nullptr;
  std::vector<SACoreHardMacro*> sa_containers;  // store all the SA runs
  float best_cost = std::numeric_limits<float>::max();
  while (remaining_runs > 0) {
    std::vector<SACoreHardMacro*> sa_vector;
    const int run_thread
        = graphics_ ? 1 : std::min(remaining_runs, num_threads_);
<<<<<<< HEAD

=======
>>>>>>> c13d4918
    for (int i = 0; i < run_thread; i++) {
      if (graphics_) {
        odb::Rect dbu_outline(dbu_ * outline.xMin(),
                              dbu_ * outline.yMin(),
                              dbu_ * outline.xMax(),
                              dbu_ * outline.yMax());
        graphics_->setOutline(dbu_outline);
      }

      SACoreHardMacro* sa
<<<<<<< HEAD
          = new SACoreHardMacro(outline.getWidth(),
                                outline.getHeight(),
=======
          = new SACoreHardMacro(outline,
>>>>>>> c13d4918
                                macros,
                                area_weight_,
                                outline_weight_ * (run_id + 1) * 10,
                                wirelength_weight_ / (run_id + 1),
                                guidance_weight_,
                                fence_weight_,
                                pos_swap_prob_ * 10 / action_sum,
                                neg_swap_prob_ * 10 / action_sum,
                                double_swap_prob_ / action_sum,
                                exchange_swap_prob / action_sum,
                                flip_prob_ / action_sum,
                                init_prob_,
                                max_num_step_,
                                num_perturb_per_step,
                                random_seed_ + run_id,
                                graphics_.get(),
                                logger_);
      sa->setNumberOfMacrosToPlace(static_cast<int>(hard_macros.size()));
      sa->setNets(nets);
      sa->setFences(fences);
      sa->setGuides(guides);
      sa_vector.push_back(sa);

      run_id++;
    }
    if (sa_vector.size() == 1) {
      runSA<SACoreHardMacro>(sa_vector[0]);
    } else {
      std::vector<std::thread> threads;
      threads.reserve(sa_vector.size());

      for (auto& sa : sa_vector) {
        threads.emplace_back(runSA<SACoreHardMacro>, sa);
      }

      for (auto& th : threads) {
        th.join();
      }
    }

    for (auto& sa : sa_vector) {
<<<<<<< HEAD
      sa_containers.push_back(sa);

      if (sa->isValid(outline.getWidth(), outline.getHeight())
          && sa->getNormCost() < best_cost) {
=======
      sa_containers.push_back(sa);  // add SA to containers
      if (sa->isValid(outline) && sa->getNormCost() < best_cost) {
>>>>>>> c13d4918
        best_cost = sa->getNormCost();
        best_sa = sa;
      }
    }

    sa_vector.clear();
    remaining_runs -= run_thread;
  }

  if (best_sa == nullptr) {
    for (auto& sa : sa_containers) {
      sa->printResults();
    }

    sa_containers.clear();
    logger_->error(MPL,
                   10,
                   "Macro placement failed for macro cluster: {}",
                   cluster->getName());
  } else {
    std::vector<HardMacro> best_macros;
    best_sa->getMacros(best_macros);
    best_sa->printResults();

    for (int i = 0; i < hard_macros.size(); i++) {
      *(hard_macros[i]) = best_macros[i];
    }
  }

  for (auto& hard_macro : hard_macros) {
    num_updated_macros_++;
    hard_macro->setX(hard_macro->getX() + outline.xMin());
    hard_macro->setY(hard_macro->getY() + outline.yMin());
<<<<<<< HEAD
=======
    // hard_macro->updateDb(pitch_x_, pitch_y_);
>>>>>>> c13d4918
  }

  sa_containers.clear();

  setInstProperty(cluster);
}

void HierRTLMP::createClusterForEachMacro(
    const std::vector<HardMacro*>& hard_macros,
    std::vector<HardMacro>& macros,
    std::vector<Cluster*>& macro_clusters,
    std::map<int, int>& cluster_id_macro_id_map,
    std::set<odb::dbMaster*>& masters)
{
  int macro_id = 0;
  std::string cluster_name;

  for (auto& hard_macro : hard_macros) {
    macro_id = macros.size();
    cluster_name = hard_macro->getName();

    Cluster* macro_cluster = new Cluster(cluster_id_, cluster_name, logger_);
    macro_cluster->addLeafMacro(hard_macro->getInst());
    setInstProperty(macro_cluster);

    macros.push_back(*hard_macro);
    macro_clusters.push_back(macro_cluster);
    cluster_id_macro_id_map[cluster_id_] = macro_id;
    masters.insert(hard_macro->getInst()->getMaster());

    cluster_map_[cluster_id_++] = macro_cluster;
  }
}

void HierRTLMP::computeFencesAndGuides(
    const std::vector<HardMacro*>& hard_macros,
    const Rect& outline,
    std::map<int, Rect>& fences,
    std::map<int, Rect>& guides)
{
  for (int i = 0; i < hard_macros.size(); ++i) {
    if (fences_.find(hard_macros[i]->getName()) != fences_.end()) {
      fences[i] = fences_[hard_macros[i]->getName()];
      fences[i].relocate(
          outline.xMin(), outline.yMin(), outline.xMax(), outline.yMax());
    }
    if (guides_.find(hard_macros[i]->getName()) != guides_.end()) {
      guides[i] = guides_[hard_macros[i]->getName()];
      guides[i].relocate(
          outline.xMin(), outline.yMin(), outline.xMax(), outline.yMax());
    }
  }
}

void HierRTLMP::createFixedTerminals(
    const Rect& outline,
    const std::vector<Cluster*>& macro_clusters,
    std::map<int, int>& cluster_to_macro,
    std::vector<HardMacro>& macros)
{
  std::set<int> cluster_id_set;

  for (auto macro_cluster : macro_clusters) {
    for (auto [cluster_id, weight] : macro_cluster->getConnection()) {
      cluster_id_set.insert(cluster_id);
    }
  }

  for (auto cluster_id : cluster_id_set) {
    if (cluster_to_macro.find(cluster_id) != cluster_to_macro.end()) {
      continue;
    }
    auto& temp_cluster = cluster_map_[cluster_id];

    // model other cluster as a fixed macro with zero size
    cluster_to_macro[cluster_id] = macros.size();
    macros.emplace_back(
        std::pair<float, float>(
            temp_cluster->getX() + temp_cluster->getWidth() / 2.0
                - outline.xMin(),
            temp_cluster->getY() + temp_cluster->getHeight() / 2.0
                - outline.yMin()),
        temp_cluster->getName());
  }
}

std::vector<BundledNet> HierRTLMP::computeBundledNets(
    const std::vector<Cluster*>& macro_clusters,
    const std::map<int, int>& cluster_to_macro)
{
  std::vector<BundledNet> nets;

  for (auto macro_cluster : macro_clusters) {
    const int src_id = macro_cluster->getId();

    for (auto [cluster_id, weight] : macro_cluster->getConnection()) {
      BundledNet net(
          cluster_to_macro.at(src_id), cluster_to_macro.at(cluster_id), weight);

      net.src_cluster_id = src_id;
      net.target_cluster_id = cluster_id;
      nets.push_back(net);
    }
  }

  return nets;
}

// Align all the macros globally to reduce the waste of standard cell space
void HierRTLMP::alignHardMacroGlobal(Cluster* parent)
{
  debugPrint(logger_,
             MPL,
             "hierarchical_macro_placement",
             1,
             "Aligning macros within the cluster {}",
             parent->getName());

  // get the floorplan information
  const odb::Rect core_box = block_->getCoreArea();
  int core_lx = core_box.xMin();
  int core_ly = core_box.yMin();
  int core_ux = core_box.xMax();
  int core_uy = core_box.yMax();
  // if the current parent cluster is not the root cluster
  if (parent->getParent() != nullptr) {
    core_lx = micronToDbu(parent->getX(), dbu_);
    core_ly = micronToDbu(parent->getY(), dbu_);
    core_ux = micronToDbu(parent->getX() + parent->getWidth(), dbu_);
    core_uy = micronToDbu(parent->getY() + parent->getHeight(), dbu_);
  }

  std::vector<HardMacro*> hard_macros = parent->getHardMacros();
  int boundary_v_th = std::numeric_limits<int>::max();
  int boundary_h_th = std::numeric_limits<int>::max();
  for (auto& macro_inst : hard_macros) {
    boundary_h_th = std::min(
        boundary_h_th, static_cast<int>(macro_inst->getRealWidthDBU() * 1.0));
    boundary_v_th = std::min(
        boundary_v_th, static_cast<int>(macro_inst->getHeightDBU() * 1.0));
  }
  // const int notch_v_th = std::min(micronToDbu(notch_v_th_, dbu_),
  // boundary_v_th); const int notch_h_th = std::min(micronToDbu(notch_h_th_,
  // dbu_), boundary_h_th);
  const int notch_v_th = boundary_v_th * 1.25;
  const int notch_h_th = boundary_h_th * 1.25;
  // const int notch_v_th = micronToDbu(notch_v_th_, dbu_) + boundary_v_th;
  // const int notch_h_th = micronToDbu(notch_h_th_, dbu_) + boundary_h_th;
  debugPrint(logger_,
             MPL,
             "hierarchical_macro_placement",
             1,
             "boundary_h_th : {}, boundary_v_th : {}",
             dbuToMicron(boundary_h_th, dbu_),
             dbuToMicron(boundary_v_th, dbu_));
  debugPrint(logger_,
             MPL,
             "hierarchical_macro_placement",
             1,
             "notch_h_th : {}, notch_v_th : {}",
             dbuToMicron(notch_h_th, dbu_),
             dbuToMicron(notch_v_th, dbu_));
  // define lamda function for check if the move is allowed
  auto isValidMove = [&](size_t macro_id) {
    // check if the macro can fit into the core area
    const int macro_lx = hard_macros[macro_id]->getXDBU();
    const int macro_ly = hard_macros[macro_id]->getYDBU();
    const int macro_ux = hard_macros[macro_id]->getUXDBU();
    const int macro_uy = hard_macros[macro_id]->getUYDBU();
    if (macro_lx < core_lx || macro_ly < core_ly || macro_ux > core_ux
        || macro_uy > core_uy) {
      return false;
    }
    // check if there is some overlap with other macros
    for (auto i = 0; i < hard_macros.size(); i++) {
      if (i == macro_id) {
        continue;
      }
      const int lx = hard_macros[i]->getXDBU();
      const int ly = hard_macros[i]->getYDBU();
      const int ux = hard_macros[i]->getUXDBU();
      const int uy = hard_macros[i]->getUYDBU();
      if (macro_lx >= ux || macro_ly >= uy || macro_ux <= lx
          || macro_uy <= ly) {
        continue;
      }
      return false;  // there is some overlap with others
    }
    return true;  // this move is valid
  };
  // define lamda function for move a hard macro horizontally and vertically
  auto moveHor = [&](size_t macro_id, int x) {
    const int x_old = hard_macros[macro_id]->getXDBU();
    hard_macros[macro_id]->setXDBU(x);
    if (isValidMove(macro_id) == false) {
      hard_macros[macro_id]->setXDBU(x_old);
      return false;
    }
    return true;
  };

  auto moveVer = [&](size_t macro_id, int y) {
    const int y_old = hard_macros[macro_id]->getYDBU();
    hard_macros[macro_id]->setYDBU(y);
    if (isValidMove(macro_id) == false) {
      hard_macros[macro_id]->setYDBU(y_old);
      return false;
    }
    return true;
  };

  // Align macros with the corresponding boundaries
  // follow the order of left, top, right, bottom
  // left boundary
  for (auto j = 0; j < hard_macros.size(); j++) {
    if (std::abs(hard_macros[j]->getXDBU() - core_lx) < boundary_h_th) {
      moveHor(j, core_lx);
    }
  }
  // top boundary
  for (auto j = 0; j < hard_macros.size(); j++) {
    if (std::abs(hard_macros[j]->getUYDBU() - core_uy) < boundary_v_th) {
      moveVer(j, core_uy - hard_macros[j]->getHeightDBU());
    }
  }
  // right boundary
  for (auto j = 0; j < hard_macros.size(); j++) {
    if (std::abs(hard_macros[j]->getUXDBU() - core_ux) < boundary_h_th) {
      moveHor(j, core_ux - hard_macros[j]->getWidthDBU());
    }
  }
  // bottom boundary
  for (auto j = 0; j < hard_macros.size(); j++) {
    if (std::abs(hard_macros[j]->getUYDBU() - core_ly) < boundary_v_th) {
      moveVer(j, core_ly);
    }
  }

  // Comparator function to sort pairs according to second value
  auto LessOrEqualX = [&](std::pair<size_t, std::pair<int, int>>& a,
                          std::pair<size_t, std::pair<int, int>>& b) {
    if (a.second.first < b.second.first) {
      return true;
    }
    if (a.second.first == b.second.first) {
      return a.second.second < b.second.second;
    }
    return false;
  };

  auto LargeOrEqualX = [&](std::pair<size_t, std::pair<int, int>>& a,
                           std::pair<size_t, std::pair<int, int>>& b) {
    if (a.second.first > b.second.first) {
      return true;
    }
    if (a.second.first == b.second.first) {
      return a.second.second > b.second.second;
    }
    return false;
  };

  auto LessOrEqualY = [&](std::pair<size_t, std::pair<int, int>>& a,
                          std::pair<size_t, std::pair<int, int>>& b) {
    if (a.second.second < b.second.second) {
      return true;
    }
    if (a.second.second == b.second.second) {
      return a.second.first > b.second.first;
    }
    return false;
  };

  auto LargeOrEqualY = [&](std::pair<size_t, std::pair<int, int>>& a,
                           std::pair<size_t, std::pair<int, int>>& b) {
    if (a.second.second > b.second.second) {
      return true;
    }
    if (a.second.second == b.second.second) {
      return a.second.first < b.second.first;
    }
    return false;
  };

  std::queue<size_t> macro_queue;
  std::vector<size_t> macro_list;
  std::vector<bool> flags(hard_macros.size(), false);
  // align to the left
  std::vector<std::pair<size_t, std::pair<int, int>>> macro_lx_map;
  for (size_t j = 0; j < hard_macros.size(); j++) {
    macro_lx_map.emplace_back(j,
                              std::pair<int, int>(hard_macros[j]->getXDBU(),
                                                  hard_macros[j]->getYDBU()));
  }
  std::sort(macro_lx_map.begin(), macro_lx_map.end(), LessOrEqualX);
  for (auto& pair : macro_lx_map) {
    if (pair.second.first <= core_lx + boundary_h_th) {
      flags[pair.first] = true;      // fix this
      macro_queue.push(pair.first);  // use this as an anchor
    } else if (hard_macros[pair.first]->getUXDBU() >= core_ux - boundary_h_th) {
      flags[pair.first] = true;  // fix this
    } else if (hard_macros[pair.first]->getUXDBU() <= core_ux / 2) {
      macro_list.push_back(pair.first);
    }
  }
  while (!macro_queue.empty()) {
    const size_t macro_id = macro_queue.front();
    macro_queue.pop();
    const int lx = hard_macros[macro_id]->getXDBU();
    const int ly = hard_macros[macro_id]->getYDBU();
    const int ux = hard_macros[macro_id]->getUXDBU();
    const int uy = hard_macros[macro_id]->getUYDBU();
    for (auto j : macro_list) {
      if (flags[j] == true) {
        continue;
      }
      const int lx_b = hard_macros[j]->getXDBU();
      const int ly_b = hard_macros[j]->getYDBU();
      const int ux_b = hard_macros[j]->getUXDBU();
      const int uy_b = hard_macros[j]->getUYDBU();
      // check if adjacent
      const bool y_flag = std::abs(ly - ly_b) < notch_v_th
                          || std::abs(ly - uy_b) < notch_v_th
                          || std::abs(uy - ly_b) < notch_v_th
                          || std::abs(uy - uy_b) < notch_v_th;
      if (y_flag == false) {
        continue;
      }
      // try to move horizontally
      if (lx_b >= lx && lx_b <= lx + notch_h_th && lx_b < ux) {
        flags[j] = moveHor(j, lx);
      } else if (ux_b >= lx && ux_b <= ux && ux_b >= ux - notch_h_th) {
        flags[j] = moveHor(j, ux - hard_macros[j]->getWidthDBU());
      } else if (lx_b >= ux && lx_b <= ux + notch_h_th) {
        flags[j] = moveHor(j, ux);
      }
      // check if moved correctly
      if (flags[j] == true) {
        macro_queue.push(j);
      }
    }
  }

  // align to the top
  macro_list.clear();
  std::fill(flags.begin(), flags.end(), false);
  std::vector<std::pair<size_t, std::pair<int, int>>> macro_uy_map;
  for (size_t j = 0; j < hard_macros.size(); j++) {
    macro_uy_map.emplace_back(j,
                              std::pair<int, int>(hard_macros[j]->getUXDBU(),
                                                  hard_macros[j]->getUYDBU()));
  }
  std::sort(macro_uy_map.begin(), macro_uy_map.end(), LargeOrEqualY);
  for (auto& pair : macro_uy_map) {
    if (hard_macros[pair.first]->getYDBU() <= core_ly + boundary_v_th) {
      flags[pair.first] = true;  // fix this
    } else if (hard_macros[pair.first]->getUYDBU() >= core_uy - boundary_v_th) {
      flags[pair.first] = true;      // fix this
      macro_queue.push(pair.first);  // use this as an anchor
    } else if (hard_macros[pair.first]->getYDBU() >= core_uy / 2) {
      macro_list.push_back(pair.first);
    }
  }
  while (!macro_queue.empty()) {
    const size_t macro_id = macro_queue.front();
    macro_queue.pop();
    const int lx = hard_macros[macro_id]->getXDBU();
    const int ly = hard_macros[macro_id]->getYDBU();
    const int ux = hard_macros[macro_id]->getUXDBU();
    const int uy = hard_macros[macro_id]->getUYDBU();
    for (auto j : macro_list) {
      if (flags[j] == true) {
        continue;
      }
      const int lx_b = hard_macros[j]->getXDBU();
      const int ly_b = hard_macros[j]->getYDBU();
      const int ux_b = hard_macros[j]->getUXDBU();
      const int uy_b = hard_macros[j]->getUYDBU();
      // check if adjacent
      const bool x_flag = std::abs(lx - lx_b) < notch_h_th
                          || std::abs(lx - ux_b) < notch_h_th
                          || std::abs(ux - lx_b) < notch_h_th
                          || std::abs(ux - ux_b) < notch_h_th;
      if (x_flag == false) {
        continue;
      }
      // try to move vertically
      if (uy_b < uy && uy_b >= uy - notch_v_th && uy_b > ly) {
        flags[j] = moveVer(j, uy - hard_macros[j]->getHeightDBU());
      } else if (ly_b >= ly && ly_b <= uy && ly_b <= ly + notch_v_th) {
        flags[j] = moveVer(j, ly);
      } else if (uy_b <= ly && uy_b >= ly - notch_v_th) {
        flags[j] = moveVer(j, ly - hard_macros[j]->getHeightDBU());
      }
      // check if moved correctly
      if (flags[j] == true) {
        macro_queue.push(j);
      }
    }
  }

  // align to the right
  macro_list.clear();
  std::fill(flags.begin(), flags.end(), false);
  std::vector<std::pair<size_t, std::pair<int, int>>> macro_ux_map;
  for (size_t j = 0; j < hard_macros.size(); j++) {
    macro_ux_map.emplace_back(j,
                              std::pair<int, int>(hard_macros[j]->getUXDBU(),
                                                  hard_macros[j]->getUYDBU()));
  }
  std::sort(macro_ux_map.begin(), macro_ux_map.end(), LargeOrEqualX);
  for (auto& pair : macro_ux_map) {
    if (hard_macros[pair.first]->getXDBU() <= core_lx + boundary_h_th) {
      flags[pair.first] = true;  // fix this
    } else if (hard_macros[pair.first]->getUXDBU() >= core_ux - boundary_h_th) {
      flags[pair.first] = true;      // fix this
      macro_queue.push(pair.first);  // use this as an anchor
    } else if (hard_macros[pair.first]->getUXDBU() >= core_ux / 2) {
      macro_list.push_back(pair.first);
    }
  }
  while (!macro_queue.empty()) {
    const size_t macro_id = macro_queue.front();
    macro_queue.pop();
    const int lx = hard_macros[macro_id]->getXDBU();
    const int ly = hard_macros[macro_id]->getYDBU();
    const int ux = hard_macros[macro_id]->getUXDBU();
    const int uy = hard_macros[macro_id]->getUYDBU();
    for (auto j : macro_list) {
      if (flags[j] == true) {
        continue;
      }
      const int lx_b = hard_macros[j]->getXDBU();
      const int ly_b = hard_macros[j]->getYDBU();
      const int ux_b = hard_macros[j]->getUXDBU();
      const int uy_b = hard_macros[j]->getUYDBU();
      // check if adjacent
      const bool y_flag = std::abs(ly - ly_b) < notch_v_th
                          || std::abs(ly - uy_b) < notch_v_th
                          || std::abs(uy - ly_b) < notch_v_th
                          || std::abs(uy - uy_b) < notch_v_th;
      if (y_flag == false) {
        continue;
      }
      // try to move horizontally
      if (ux_b < ux && ux_b >= ux - notch_h_th && ux_b > lx) {
        flags[j] = moveHor(j, ux - hard_macros[j]->getWidthDBU());
      } else if (lx_b >= lx && lx_b <= ux && lx_b <= lx + notch_h_th) {
        flags[j] = moveHor(j, lx);
      } else if (ux_b <= lx && ux_b >= lx - notch_h_th) {
        flags[j] = moveHor(j, lx - hard_macros[j]->getWidthDBU());
      }
      // check if moved correctly
      if (flags[j] == true) {
        macro_queue.push(j);
      }
    }
  }
  // align to the bottom
  macro_list.clear();
  std::fill(flags.begin(), flags.end(), false);
  std::vector<std::pair<size_t, std::pair<int, int>>> macro_ly_map;
  for (size_t j = 0; j < hard_macros.size(); j++) {
    macro_ly_map.emplace_back(j,
                              std::pair<int, int>(hard_macros[j]->getXDBU(),
                                                  hard_macros[j]->getYDBU()));
  }
  std::sort(macro_ly_map.begin(), macro_ly_map.end(), LessOrEqualY);
  for (auto& pair : macro_ly_map) {
    if (hard_macros[pair.first]->getYDBU() <= core_ly + boundary_v_th) {
      flags[pair.first] = true;      // fix this
      macro_queue.push(pair.first);  // use this as an anchor
    } else if (hard_macros[pair.first]->getUYDBU() >= core_uy - boundary_v_th) {
      flags[pair.first] = true;  // fix this
    } else if (hard_macros[pair.first]->getUYDBU() <= core_uy / 2) {
      macro_list.push_back(pair.first);
    }
  }
  while (!macro_queue.empty()) {
    const size_t macro_id = macro_queue.front();
    macro_queue.pop();
    const int lx = hard_macros[macro_id]->getXDBU();
    const int ly = hard_macros[macro_id]->getYDBU();
    const int ux = hard_macros[macro_id]->getUXDBU();
    const int uy = hard_macros[macro_id]->getUYDBU();
    for (auto j : macro_list) {
      if (flags[j] == true) {
        continue;
      }
      const int lx_b = hard_macros[j]->getXDBU();
      const int ly_b = hard_macros[j]->getYDBU();
      const int ux_b = hard_macros[j]->getUXDBU();
      const int uy_b = hard_macros[j]->getUYDBU();
      // check if adjacent
      const bool x_flag = std::abs(lx - lx_b) < notch_h_th
                          || std::abs(lx - ux_b) < notch_h_th
                          || std::abs(ux - lx_b) < notch_h_th
                          || std::abs(uy - ux_b) < notch_h_th;
      if (x_flag == false) {
        continue;
      }
      // try to move vertically
      if (ly_b >= ly && ly_b < ly + notch_v_th && ly_b < uy) {
        flags[j] = moveVer(j, ly);
      } else if (uy_b >= ly && uy_b <= uy && uy_b >= uy - notch_v_th) {
        flags[j] = moveVer(j, uy - hard_macros[j]->getHeightDBU());
      } else if (ly_b >= uy && ly_b <= uy + notch_v_th) {
        flags[j] = moveVer(j, uy);
      }
      // check if moved correctly
      if (flags[j] == true) {
        macro_queue.push(j);
      }
    }
  }
}

// Update the location based on the parent's perspective.
void HierRTLMP::updateChildrenShapesAndLocations(
    Cluster* parent,
    const std::vector<SoftMacro>& shaped_macros,
    const std::map<std::string, int>& soft_macro_id_map)
{
  for (auto& child : parent->getChildren()) {
    // IO clusters are fixed and have no area,
    // so their shapes and locations should not be updated
    if (!child->isIOCluster()) {
      *(child->getSoftMacro())
          = shaped_macros[soft_macro_id_map.at(child->getName())];
    }
  }
}

// Move children to their real location in the die area. The offset is the
// parent's origin.
void HierRTLMP::updateChildrenRealLocation(Cluster* parent,
                                           float offset_x,
                                           float offset_y)
{
  for (auto& child : parent->getChildren()) {
    child->setX(child->getX() + offset_x);
    child->setY(child->getY() + offset_y);
  }
}

// force-directed placement to generate guides for macros
// Attractive force and Repulsive force should be normalied separately
// Because their values can vary a lot.
void HierRTLMP::FDPlacement(std::vector<Rect>& blocks,
                            const std::vector<BundledNet>& nets,
                            float outline_width,
                            float outline_height,
                            const std::string& file_name)
{
  // following the ideas of Circuit Training
  logger_->report(
      "*****************************************************************");
  logger_->report("Start force-directed placement");
  const float ar = outline_height / outline_width;
  const std::vector<int> num_steps{1000, 1000, 1000, 1000};
  const std::vector<float> attract_factors{1.0, 100.0, 1.0, 1.0};
  const std::vector<float> repel_factors{1.0, 1.0, 100.0, 10.0};
  const float io_factor = 1000.0;
  const float max_size = std::max(outline_width, outline_height);
  std::mt19937 rand_gen(random_seed_);
  std::uniform_real_distribution<float> distribution(0.0, 1.0);

  auto calcAttractiveForce = [&](float attract_factor) {
    for (auto& net : nets) {
      const int& src = net.terminals.first;
      const int& sink = net.terminals.second;
      // float k = net.weight * attract_factor;
      float k = net.weight;
      if (blocks[src].fixed_flag == true || blocks[sink].fixed_flag == true
          || blocks[src].getWidth() < 1.0 || blocks[src].getHeight() < 1.0
          || blocks[sink].getWidth() < 1.0 || blocks[sink].getHeight() < 1.0) {
        k = k * io_factor;
      }
      const float x_dist
          = (blocks[src].getX() - blocks[sink].getX()) / max_size;
      const float y_dist
          = (blocks[src].getY() - blocks[sink].getY()) / max_size;
      const float dist = std::sqrt(x_dist * x_dist + y_dist * y_dist);
      const float f_x = k * x_dist * dist;
      const float f_y = k * y_dist * dist;
      blocks[src].addAttractiveForce(-1.0 * f_x, -1.0 * f_y);
      blocks[sink].addAttractiveForce(f_x, f_y);
    }
  };

  auto calcRepulsiveForce = [&](float repulsive_factor) {
    std::vector<int> macros(blocks.size());
    std::iota(macros.begin(), macros.end(), 0);
    std::sort(macros.begin(), macros.end(), [&](int src, int target) {
      return blocks[src].lx < blocks[target].lx;
    });
    // traverse all the macros
    auto iter = macros.begin();
    while (iter != macros.end()) {
      int src = *iter;
      for (auto iter_loop = ++iter; iter_loop != macros.end(); iter_loop++) {
        int target = *iter_loop;
        if (blocks[src].ux <= blocks[target].lx) {
          break;
        }
        if (blocks[src].ly >= blocks[target].uy
            || blocks[src].uy <= blocks[target].ly) {
          continue;
        }
        // ignore the overlap between clusters and IO ports
        if (blocks[src].getWidth() < 1.0 || blocks[src].getHeight() < 1.0
            || blocks[target].getWidth() < 1.0
            || blocks[target].getHeight() < 1.0) {
          continue;
        }
        if (blocks[src].fixed_flag == true
            || blocks[target].fixed_flag == true) {
          continue;
        }
        // apply the force from src to target
        if (src > target) {
          std::swap(src, target);
        }
        // check the overlap
        const float x_min_dist
            = (blocks[src].getWidth() + blocks[target].getWidth()) / 2.0;
        const float y_min_dist
            = (blocks[src].getHeight() + blocks[target].getHeight()) / 2.0;
        const float x_overlap
            = std::abs(blocks[src].getX() - blocks[target].getX()) - x_min_dist;
        const float y_overlap
            = std::abs(blocks[src].getY() - blocks[target].getY()) - y_min_dist;
        if (x_overlap <= 0.0 && y_overlap <= 0.0) {
          float x_dist
              = (blocks[src].getX() - blocks[target].getX()) / x_min_dist;
          float y_dist
              = (blocks[src].getY() - blocks[target].getY()) / y_min_dist;
          float dist = std::sqrt(x_dist * x_dist + y_dist * y_dist);
          const float min_dist = 0.01;
          if (dist <= min_dist) {
            x_dist = std::sqrt(min_dist);
            y_dist = std::sqrt(min_dist);
            dist = min_dist;
          }
          // const float f_x = repulsive_factor * x_dist / (dist * dist);
          // const float f_y = repulsive_factor * y_dist / (dist * dist);
          const float f_x = x_dist / (dist * dist);
          const float f_y = y_dist / (dist * dist);
          blocks[src].addRepulsiveForce(f_x, f_y);
          blocks[target].addRepulsiveForce(-1.0 * f_x, -1.0 * f_y);
        }
      }
    }
  };

  auto MoveBlock =
      [&](float attract_factor, float repulsive_factor, float max_move_dist) {
        for (auto& block : blocks) {
          block.resetForce();
        }
        if (attract_factor > 0) {
          calcAttractiveForce(attract_factor);
        }
        if (repulsive_factor > 0) {
          calcRepulsiveForce(repulsive_factor);
        }
        // normalization
        float max_f_a = 0.0;
        float max_f_r = 0.0;
        float max_f = 0.0;
        for (auto& block : blocks) {
          max_f_a = std::max(
              max_f_a,
              std::sqrt(block.f_x_a * block.f_x_a + block.f_y_a * block.f_y_a));
          max_f_r = std::max(
              max_f_r,
              std::sqrt(block.f_x_r * block.f_x_r + block.f_y_r * block.f_y_r));
        }
        max_f_a = std::max(max_f_a, 1.0f);
        max_f_r = std::max(max_f_r, 1.0f);
        // Move node
        // The move will be cancelled if the block will be pushed out of the
        // boundary
        for (auto& block : blocks) {
          const float f_x = attract_factor * block.f_x_a / max_f_a
                            + repulsive_factor * block.f_x_r / max_f_r;
          const float f_y = attract_factor * block.f_y_a / max_f_a
                            + repulsive_factor * block.f_y_r / max_f_r;
          block.setForce(f_x, f_y);
          max_f = std::max(
              max_f, std::sqrt(block.f_x * block.f_x + block.f_y * block.f_y));
        }
        max_f = std::max(max_f, 1.0f);
        for (auto& block : blocks) {
          const float x_dist
              = block.f_x / max_f * max_move_dist
                + (distribution(rand_gen) - 0.5) * 0.1 * max_move_dist;
          const float y_dist
              = block.f_y / max_f * max_move_dist
                + (distribution(rand_gen) - 0.5) * 0.1 * max_move_dist;
          block.move(x_dist, y_dist, 0.0f, 0.0f, outline_width, outline_height);
        }
      };

  // initialize all the macros
  for (auto& block : blocks) {
    block.makeSquare(ar);
    block.setLoc(outline_width * distribution(rand_gen),
                 outline_height * distribution(rand_gen),
                 0.0f,
                 0.0f,
                 outline_width,
                 outline_height);
  }

  // Iteratively place the blocks
  for (auto i = 0; i < num_steps.size(); i++) {
    // const float max_move_dist = max_size / num_steps[i];
    const float attract_factor = attract_factors[i];
    const float repulsive_factor = repel_factors[i];
    for (auto j = 0; j < num_steps[i]; j++) {
      MoveBlock(attract_factor,
                repulsive_factor,
                max_size / (1 + std::floor(j / 100)));
    }
  }
}

void HierRTLMP::setTemporaryStdCellLocation(Cluster* cluster,
                                            odb::dbInst* std_cell)
{
  const SoftMacro* soft_macro = cluster->getSoftMacro();

  if (!soft_macro) {
    return;
  }

  const int soft_macro_center_x_dbu = micronToDbu(soft_macro->getPinX(), dbu_);
  const int soft_macro_center_y_dbu = micronToDbu(soft_macro->getPinY(), dbu_);

  // Std cells are placed in the center of the cluster they belong to
  std_cell->setLocation(
      (soft_macro_center_x_dbu - std_cell->getBBox()->getDX() / 2),
      (soft_macro_center_y_dbu - std_cell->getBBox()->getDY() / 2));

  std_cell->setPlacementStatus(odb::dbPlacementStatus::PLACED);
}

void HierRTLMP::setModuleStdCellsLocation(Cluster* cluster,
                                          odb::dbModule* module)
{
  for (odb::dbInst* inst : module->getInsts()) {
    if (!inst->isCore()) {
      continue;
    }
    setTemporaryStdCellLocation(cluster, inst);
  }

  for (odb::dbModInst* mod_insts : module->getChildren()) {
    setModuleStdCellsLocation(cluster, mod_insts->getMaster());
  }
}

// Update the locations of std cells in odb using the locations that
// HierRTLMP estimates for the leaf standard clusters. This is needed
// for the orientation improvement step.
void HierRTLMP::generateTemporaryStdCellsPlacement(Cluster* cluster)
{
  if (cluster->isLeaf() && cluster->getNumStdCell() != 0) {
    for (odb::dbModule* module : cluster->getDbModules()) {
      setModuleStdCellsLocation(cluster, module);
    }

    for (odb::dbInst* leaf_std_cell : cluster->getLeafStdCells()) {
      setTemporaryStdCellLocation(cluster, leaf_std_cell);
    }
  } else {
    for (const auto& child : cluster->getChildren()) {
      generateTemporaryStdCellsPlacement(child);
    }
  }
}

float HierRTLMP::calculateRealMacroWirelength(odb::dbInst* macro)
{
  float wirelength = 0.0f;

  for (odb::dbITerm* iterm : macro->getITerms()) {
    if (iterm->getSigType() != odb::dbSigType::SIGNAL) {
      continue;
    }

    odb::dbNet* net = iterm->getNet();
    if (net != nullptr) {
      const odb::Rect bbox = net->getTermBBox();
      wirelength += dbuToMicron(bbox.dx() + bbox.dy(), dbu_);
    }
  }

  return wirelength;
}

void HierRTLMP::flipRealMacro(odb::dbInst* macro, const bool& is_vertical_flip)
{
  if (is_vertical_flip) {
    macro->setOrient(macro->getOrient().flipY());
  } else {
    macro->setOrient(macro->getOrient().flipX());
  }
}

void HierRTLMP::adjustRealMacroOrientation(const bool& is_vertical_flip)
{
  for (odb::dbInst* inst : block_->getInsts()) {
    if (!inst->isBlock()) {
      continue;
    }

    const float original_wirelength = calculateRealMacroWirelength(inst);
    odb::Point macro_location = inst->getLocation();

    // Flipping is done by mirroring the macro about the "Y" or "X" axis,
    // so, after flipping, we must manually set the location (lower-left corner)
    // again to move the macro back to the the position choosen by mpl2.
    flipRealMacro(inst, is_vertical_flip);
    inst->setLocation(macro_location.getX(), macro_location.getY());
    const float new_wirelength = calculateRealMacroWirelength(inst);

    debugPrint(logger_,
               MPL,
               "flipping",
               1,
               "Inst {} flip {} orig_WL {} new_WL {}",
               inst->getName(),
               is_vertical_flip ? "V" : "H",
               original_wirelength,
               new_wirelength);

    if (new_wirelength > original_wirelength) {
      flipRealMacro(inst, is_vertical_flip);
      inst->setLocation(macro_location.getX(), macro_location.getY());
    }
  }
}

void HierRTLMP::correctAllMacrosOrientation()
{
  // Apply vertical flip if necessary
  adjustRealMacroOrientation(true);

  // Apply horizontal flip if necessary
  adjustRealMacroOrientation(false);

  for (auto& [inst, hard_macro] : hard_macro_map_) {
    const Rect inst_box(dbuToMicron(inst->getBBox()->xMin(), dbu_),
                        dbuToMicron(inst->getBBox()->yMin(), dbu_),
                        dbuToMicron(inst->getBBox()->xMax(), dbu_),
                        dbuToMicron(inst->getBBox()->yMax(), dbu_));

    const odb::dbOrientType inst_orientation = inst->getOrient();

    const odb::Point snap_origin = hard_macro->computeSnapOrigin(
        inst_box, inst_orientation, pitch_x_, pitch_y_, block_);

    inst->setOrigin(snap_origin.x(), snap_origin.y());
    inst->setPlacementStatus(odb::dbPlacementStatus::LOCKED);
  }
}

void HierRTLMP::setMacroPlacementFile(const std::string& file_name)
{
  macro_placement_file_ = file_name;
}

void HierRTLMP::writeMacroPlacement(const std::string& file_name)
{
  if (file_name.empty()) {
    return;
  }

  logger_->warn(MPL,
                39,
                "The flag -write_macro_placement is deprecated. Use the .tcl "
                "command write_macro_placement instead.");

  std::ofstream out(file_name);

  if (!out) {
    logger_->error(MPL, 11, "Cannot open file {}.", file_name);
  }

  // Use only insts that were placed by mpl2
  for (auto& [inst, hard_macro] : hard_macro_map_) {
    const float x = dbuToMicron(inst->getLocation().x(), dbu_);
    const float y = dbuToMicron(inst->getLocation().y(), dbu_);

    out << "place_macro -macro_name " << inst->getName() << " -location {" << x
        << " " << y << "} -orientation " << inst->getOrient().getString()
        << '\n';
  }
}

void HierRTLMP::clear()
{
  for (auto& [module, metrics] : logical_module_map_) {
    delete metrics;
  }
  logical_module_map_.clear();

  for (auto& [inst, hard_macro] : hard_macro_map_) {
    delete hard_macro;
  }
  hard_macro_map_.clear();

  for (auto& [cluster_id, cluster] : cluster_map_) {
    delete cluster;
  }
  cluster_map_.clear();

  if (graphics_) {
    graphics_->eraseDrawing();
  }
  debugPrint(logger_,
             MPL,
             "hierarchical_macro_placement",
             1,
             "number of macros in HardMacroCluster : {}",
             num_hard_macros_cluster_);
}

void HierRTLMP::setBusPlanningOn(bool bus_planning_on)
{
  bus_planning_on_ = bus_planning_on;
}

void HierRTLMP::setDebug(std::unique_ptr<Mpl2Observer>& graphics)
{
  graphics_ = std::move(graphics);
}

void HierRTLMP::setDebugShowBundledNets(bool show_bundled_nets)
{
  graphics_->setShowBundledNets(show_bundled_nets);
}

}  // namespace mpl2<|MERGE_RESOLUTION|>--- conflicted
+++ resolved
@@ -5427,23 +5427,7 @@
              1,
              "Place macros in cluster: {}",
              cluster->getName());
-<<<<<<< HEAD
-
-=======
-  // get outline constraint
-
-  const Rect outline(cluster->getX(),
-                     cluster->getY(),
-                     cluster->getX() + cluster->getWidth(),
-                     cluster->getY() + cluster->getHeight());
-
-  // the macros for Simulated Annealing Core
-  std::vector<HardMacro> macros;
-  // the clusters for each hard macro.
-  // We need this to calculate the connections with other clusters
-  std::vector<Cluster*> macro_clusters;
-  std::map<int, int> cluster_id_macro_id_map;
->>>>>>> c13d4918
+
   std::vector<HardMacro*> hard_macros = cluster->getHardMacros();
   num_hard_macros_cluster_ += hard_macros.size();
 
@@ -5461,7 +5445,6 @@
 
   std::map<int, Rect> fences;
   std::map<int, Rect> guides;
-<<<<<<< HEAD
   computeFencesAndGuides(hard_macros, outline, fences, guides);
 
   calculateConnection();
@@ -5471,72 +5454,6 @@
 
   std::vector<BundledNet> nets
       = computeBundledNets(macro_clusters, cluster_id_macro_id_map);
-=======
-  std::set<odb::dbMaster*> masters;
-  // create a cluster for each macro
-  // and calculate the fences and guides
-  for (auto& hard_macro : hard_macros) {
-    int macro_id = macros.size();
-    std::string cluster_name = hard_macro->getName();
-    Cluster* macro_cluster = new Cluster(cluster_id_, cluster_name, logger_);
-    macro_cluster->addLeafMacro(hard_macro->getInst());
-    setInstProperty(macro_cluster);
-    cluster_id_macro_id_map[cluster_id_] = macro_id;
-    if (fences_.find(hard_macro->getName()) != fences_.end()) {
-      fences[macro_id] = fences_[hard_macro->getName()];
-      fences[macro_id].relocate(
-          outline.xMin(), outline.yMin(), outline.xMax(), outline.yMax());
-    }
-    if (guides_.find(hard_macro->getName()) != guides_.end()) {
-      guides[macro_id] = guides_[hard_macro->getName()];
-      guides[macro_id].relocate(
-          outline.xMin(), outline.yMin(), outline.xMax(), outline.yMax());
-    }
-    macros.push_back(*hard_macro);
-    cluster_map_[cluster_id_++] = macro_cluster;
-    macro_clusters.push_back(macro_cluster);
-    masters.insert(hard_macro->getInst()->getMaster());
-  }
-  // calculate the connections with other clusters
-  calculateConnection();
-  std::set<int> cluster_id_set;
-  for (auto macro_cluster : macro_clusters) {
-    for (auto [cluster_id, weight] : macro_cluster->getConnection()) {
-      cluster_id_set.insert(cluster_id);
-    }
-  }
-  // create macros for other clusters
-  for (auto cluster_id : cluster_id_set) {
-    if (cluster_id_macro_id_map.find(cluster_id)
-        != cluster_id_macro_id_map.end()) {
-      continue;
-    }
-    auto& temp_cluster = cluster_map_[cluster_id];
-    // model other cluster as a fixed macro with zero size
-    cluster_id_macro_id_map[cluster_id] = macros.size();
-    macros.emplace_back(
-        std::pair<float, float>(
-            temp_cluster->getX() + temp_cluster->getWidth() / 2.0
-                - outline.xMin(),
-            temp_cluster->getY() + temp_cluster->getHeight() / 2.0
-                - outline.yMin()),
-        temp_cluster->getName());
-  }
-  // create bundled net
-  std::vector<BundledNet> nets;
-  for (auto macro_cluster : macro_clusters) {
-    const int src_id = macro_cluster->getId();
-    for (auto [cluster_id, weight] : macro_cluster->getConnection()) {
-      BundledNet net(cluster_id_macro_id_map[src_id],
-                     cluster_id_macro_id_map[cluster_id],
-                     weight);
-      net.src_cluster_id = src_id;
-      net.target_cluster_id = cluster_id;
-      nets.push_back(net);
-    }  // end connection
-  }    // end macro cluster
-  // set global configuration
->>>>>>> c13d4918
 
   if (graphics_) {
     graphics_->setBundledNets(nets);
@@ -5565,10 +5482,7 @@
     std::vector<SACoreHardMacro*> sa_vector;
     const int run_thread
         = graphics_ ? 1 : std::min(remaining_runs, num_threads_);
-<<<<<<< HEAD
-
-=======
->>>>>>> c13d4918
+
     for (int i = 0; i < run_thread; i++) {
       if (graphics_) {
         odb::Rect dbu_outline(dbu_ * outline.xMin(),
@@ -5579,12 +5493,7 @@
       }
 
       SACoreHardMacro* sa
-<<<<<<< HEAD
-          = new SACoreHardMacro(outline.getWidth(),
-                                outline.getHeight(),
-=======
           = new SACoreHardMacro(outline,
->>>>>>> c13d4918
                                 macros,
                                 area_weight_,
                                 outline_weight_ * (run_id + 1) * 10,
@@ -5626,15 +5535,8 @@
     }
 
     for (auto& sa : sa_vector) {
-<<<<<<< HEAD
-      sa_containers.push_back(sa);
-
-      if (sa->isValid(outline.getWidth(), outline.getHeight())
-          && sa->getNormCost() < best_cost) {
-=======
       sa_containers.push_back(sa);  // add SA to containers
       if (sa->isValid(outline) && sa->getNormCost() < best_cost) {
->>>>>>> c13d4918
         best_cost = sa->getNormCost();
         best_sa = sa;
       }
@@ -5668,10 +5570,6 @@
     num_updated_macros_++;
     hard_macro->setX(hard_macro->getX() + outline.xMin());
     hard_macro->setY(hard_macro->getY() + outline.yMin());
-<<<<<<< HEAD
-=======
-    // hard_macro->updateDb(pitch_x_, pitch_y_);
->>>>>>> c13d4918
   }
 
   sa_containers.clear();
