module hi_fanout (clk1);
 input clk1;


<<<<<<< HEAD
 BUF_X1 fanout9 (.A(net0),
    .Z(net73));
 BUF_X1 fanout8 (.A(net73),
    .Z(net62));
 BUF_X1 fanout7 (.A(net0),
    .Z(net60));
 BUF_X1 fanout6 (.A(net60),
    .Z(net53));
 BUF_X1 fanout5 (.A(net53),
    .Z(net42));
 BUF_X1 fanout4 (.A(net60),
    .Z(net33));
 BUF_X1 fanout3 (.A(net60),
    .Z(net22));
 BUF_X1 fanout2 (.A(net60),
    .Z(net13));
 BUF_X1 fanout1 (.A(net60),
=======
 BUF_X2 fanout9 (.A(net0),
    .Z(net9));
 BUF_X2 fanout8 (.A(net9),
    .Z(net8));
 BUF_X2 fanout7 (.A(net0),
    .Z(net7));
 BUF_X2 fanout6 (.A(net7),
    .Z(net6));
 BUF_X2 fanout5 (.A(net6),
    .Z(net5));
 BUF_X2 fanout4 (.A(net7),
    .Z(net4));
 BUF_X2 fanout3 (.A(net7),
    .Z(net3));
 BUF_X2 fanout2 (.A(net7),
>>>>>>> fe64f814
    .Z(net2));
 BUF_X2 fanout1 (.A(net7),
    .Z(net1));
 DFF_X1 drvr (.CK(clk1),
    .Q(net0));
 hi_fanout_child hi_fanout_inst1 (.net_i_5(net8),
    .net_i_4(net5),
    .net_i_3(net4),
    .net_i_2(net3),
    .net_i_1(net2),
    .net_i(net1),
    .clk1(clk1));
 hi_fanout_child_hi_fanout_inst2 hi_fanout_inst2 (.net_i_4(net9),
    .net_i_3(net8),
    .net_i_2(net6),
    .net_i_1(net5),
    .net_i(net4),
    .clk1(clk1));
endmodule
module hi_fanout_child (net_i_5,
    net_i_4,
    net_i_3,
    net_i_2,
    net_i_1,
    net_i,
    clk1);
 input net_i_5;
 input net_i_4;
 input net_i_3;
 input net_i_2;
 input net_i_1;
 input net_i;
 input clk1;


 DFF_X1 load0 (.D(net_i),
    .CK(clk1));
 DFF_X1 load1 (.D(net_i),
    .CK(clk1));
 DFF_X1 load10 (.D(net_i),
    .CK(clk1));
 DFF_X1 load11 (.D(net_i),
    .CK(clk1));
 DFF_X1 load12 (.D(net_i),
    .CK(clk1));
 DFF_X1 load13 (.D(net_i),
    .CK(clk1));
 DFF_X1 load14 (.D(net_i),
    .CK(clk1));
 DFF_X1 load15 (.D(net_i),
    .CK(clk1));
 DFF_X1 load16 (.D(net_i_2),
    .CK(clk1));
 DFF_X1 load17 (.D(net_i_1),
    .CK(clk1));
 DFF_X1 load18 (.D(net_i),
    .CK(clk1));
 DFF_X1 load19 (.D(net_i_2),
    .CK(clk1));
 DFF_X1 load2 (.D(net_i_1),
    .CK(clk1));
 DFF_X1 load20 (.D(net_i),
    .CK(clk1));
 DFF_X1 load21 (.D(net_i_2),
    .CK(clk1));
 DFF_X1 load22 (.D(net_i_2),
    .CK(clk1));
 DFF_X1 load23 (.D(net_i_1),
    .CK(clk1));
 DFF_X1 load24 (.D(net_i_1),
    .CK(clk1));
 DFF_X1 load25 (.D(net_i_2),
    .CK(clk1));
 DFF_X1 load26 (.D(net_i_2),
    .CK(clk1));
 DFF_X1 load27 (.D(net_i_1),
    .CK(clk1));
 DFF_X1 load28 (.D(net_i_1),
    .CK(clk1));
 DFF_X1 load29 (.D(net_i_2),
    .CK(clk1));
 DFF_X1 load3 (.D(net_i_2),
    .CK(clk1));
 DFF_X1 load30 (.D(net_i_4),
    .CK(clk1));
 DFF_X1 load31 (.D(net_i_5),
    .CK(clk1));
 DFF_X1 load32 (.D(net_i_1),
    .CK(clk1));
 DFF_X1 load33 (.D(net_i_3),
    .CK(clk1));
 DFF_X1 load34 (.D(net_i_2),
    .CK(clk1));
 DFF_X1 load4 (.D(net_i_4),
    .CK(clk1));
 DFF_X1 load5 (.D(net_i_5),
    .CK(clk1));
 DFF_X1 load6 (.D(net_i_1),
    .CK(clk1));
 DFF_X1 load7 (.D(net_i_3),
    .CK(clk1));
 DFF_X1 load8 (.D(net_i_2),
    .CK(clk1));
 DFF_X1 load9 (.D(net_i_4),
    .CK(clk1));
endmodule
module hi_fanout_child_hi_fanout_inst2 (net_i_4,
    net_i_3,
    net_i_2,
    net_i_1,
    net_i,
    clk1);
 input net_i_4;
 input net_i_3;
 input net_i_2;
 input net_i_1;
 input net_i;
 input clk1;


 DFF_X1 load0 (.D(net_i_3),
    .CK(clk1));
 DFF_X1 load1 (.D(net_i_1),
    .CK(clk1));
 DFF_X1 load10 (.D(net_i_3),
    .CK(clk1));
 DFF_X1 load11 (.D(net_i),
    .CK(clk1));
 DFF_X1 load12 (.D(net_i),
    .CK(clk1));
 DFF_X1 load13 (.D(net_i_1),
    .CK(clk1));
 DFF_X1 load14 (.D(net_i_3),
    .CK(clk1));
 DFF_X1 load15 (.D(net_i_1),
    .CK(clk1));
 DFF_X1 load16 (.D(net_i_3),
    .CK(clk1));
 DFF_X1 load17 (.D(net_i),
    .CK(clk1));
 DFF_X1 load18 (.D(net_i),
    .CK(clk1));
 DFF_X1 load19 (.D(net_i_1),
    .CK(clk1));
 DFF_X1 load2 (.D(net_i_3),
    .CK(clk1));
 DFF_X1 load20 (.D(net_i_1),
    .CK(clk1));
 DFF_X1 load21 (.D(net_i_3),
    .CK(clk1));
 DFF_X1 load22 (.D(net_i_2),
    .CK(clk1));
 DFF_X1 load23 (.D(net_i_4),
    .CK(clk1));
 DFF_X1 load24 (.D(net_i),
    .CK(clk1));
 DFF_X1 load25 (.D(net_i_1),
    .CK(clk1));
 DFF_X1 load26 (.D(net_i_4),
    .CK(clk1));
 DFF_X1 load27 (.D(net_i_1),
    .CK(clk1));
 DFF_X1 load28 (.D(net_i_3),
    .CK(clk1));
 DFF_X1 load29 (.D(net_i_2),
    .CK(clk1));
 DFF_X1 load3 (.D(net_i_4),
    .CK(clk1));
 DFF_X1 load30 (.D(net_i),
    .CK(clk1));
 DFF_X1 load31 (.D(net_i_2),
    .CK(clk1));
 DFF_X1 load32 (.D(net_i_4),
    .CK(clk1));
 DFF_X1 load33 (.D(net_i_2),
    .CK(clk1));
 DFF_X1 load34 (.D(net_i_3),
    .CK(clk1));
 DFF_X1 load4 (.D(net_i_2),
    .CK(clk1));
 DFF_X1 load5 (.D(net_i_4),
    .CK(clk1));
 DFF_X1 load6 (.D(net_i_2),
    .CK(clk1));
 DFF_X1 load7 (.D(net_i_2),
    .CK(clk1));
 DFF_X1 load8 (.D(net_i_4),
    .CK(clk1));
 DFF_X1 load9 (.D(net_i_4),
    .CK(clk1));
endmodule<|MERGE_RESOLUTION|>--- conflicted
+++ resolved
@@ -2,25 +2,6 @@
  input clk1;
 
 
-<<<<<<< HEAD
- BUF_X1 fanout9 (.A(net0),
-    .Z(net73));
- BUF_X1 fanout8 (.A(net73),
-    .Z(net62));
- BUF_X1 fanout7 (.A(net0),
-    .Z(net60));
- BUF_X1 fanout6 (.A(net60),
-    .Z(net53));
- BUF_X1 fanout5 (.A(net53),
-    .Z(net42));
- BUF_X1 fanout4 (.A(net60),
-    .Z(net33));
- BUF_X1 fanout3 (.A(net60),
-    .Z(net22));
- BUF_X1 fanout2 (.A(net60),
-    .Z(net13));
- BUF_X1 fanout1 (.A(net60),
-=======
  BUF_X2 fanout9 (.A(net0),
     .Z(net9));
  BUF_X2 fanout8 (.A(net9),
@@ -36,7 +17,6 @@
  BUF_X2 fanout3 (.A(net7),
     .Z(net3));
  BUF_X2 fanout2 (.A(net7),
->>>>>>> fe64f814
     .Z(net2));
  BUF_X2 fanout1 (.A(net7),
     .Z(net1));
