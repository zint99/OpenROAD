--- conflicted
+++ resolved
@@ -5,31 +5,27 @@
 [INFO ODB-0132]     Created 2 special nets and 0 connections.
 [INFO ODB-0133]     Created 7 nets and 9 connections.
 worst slack max -0.28
+[INFO RSZ-0058] Using max wire length 693um.
 Iteration |   Area    | Resized | Buffers | Nets repaired | Remaining
 ---------------------------------------------------------------------
         0 |     +0.0% |       0 |       0 |             0 |         7
-    final |    +53.8% |       2 |       0 |             0 |         0
+    final |   +215.4% |       2 |       3 |             3 |         0
 ---------------------------------------------------------------------
+[INFO RSZ-0037] Found 3 long wires.
 [INFO RSZ-0039] Resized 2 instances.
+[INFO RSZ-0038] Inserted 3 buffers in 3 nets.
 [INFO RSZ-0100] Repair move sequence: UnbufferMove SizeUpMove SwapPinsMove BufferMove CloneMove SplitLoadMove 
 [INFO RSZ-0094] Found 2 endpoints with setup violations.
 [INFO RSZ-0099] Repairing 2 out of 2 (100.00%) violating endpoints...
    Iter   | Removed | Resized | Inserted | Cloned |  Pin  |   Area   |    WNS   |   TNS      |  Viol  | Worst
           | Buffers |  Gates  | Buffers  |  Gates | Swaps |          |          |            | Endpts | Endpt
 --------------------------------------------------------------------------------------------------------------
-<<<<<<< HEAD
-        0 |       0 |       0 |        0 |      0 |     0 |    +0.0% |   -0.157 |       -0.3 |      2 | y2
-        3 |       0 |       0 |        0 |      0 |     0 |    +0.0% |   -0.157 |       -0.3 |      2 | y2
-        6 |       0 |       0 |        0 |      0 |     0 |    +0.0% |   -0.157 |       -0.3 |      2 | y2
-    final |       0 |       0 |        0 |      0 |     0 |    +0.0% |   -0.157 |       -0.3 |      2 | y2
-=======
         0 |       0 |       0 |        0 |      0 |     0 |    +0.0% |   -0.118 |       -0.2 |      2 | y2
         5 |       0 |       0 |        0 |      0 |     0 |    +0.0% |   -0.118 |       -0.2 |      2 | y2
        10 |       0 |       3 |        0 |      0 |     1 |   +53.7% |   -0.118 |       -0.2 |      2 | y2
        10 |       0 |       0 |        0 |      0 |     0 |    +0.0% |   -0.118 |       -0.2 |      2 | y2
     final |       0 |       0 |        0 |      0 |     0 |    +0.0% |   -0.118 |       -0.2 |      2 | y2
->>>>>>> 1f25bd68
 --------------------------------------------------------------------------------------------------------------
 [WARNING RSZ-0062] Unable to repair all setup violations.
 Repair timing output passed/skipped equivalence test
-worst slack max -0.16+worst slack max -0.12