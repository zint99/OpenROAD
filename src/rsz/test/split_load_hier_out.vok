--- conflicted
+++ resolved
@@ -3,30 +3,11 @@
  input clk;
  input in;
 
-<<<<<<< HEAD
- wire net32;
- wire net10;
-=======
  wire net8;
  wire net7;
->>>>>>> 5114b0e8
  wire net3;
  wire net1;
  wire r1q;
-<<<<<<< HEAD
- wire net1;
- wire net33;
-
- BUF_X2 rebuffer33 (.A(r1q),
-    .Z(net33));
- BUF_X8 split32 (.A(net1),
-    .Z(net32));
- BUF_X4 rebuffer10 (.A(net2),
-    .Z(net10));
- BUF_X8 rebuffer3 (.A(net2),
-    .Z(net3));
- BUF_X8 rebuffer2 (.A(net33),
-=======
  wire net2;
  wire net9;
 
@@ -39,32 +20,12 @@
  BUF_X8 rebuffer3 (.A(net2),
     .Z(net3));
  BUF_X4 rebuffer2 (.A(r1q),
->>>>>>> 5114b0e8
     .Z(net2));
  BUF_X4 split1 (.A(net2),
     .Z(net1));
  DFF_X2 r1 (.D(in),
     .CK(clk),
     .Q(r1q));
-<<<<<<< HEAD
- submodule u1 (.net_i_3(net32),
-    .net_i_2(net10),
-    .net_i(net3),
-    .net_i_1(net2),
-    .r1q(r1q),
-    .clk(clk));
-endmodule
-module submodule (net_i_3,
-    net_i_2,
-    net_i,
-    net_i_1,
-    r1q,
-    clk);
- input net_i_3;
- input net_i_2;
- input net_i;
- input net_i_1;
-=======
  submodule u1 (.net_i_4(net8),
     .net_i_3(net7),
     .net_i_2(net3),
@@ -82,7 +43,6 @@
  input net_i_3;
  input net_i_2;
  input net_i;
->>>>>>> 5114b0e8
  input r1q;
  input clk;
 
@@ -126,47 +86,27 @@
     .CK(clk));
  DFF_X1 r21 (.D(u5z),
     .CK(clk));
-<<<<<<< HEAD
- DFF_X1 r22 (.D(net32),
-    .CK(clk));
- DFF_X1 r23 (.D(net32),
-=======
  DFF_X1 r22 (.D(net_i),
     .CK(clk));
  DFF_X1 r23 (.D(net_i),
->>>>>>> 5114b0e8
     .CK(clk));
  DFF_X1 r24 (.D(net1),
     .CK(clk));
-<<<<<<< HEAD
- DFF_X1 r25 (.D(net32),
-    .CK(clk));
- DFF_X1 r26 (.D(net32),
-=======
  DFF_X1 r25 (.D(net_i),
     .CK(clk));
  DFF_X1 r26 (.D(net_i),
->>>>>>> 5114b0e8
     .CK(clk));
  DFF_X1 r27 (.D(net1),
     .CK(clk));
  DFF_X1 r28 (.D(net1),
     .CK(clk));
-<<<<<<< HEAD
- DFF_X1 r29 (.D(net32),
-=======
  DFF_X1 r29 (.D(net_i),
->>>>>>> 5114b0e8
     .CK(clk));
  DFF_X1 r3 (.D(u8z),
     .CK(clk));
  DFF_X1 r30 (.D(net1),
     .CK(clk));
-<<<<<<< HEAD
- DFF_X1 r31 (.D(net32),
-=======
  DFF_X1 r31 (.D(net_i),
->>>>>>> 5114b0e8
     .CK(clk));
  DFF_X1 r4 (.D(u9z),
     .CK(clk));
@@ -182,25 +122,15 @@
     .CK(clk));
  BUF_X1 u1 (.A(net_i_2),
     .Z(u6z));
-<<<<<<< HEAD
- BUF_X4 u10 (.A(net_i),
-=======
  BUF_X1 u10 (.A(net_i_3),
->>>>>>> 5114b0e8
     .Z(u15z));
  BUF_X1 u11 (.A(net_i_2),
     .Z(u16z));
  BUF_X1 u12 (.A(net1),
     .Z(u17z));
-<<<<<<< HEAD
- BUF_X1 u13 (.A(net1),
-    .Z(u18z));
- BUF_X1 u14 (.A(net1),
-=======
  BUF_X1 u13 (.A(net_i_3),
     .Z(u18z));
  BUF_X1 u14 (.A(net_i_2),
->>>>>>> 5114b0e8
     .Z(u19z));
  BUF_X1 u15 (.A(net_i),
     .Z(u20z));
@@ -212,33 +142,19 @@
     .Z(u3z));
  BUF_X2 u19 (.A(u3z),
     .Z(u4z));
-<<<<<<< HEAD
- BUF_X1 u2 (.A(net_i),
-=======
  BUF_X1 u2 (.A(net_i_3),
->>>>>>> 5114b0e8
     .Z(u7z));
  BUF_X2 u20 (.A(u4z),
     .Z(u5z));
  BUF_X1 u3 (.A(net_i_2),
     .Z(u8z));
-<<<<<<< HEAD
- BUF_X1 u4 (.A(net_i_2),
-    .Z(u9z));
- BUF_X1 u5 (.A(net_i),
-=======
  BUF_X1 u4 (.A(net_i),
     .Z(u9z));
  BUF_X4 u5 (.A(net_i_2),
->>>>>>> 5114b0e8
     .Z(u10z));
  BUF_X1 u6 (.A(net_i),
     .Z(u11z));
-<<<<<<< HEAD
- BUF_X1 u7 (.A(net_i_2),
-=======
  BUF_X4 u7 (.A(net_i_4),
->>>>>>> 5114b0e8
     .Z(u12z));
  BUF_X4 u8 (.A(net_i),
     .Z(u13z));
