--- conflicted
+++ resolved
@@ -20,10 +20,5 @@
 [INFO RSZ-0049] Cloned 1 instances.
 [WARNING RSZ-0062] Unable to repair all setup violations.
 Repair timing output passed/skipped equivalence test
-<<<<<<< HEAD
-worst slack max -0.44
-tns max -2.156
-=======
-worst slack -0.43
-tns -2.380
->>>>>>> 08f60ff9
+worst slack max -0.43
+tns max -2.380