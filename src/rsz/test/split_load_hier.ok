--- conflicted
+++ resolved
@@ -33,13 +33,8 @@
 legalized HPWL            307.4 u
 delta HPWL                 6037 %
 
-<<<<<<< HEAD
-worst slack max -0.66
-tns max -8.686
-=======
-worst slack -0.70
-tns -8.694
->>>>>>> 08f60ff9
+worst slack max -0.70
+tns max -8.694
 [INFO RSZ-0094] Found 21 endpoints with setup violations.
 [INFO RSZ-0099] Repairing 21 out of 21 (100.00%) violating endpoints...
    Iter   | Removed | Resized | Inserted | Cloned |  Pin  |   Area   |    WNS   |   TNS      |  Viol  | Worst
