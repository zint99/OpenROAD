--- conflicted
+++ resolved
@@ -21,17 +21,9 @@
 [INFO RSZ-0049] Cloned 1 instances.
 [WARNING RSZ-0062] Unable to repair all setup violations.
 post repair_timing QoR
-<<<<<<< HEAD
-worst slack max -0.44
-tns max -2.156
+worst slack max -0.43
+tns max -2.380
 post undo repair_timing QoR
-worst slack max -0.44
-tns max -2.156
-=======
-worst slack -0.43
-tns -2.380
-post undo repair_timing QoR
-worst slack -0.43
-tns -2.380
->>>>>>> 08f60ff9
+worst slack max -0.43
+tns max -2.380
 Repair timing output passed/skipped equivalence test