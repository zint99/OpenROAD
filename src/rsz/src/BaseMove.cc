// SPDX-License-Identifier: BSD-3-Clause
// Copyright (c) 2025-2025, The OpenROAD Authors

#include "BaseMove.hh"

namespace rsz {

using std::max;
using std::string;
using std::vector;

using odb::dbMaster;

using odb::dbMaster;
using odb::Point;

using utl::RSZ;

using sta::ArcDcalcResult;
using sta::ArcDelay;
using sta::Cell;
using sta::DcalcAnalysisPt;
using sta::Edge;
using sta::fuzzyGreater;
using sta::GraphDelayCalc;
using sta::INF;
using sta::Instance;
using sta::InstancePinIterator;
using sta::InstanceSet;
using sta::LibertyCell;
using sta::LibertyPort;
using sta::LoadPinIndexMap;
using sta::Net;
using sta::NetConnectedPinIterator;
using sta::Pin;
using sta::RiseFall;
using sta::Slack;
using sta::Slew;
using sta::TimingArc;
using sta::TimingArcSet;
using sta::Vertex;
using sta::VertexOutEdgeIterator;

using InputSlews = std::array<Slew, RiseFall::index_count>;
using TgtSlews = std::array<Slew, RiseFall::index_count>;

BaseMove::BaseMove(Resizer* resizer)
{
  resizer_ = resizer;
  logger_ = resizer_->logger_;
  network_ = resizer_->network_;
  db_ = resizer_->db_;
  db_network_ = resizer_->db_network_;
  dbStaState::init(resizer_->sta_);
  sta_ = resizer_->sta_;
  dbu_ = resizer_->dbu_;
  opendp_ = resizer_->opendp_;

  accepted_count_ = 0;
  rejected_count_ = 0;
  all_inst_set_ = InstanceSet(db_network_);
  pending_count_ = 0;
  pending_inst_set_ = InstanceSet(db_network_);
}

void BaseMove::commitMoves()
{
  accepted_count_ += pending_count_;
  pending_count_ = 0;
  pending_inst_set_.clear();
}

void BaseMove::init()
{
  pending_count_ = 0;
  rejected_count_ = 0;
  accepted_count_ = 0;
  pending_inst_set_.clear();
  all_inst_set_.clear();
}

void BaseMove::undoMoves()
{
  rejected_count_ += pending_count_;
  pending_count_ = 0;
  pending_inst_set_.clear();
}

int BaseMove::hasMoves(Instance* inst) const
{
  return all_inst_set_.count(inst);
}

int BaseMove::hasPendingMoves(Instance* inst) const
{
  return pending_inst_set_.count(inst);
}

int BaseMove::numPendingMoves() const
{
  return pending_count_;
}

int BaseMove::numCommittedMoves() const
{
  return accepted_count_;
}

int BaseMove::numRejectedMoves() const
{
  return rejected_count_;
}

int BaseMove::numMoves() const
{
  return accepted_count_ + pending_count_;
}

void BaseMove::addMove(Instance* inst, int count)
{
  // Add it as a candidate move, not accepted yet
  // This count is for the cloned gates where we only count the clone
  // but we also add the main gate to the pending set.
  // This count is also used when we add more than 1 buffer during rebuffer.
  // Default is to add 1 to the pending count.
  pending_count_ += count;
  // Add it to all moves, even though it wasn't accepted.
  // This is the behavior to match the current resizer.
  all_inst_set_.insert(inst);
  // Also add it to the pending moves
  pending_inst_set_.insert(inst);
}

double BaseMove::area(Cell* cell)
{
  return area(db_network_->staToDb(cell));
}

double BaseMove::area(dbMaster* master)
{
  if (!master->isCoreAutoPlaceable()) {
    return 0;
  }
  return dbuToMeters(master->getWidth()) * dbuToMeters(master->getHeight());
}

double BaseMove::dbuToMeters(int dist) const
{
  return dist / (dbu_ * 1e+6);
}

// Rise/fall delays across all timing arcs into drvr_port.
// Uses target slew for input slew.
void BaseMove::gateDelays(const LibertyPort* drvr_port,
                          const float load_cap,
                          const DcalcAnalysisPt* dcalc_ap,
                          // Return values.
                          ArcDelay delays[RiseFall::index_count],
                          Slew slews[RiseFall::index_count])
{
  for (int rf_index : RiseFall::rangeIndex()) {
    delays[rf_index] = -INF;
    slews[rf_index] = -INF;
  }
  LibertyCell* cell = drvr_port->libertyCell();
  for (TimingArcSet* arc_set : cell->timingArcSets()) {
    if (arc_set->to() == drvr_port && !arc_set->role()->isTimingCheck()) {
      for (TimingArc* arc : arc_set->arcs()) {
        const RiseFall* in_rf = arc->fromEdge()->asRiseFall();
        int out_rf_index = arc->toEdge()->asRiseFall()->index();
        // use annotated slews if available
        LibertyPort* port = arc->from();
        float in_slew = 0.0;
        auto it = input_slew_map_.find(port);
        if (it != input_slew_map_.end()) {
          const InputSlews& slew = it->second;
          in_slew = slew[in_rf->index()];
        } else {
          in_slew = tgt_slews_[in_rf->index()];
        }
        LoadPinIndexMap load_pin_index_map(network_);
        ArcDcalcResult dcalc_result
            = arc_delay_calc_->gateDelay(nullptr,
                                         arc,
                                         in_slew,
                                         load_cap,
                                         nullptr,
                                         load_pin_index_map,
                                         dcalc_ap);

        const ArcDelay& gate_delay = dcalc_result.gateDelay();
        const Slew& drvr_slew = dcalc_result.drvrSlew();
        delays[out_rf_index] = max(delays[out_rf_index], gate_delay);
        slews[out_rf_index] = max(slews[out_rf_index], drvr_slew);
      }
    }
  }
}

// Rise/fall delays across all timing arcs into drvr_port.
// Takes input slews and load cap
void BaseMove::gateDelays(const LibertyPort* drvr_port,
                          const float load_cap,
                          const Slew in_slews[RiseFall::index_count],
                          const DcalcAnalysisPt* dcalc_ap,
                          // Return values.
                          ArcDelay delays[RiseFall::index_count],
                          Slew out_slews[RiseFall::index_count])
{
  for (int rf_index : RiseFall::rangeIndex()) {
    delays[rf_index] = -INF;
    out_slews[rf_index] = -INF;
  }
  LibertyCell* cell = drvr_port->libertyCell();
  for (TimingArcSet* arc_set : cell->timingArcSets()) {
    if (arc_set->to() == drvr_port && !arc_set->role()->isTimingCheck()) {
      for (TimingArc* arc : arc_set->arcs()) {
        const RiseFall* in_rf = arc->fromEdge()->asRiseFall();
        int out_rf_index = arc->toEdge()->asRiseFall()->index();
        LoadPinIndexMap load_pin_index_map(network_);
        ArcDcalcResult dcalc_result
            = arc_delay_calc_->gateDelay(nullptr,
                                         arc,
                                         in_slews[in_rf->index()],
                                         load_cap,
                                         nullptr,
                                         load_pin_index_map,
                                         dcalc_ap);

        const ArcDelay& gate_delay = dcalc_result.gateDelay();
        const Slew& drvr_slew = dcalc_result.drvrSlew();
        delays[out_rf_index] = max(delays[out_rf_index], gate_delay);
        out_slews[out_rf_index] = max(out_slews[out_rf_index], drvr_slew);
      }
    }
  }
}

ArcDelay BaseMove::gateDelay(const LibertyPort* drvr_port,
                             const RiseFall* rf,
                             const float load_cap,
                             const DcalcAnalysisPt* dcalc_ap)
{
  ArcDelay delays[RiseFall::index_count];
  Slew slews[RiseFall::index_count];
  gateDelays(drvr_port, load_cap, dcalc_ap, delays, slews);
  return delays[rf->index()];
}

ArcDelay BaseMove::gateDelay(const LibertyPort* drvr_port,
                             const float load_cap,
                             const DcalcAnalysisPt* dcalc_ap)
{
  ArcDelay delays[RiseFall::index_count];
  Slew slews[RiseFall::index_count];
  gateDelays(drvr_port, load_cap, dcalc_ap, delays, slews);
  return max(delays[RiseFall::riseIndex()], delays[RiseFall::fallIndex()]);
}

bool BaseMove::isPortEqiv(sta::FuncExpr* expr,
                          const LibertyCell* cell,
                          const LibertyPort* port_a,
                          const LibertyPort* port_b)
{
  if (port_a->libertyCell() != cell || port_b->libertyCell() != cell) {
    return false;
  }

  sta::LibertyCellPortIterator port_iter(cell);
  sta::UnorderedMap<const LibertyPort*, std::vector<bool>> port_stimulus;
  size_t input_port_count = 0;
  while (port_iter.hasNext()) {
    LibertyPort* port = port_iter.next();
    if (port->direction()->isInput()) {
      ++input_port_count;
      port_stimulus[port] = {};
    }
  }

  if (input_port_count > 16) {
    // Not worth manually simulating all these values.
    // Probably need to do SAT solving or something else instead.
    return false;
  }

  // Generate stimulus for the ports
  size_t var_index = 0;
  for (auto& it : port_stimulus) {
    size_t truth_table_length = 0x1 << input_port_count;
    std::vector<bool>& variable_stimulus = it.second;
    variable_stimulus.resize(truth_table_length, false);
    for (int i = 0; i < truth_table_length; i++) {
      variable_stimulus[i] = static_cast<bool>((i >> var_index) & 0x1);
    }
    var_index++;
  }

  std::vector<bool> result_no_swap = simulateExpr(expr, port_stimulus);

  // Swap pins
  std::swap(port_stimulus.at(port_a), port_stimulus.at(port_b));

  std::vector<bool> result_with_swap = simulateExpr(expr, port_stimulus);

  // Check if truth tables are equivalent post swap. If they are then pins
  // are equivalent.
  for (size_t i = 0; i < result_no_swap.size(); i++) {
    if (result_no_swap[i] != result_with_swap[i]) {
      return false;
    }
  }

  return true;
}

bool BaseMove::simulateExpr(
    sta::FuncExpr* expr,
    sta::UnorderedMap<const LibertyPort*, std::vector<bool>>& port_stimulus,
    size_t table_index)
{
  using Operator = sta::FuncExpr::Operator;
  const Operator curr_op = expr->op();

  switch (curr_op) {
    case Operator::op_not:
      return !simulateExpr(expr->left(), port_stimulus, table_index);
    case Operator::op_and:
      return simulateExpr(expr->left(), port_stimulus, table_index)
             && simulateExpr(expr->right(), port_stimulus, table_index);
    case Operator::op_or:
      return simulateExpr(expr->left(), port_stimulus, table_index)
             || simulateExpr(expr->right(), port_stimulus, table_index);
    case Operator::op_xor:
      return simulateExpr(expr->left(), port_stimulus, table_index)
             ^ simulateExpr(expr->right(), port_stimulus, table_index);
    case Operator::op_one:
      return true;
    case Operator::op_zero:
      return false;
    case Operator::op_port:
      return port_stimulus[expr->port()][table_index];
  }

  logger_->error(RSZ, 91, "unrecognized expr op from OpenSTA");
  return false;
}

std::vector<bool> BaseMove::simulateExpr(
    sta::FuncExpr* expr,
    sta::UnorderedMap<const LibertyPort*, std::vector<bool>>& port_stimulus)
{
  size_t table_length = 0x1 << port_stimulus.size();
  std::vector<bool> result;
  result.resize(table_length);
  for (size_t i = 0; i < table_length; i++) {
    result[i] = simulateExpr(expr, port_stimulus, i);
  }

  return result;
}

////////////////////////////////////////////////////////////////
Instance* BaseMove::makeBuffer(LibertyCell* cell,
                               const char* name,
                               Instance* parent,
                               const Point& loc)
{
  Instance* inst = resizer_->makeInstance(cell, name, parent, loc);
  return inst;
}

// Estimate slack impact from driver removal.
// Delay improvement from removed driver should be greater than
// delay degradation from prev driver for driver input pin path.
// Side input paths should absorb delay and slew degradation from prev driver.
// Delay degradation for side input paths comes from two sources:
// 1) delay degradation at prev driver due to increased load cap
// 2) delay degradation at side out pin due to degraded slew from prev driver
// Acceptance criteria are as follows:
// For direct fanout paths (fanout paths of drvr_pin), accept buffer removal
// if slack improves (may still be violating)
// For side fanout paths (fanout paths of side_out_pin*), accept buffer removal
// if slack doesn't become violating (no new violations)
//
//               input_net                             output_net
//  prev_drv_pin ------>  (drvr_input_pin   drvr_pin)  ------>
//               |
//               ------>  (side_input_pin1  side_out_pin1) ----->
//               |
//               ------>  (side_input_pin2  side_out_pin2) ----->
//
bool BaseMove::estimatedSlackOK(const SlackEstimatorParams& params)
{
  if (params.corner == nullptr) {
    // can't do any estimation without a corner
    return false;
  }

  // Prep for delay calc
  GraphDelayCalc* dcalc = sta_->graphDelayCalc();
  const DcalcAnalysisPt* dcalc_ap
      = params.corner->findDcalcAnalysisPt(resizer_->max_);
  LibertyPort* prev_drvr_port = network_->libertyPort(params.prev_driver_pin);
  if (prev_drvr_port == nullptr) {
    return false;
  }
  LibertyPort *buffer_input_port, *buffer_output_port;
  params.driver_cell->bufferPorts(buffer_input_port, buffer_output_port);
  const RiseFall* prev_driver_rf = params.prev_driver_path->transition(sta_);

  // Compute delay degradation at prev driver due to increased load cap
  resizer_->annotateInputSlews(network_->instance(params.prev_driver_pin),
                               dcalc_ap);
  ArcDelay old_delay[RiseFall::index_count], new_delay[RiseFall::index_count];
  Slew old_slew[RiseFall::index_count], new_slew[RiseFall::index_count];
  float old_cap = dcalc->loadCap(params.prev_driver_pin, dcalc_ap);
  resizer_->gateDelays(prev_drvr_port, old_cap, dcalc_ap, old_delay, old_slew);
  float new_cap = old_cap + dcalc->loadCap(params.driver_pin, dcalc_ap)
                  - resizer_->portCapacitance(buffer_input_port, params.corner);
  resizer_->gateDelays(prev_drvr_port, new_cap, dcalc_ap, new_delay, new_slew);
  float delay_degrad
      = new_delay[prev_driver_rf->index()] - old_delay[prev_driver_rf->index()];
  float delay_imp
      = resizer_->bufferDelay(params.driver_cell,
                              params.driver_path->transition(sta_),
                              dcalc->loadCap(params.driver_pin, dcalc_ap),
                              dcalc_ap);
  resizer_->resetInputSlews();

  // Check if degraded delay & slew can be absorbed by driver pin fanouts
  Net* output_net = network_->net(params.driver_pin);
<<<<<<< HEAD
  std::unique_ptr<NetConnectedPinIterator> pin_iter(
=======
  auto pin_iter = std::unique_ptr<NetConnectedPinIterator>(
>>>>>>> 36fb7d20
      network_->connectedPinIterator(output_net));
  while (pin_iter->hasNext()) {
    const Pin* pin = pin_iter->next();
    if (pin == params.driver_pin) {
      continue;
    }
    float old_slack = sta_->pinSlack(pin, resizer_->max_);
    float new_slack = old_slack - delay_degrad + delay_imp;
    if (fuzzyGreater(old_slack, new_slack)) {
      // clang-format off
      debugPrint(logger_, RSZ, "remove_buffer", 1, "buffer {} is not removed "
                 "because new output pin slack {} is worse than old slack {}",
                 db_network_->name(params.driver), db_network_->name(pin),
                 new_slack, old_slack);
      // clang-format on
      return false;
    }

    // Check if output pin of direct fanout instance can absorb delay and slew
    // degradation
    if (!estimateInputSlewImpact(network_->instance(pin),
                                 dcalc_ap,
                                 old_slew,
                                 new_slew,
                                 delay_degrad - delay_imp,
                                 params,
                                 /* accept if slack improves */ true)) {
      return false;
    }
  }

  // Check side fanout paths.  Side fanout paths get no delay benefit from
  // buffer removal.
  Net* input_net = network_->net(params.prev_driver_pin);
  pin_iter = std::unique_ptr<NetConnectedPinIterator>(
      network_->connectedPinIterator(input_net));
  while (pin_iter->hasNext()) {
    const Pin* side_input_pin = pin_iter->next();
    if (side_input_pin == params.prev_driver_pin
        || side_input_pin == params.driver_input_pin) {
      continue;
    }
    float old_slack = sta_->pinSlack(side_input_pin, resizer_->max_);
    float new_slack = old_slack - delay_degrad - params.setup_slack_margin;
    if (new_slack < 0) {
      // clang-format off
      debugPrint(logger_, RSZ, "remove_buffer", 1, "buffer {} is not removed "
                 "because side input pin {} will have a violating slack of {}:"
                 " old slack={}, slack margin={}, delay_degrad={}",
                 db_network_->name(params.driver),
                 db_network_->name(side_input_pin), new_slack, old_slack,
                 params.setup_slack_margin, delay_degrad);
      // clang-format on
      return false;
    }

    // Consider secondary degradation at side out pin from degraded input
    // slew.
    if (!estimateInputSlewImpact(network_->instance(side_input_pin),
                                 dcalc_ap,
                                 old_slew,
                                 new_slew,
                                 delay_degrad,
                                 params,
                                 /* accept only if no new viol */ false)) {
      return false;
    }
  }  // for each pin of input_net

  // clang-format off
  debugPrint(logger_, RSZ, "remove_buffer", 1, "buffer {} can be removed because"
             " direct fanouts and side fanouts can absorb delay/slew degradation",
             db_network_->name(params.driver));
  // clang-format on
  return true;
}

// Estimate impact from degraded input slew for this instance.
// Include all output pins for multi-outut gate (MOG) cells.
bool BaseMove::estimateInputSlewImpact(Instance* instance,
                                       const DcalcAnalysisPt* dcalc_ap,
                                       Slew old_in_slew[RiseFall::index_count],
                                       Slew new_in_slew[RiseFall::index_count],
                                       // delay adjustment from prev stage
                                       float delay_adjust,
                                       SlackEstimatorParams params,
                                       bool accept_if_slack_improves)
{
  GraphDelayCalc* dcalc = sta_->graphDelayCalc();
<<<<<<< HEAD
  std::unique_ptr<InstancePinIterator> pin_iter(
      network_->pinIterator(instance));
=======
  auto pin_iter
      = std::unique_ptr<InstancePinIterator>(network_->pinIterator(instance));
>>>>>>> 36fb7d20
  while (pin_iter->hasNext()) {
    const Pin* pin = pin_iter->next();
    if (!network_->direction(pin)->isOutput()) {
      continue;
    }
    LibertyPort* port = network_->libertyPort(pin);
    if (port == nullptr) {
      // reject the transform if we can't estimate
      // clang-format off
      debugPrint(logger_, RSZ, "remove_buffer", 1, "buffer {} is not removed"
                 "because pin {} has no liberty port",
                 db_network_->name(params.driver), db_network_->name(pin));
      // clang-format on
      return false;
    }
    float load_cap = dcalc->loadCap(pin, dcalc_ap);
    ArcDelay old_delay[RiseFall::index_count], new_delay[RiseFall::index_count];
    Slew old_slew[RiseFall::index_count], new_slew[RiseFall::index_count];
    resizer_->gateDelays(
        port, load_cap, old_in_slew, dcalc_ap, old_delay, old_slew);
    resizer_->gateDelays(
        port, load_cap, new_in_slew, dcalc_ap, new_delay, new_slew);
    float delay_diff = max(
        new_delay[RiseFall::riseIndex()] - old_delay[RiseFall::riseIndex()],
        new_delay[RiseFall::fallIndex()] - old_delay[RiseFall::fallIndex()]);

    float old_slack
        = sta_->pinSlack(pin, resizer_->max_) - params.setup_slack_margin;
    float new_slack
        = old_slack - delay_diff - delay_adjust - params.setup_slack_margin;
    if ((accept_if_slack_improves && fuzzyGreater(old_slack, new_slack))
        || (!accept_if_slack_improves && new_slack < 0)) {
      // clang-format off
      debugPrint(logger_, RSZ, "remove_buffer", 1, "buffer {} is not removed"
                 "because pin {} will have a violating or worse slack of {}",
                 db_network_->name(params.driver), db_network_->name(pin),
                 new_slack);
      // clang-format on
      return false;
    }
  }

  return true;
}

bool BaseMove::hasPort(const Net* net)
{
  if (!net) {
    return false;
  }

  dbNet* db_net = db_network_->staToDb(net);
  return !db_net->getBTerms().empty();
}

void BaseMove::getBufferPins(Instance* buffer, Pin*& ip, Pin*& op)
{
  ip = nullptr;
  op = nullptr;
  auto pin_iter
      = std::unique_ptr<InstancePinIterator>(network_->pinIterator(buffer));
  while (pin_iter->hasNext()) {
    Pin* pin = pin_iter->next();
    sta::PortDirection* dir = network_->direction(pin);
    if (dir->isAnyOutput()) {
      op = pin;
    }
    if (dir->isAnyInput()) {
      ip = pin;
    }
  }
}

int BaseMove::fanout(Vertex* vertex)
{
  int fanout = 0;
  VertexOutEdgeIterator edge_iter(vertex, graph_);
  while (edge_iter.hasNext()) {
    Edge* edge = edge_iter.next();
    // Disregard output->output timing arcs
    if (edge->isWire()) {
      fanout++;
    }
  }
  return fanout;
}

LibertyCell* BaseMove::upsizeCell(LibertyPort* in_port,
                                  LibertyPort* drvr_port,
                                  const float load_cap,
                                  const float prev_drive,
                                  const DcalcAnalysisPt* dcalc_ap)
{
  const int lib_ap = dcalc_ap->libertyIndex();
  LibertyCell* cell = drvr_port->libertyCell();
  LibertyCellSeq swappable_cells = resizer_->getSwappableCells(cell);
  if (!swappable_cells.empty()) {
    const char* in_port_name = in_port->name();
    const char* drvr_port_name = drvr_port->name();
    sort(swappable_cells,
         [=](const LibertyCell* cell1, const LibertyCell* cell2) {
           LibertyPort* port1
               = cell1->findLibertyPort(drvr_port_name)->cornerPort(lib_ap);
           LibertyPort* port2
               = cell2->findLibertyPort(drvr_port_name)->cornerPort(lib_ap);
           const float drive1 = port1->driveResistance();
           const float drive2 = port2->driveResistance();
           const ArcDelay intrinsic1 = port1->intrinsicDelay(this);
           const ArcDelay intrinsic2 = port2->intrinsicDelay(this);
           const float capacitance1 = port1->capacitance();
           const float capacitance2 = port2->capacitance();
           return std::tie(drive2, intrinsic1, capacitance1)
                  < std::tie(drive1, intrinsic2, capacitance2);
         });
    const float drive = drvr_port->cornerPort(lib_ap)->driveResistance();
    const float delay
        = resizer_->gateDelay(drvr_port, load_cap, resizer_->tgt_slew_dcalc_ap_)
          + prev_drive * in_port->cornerPort(lib_ap)->capacitance();

    for (LibertyCell* swappable : swappable_cells) {
      LibertyCell* swappable_corner = swappable->cornerCell(lib_ap);
      LibertyPort* swappable_drvr
          = swappable_corner->findLibertyPort(drvr_port_name);
      LibertyPort* swappable_input
          = swappable_corner->findLibertyPort(in_port_name);
      const float swappable_drive = swappable_drvr->driveResistance();
      // Include delay of previous driver into swappable gate.
      const float swappable_delay
          = resizer_->gateDelay(swappable_drvr, load_cap, dcalc_ap)
            + prev_drive * swappable_input->capacitance();
      if (swappable_drive < drive && swappable_delay < delay) {
        return swappable;
      }
    }
  }
  return nullptr;
};

// Replace LEF with LEF so ports stay aligned in instance.
bool BaseMove::replaceCell(Instance* inst, const LibertyCell* replacement)
{
  const char* replacement_name = replacement->name();
  dbMaster* replacement_master = db_->findMaster(replacement_name);

  if (replacement_master) {
    dbInst* dinst = db_network_->staToDb(inst);
    dbMaster* master = dinst->getMaster();
    resizer_->designAreaIncr(-area(master));
    Cell* replacement_cell1 = db_network_->dbToSta(replacement_master);
    sta_->replaceCell(inst, replacement_cell1);
    resizer_->designAreaIncr(area(replacement_master));

    // Legalize the position of the instance in case it leaves the die
    if (resizer_->getParasiticsSrc() == ParasiticsSrc::global_routing
        || resizer_->getParasiticsSrc() == ParasiticsSrc::detailed_routing) {
      opendp_->legalCellPos(db_network_->staToDb(inst));
    }

    return true;
  }
  return false;
}

vector<const Pin*> BaseMove::getFanouts(const Instance* inst)
{
  vector<const Pin*> fanouts;

  auto pin_iter
      = std::unique_ptr<InstancePinIterator>(network_->pinIterator(inst));
  while (pin_iter->hasNext()) {
    const Pin* pin = pin_iter->next();
    if (network_->direction(pin)->isOutput()) {
      fanouts.push_back(pin);
    }
  }

  return fanouts;
}

////////////////////////////////////////////////////////////////
// namespace rsz
}  // namespace rsz<|MERGE_RESOLUTION|>--- conflicted
+++ resolved
@@ -429,11 +429,7 @@
 
   // Check if degraded delay & slew can be absorbed by driver pin fanouts
   Net* output_net = network_->net(params.driver_pin);
-<<<<<<< HEAD
-  std::unique_ptr<NetConnectedPinIterator> pin_iter(
-=======
   auto pin_iter = std::unique_ptr<NetConnectedPinIterator>(
->>>>>>> 36fb7d20
       network_->connectedPinIterator(output_net));
   while (pin_iter->hasNext()) {
     const Pin* pin = pin_iter->next();
@@ -523,13 +519,8 @@
                                        bool accept_if_slack_improves)
 {
   GraphDelayCalc* dcalc = sta_->graphDelayCalc();
-<<<<<<< HEAD
-  std::unique_ptr<InstancePinIterator> pin_iter(
-      network_->pinIterator(instance));
-=======
   auto pin_iter
       = std::unique_ptr<InstancePinIterator>(network_->pinIterator(instance));
->>>>>>> 36fb7d20
   while (pin_iter->hasNext()) {
     const Pin* pin = pin_iter->next();
     if (!network_->direction(pin)->isOutput()) {
