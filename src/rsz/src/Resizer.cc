--- conflicted
+++ resolved
@@ -1999,21 +1999,6 @@
   }
 }
 
-<<<<<<< HEAD
-=======
-void Resizer::setParasiticsSrc(ParasiticsSrc src)
-{
-  if (incremental_parasitics_enabled_) {
-    logger_->error(RSZ,
-                   108,
-                   "cannot change parasitics source while incremental "
-                   "parasitics enabled");
-  }
-
-  parasitics_src_ = src;
-}
-
->>>>>>> 3f01e9f6
 void Resizer::makeEquivCells()
 {
   LibertyLibrarySeq libs;
