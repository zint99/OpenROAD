--- conflicted
+++ resolved
@@ -2235,7 +2235,6 @@
         }
     }
 
-<<<<<<< HEAD
     for (LibertyPort* port : equiv_ports) {
         if (port_delays.find(port) == port_delays.end()) {
           // It's possible than an equivalent pin doesn't have
@@ -2243,15 +2242,8 @@
           continue;
         }
 
-        if (!sta::LibertyPort::equiv(input_port, port) &&
-=======
-    // Find the candidate port to swap with
-    auto port_iter = sta::LibertyCellPortIterator(cell);
-    while (port_iter.hasNext()) {
-        LibertyPort *port = port_iter.next();
         if (port->direction()->isInput() &&
             !sta::LibertyPort::equiv(input_port, port) &&
->>>>>>> 8bd7e793
             !sta::LibertyPort::equiv(drvr_port, port) &&
             port_delays[port] < base_delay) {
             *swap_port = port;
