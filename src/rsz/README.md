# Gate Resizer

Gate Resizer commands are described below.  The `resizer` commands stop when
the design area is `-max_utilization util` percent of the core area. `util`
is between 0 and 100.  The `resizer` stops and reports an error if the max
utilization is exceeded.

## Commands

```{note}
- Parameters in square brackets `[-param param]` are optional.
- Parameters without square brackets `-param2 param2` are required.
```

### Set Wire RC

The `set_wire_rc` command sets the resistance and capacitance used to estimate
delay of routing wires.  Separate values can be specified for clock and data
nets with the `-signal` and `-clock` flags. Without either `-signal` or
`-clock` the resistance and capacitance for clocks and data nets are set.

```
# Either run 
set_wire_rc -clock ... -signal ... -layer ...

# Or
set_wire_rc -resistance ... -capacitance ...
```

```tcl
set_wire_rc 
    [-clock] 
    [-signal]
    [-data]
    [-corner corner]
    [-layer layer_name]
    [-resistance res]
    [-capacitance cap]
```

#### Options

| Switch Name | Description |
| ----- | ----- |
| `-clock` | Enable setting of RC for clock nets. |
| `-signal` | Enable setting of RC for signal nets. | 
| `-layer` | Use the LEF technology resistance and area/edge capacitance values for the layer. This is used for a default width wire on the layer. |
| `-resistance` | Resistance per unit length, units are from the first Liberty file read, usually in the form of $\frac{resistanceUnit}{distanceUnit}$. Usually kΩ/µm. |
| `-capacitance` | Capacitance per unit length, units are from the first Liberty file read, usually in the form of $\frac{capacitanceUnit}{distanceUnit}$. Usually pF/µm. |


### Set Layer RC

The `set_layer_rc` command can be used to set the resistance and capacitance
for a layer or via. This is useful if these values are missing from the LEF file,
or to override the values in the LEF.

```tcl
set_layer_rc 
    [-layer layer]
    [-via via_layer]
    [-resistance res]
    [-capacitance cap]
    [-corner corner]
```

#### Options

| Switch Name | Description |
| ----- | ----- |
| `-layer` | Set layer name to modify. Note that the layer must be a routing layer. |
| `-via` | Select via layer name. Note that via resistance is per cut/via, not area-based. |
| `-resistance` | Resistance per unit length, same convention as `set_wire_rc`. |
| `-capacitance` | Capacitance per unit length, same convention as `set_wire_rc`. |
| `-corner` | Process corner to use. |

### Estimate Parasitics

Estimate RC parasitics based on placed component pin locations. If there are
no component locations, then no parasitics are added. The resistance and capacitance
values are per distance unit of a routing wire. Use the `set_units` command to check
units or `set_cmd_units` to change units. The goal is to represent "average"
routing layer resistance and capacitance. If the set_wire_rc command is not
called before resizing, then the default_wireload model specified in the first
Liberty file read or with the SDC set_wire_load command is used to make parasitics.

After the `global_route` command has been called, the global routing topology
and layers can be used to estimate parasitics  with the `-global_routing`
flag.

```tcl
estimate_parasitics
    -placement|-global_routing
```

#### Options

| Switch Name | Description |
| ----- | ----- |
| `-placement` or `-global_routing` | Either of these flags must be set. Parasitics are estimated based after placement stage versus after global routing stage. |

### Set Don't Use

The `set_dont_use` command removes library cells from consideration by
the `resizer` engine and the `CTS` engine. `lib_cells` is a list of cells returned by `get_lib_cells`
or a list of cell names (`wildcards` allowed). For example, `DLY*` says do
not use cells with names that begin with `DLY` in all libraries.

```tcl
set_dont_use lib_cells 
```

### Unset Don't Use

The `unset_dont_use` command reverses the `set_dont_use` command.

```tcl
unset_dont_use lib_cells
```

### Set Don't Touch

The `set_dont_touch` command prevents the resizer commands from
modifying instances or nets.

```tcl
set_dont_touch instances_nets 
```

### Unset Don't Touch

The `unset_dont_touch` command reverse the `set_dont_touch` command.

```tcl
unset_dont_touch instances_nets
```

### Buffer Ports

The `buffer_ports -inputs` command adds a buffer between the input and its
loads.  The `buffer_ports -outputs` adds a buffer between the port driver
and the output port. Inserting buffers on input and output ports makes
the block input capacitances and output drives independent of the block
internals.

```tcl
buffer_ports 
    [-inputs] 
    [-outputs] 
    [-max_utilization util]
    [-buffer_cell buf_cell]
```

#### Options

| Switch Name | Description |
| ----- | ----- |
| `-inputs`, `-outputs` | Insert a buffer between the input and load, output and load respectively. The default behavior is `-inputs` and `-outputs` set if neither is specified. |
| `-max_utilization` | Defines the percentage of core area used. |

### Remove Buffers

Use the `remove_buffers` command to remove buffers inserted by synthesis. This
step is recommended before using `repair_design` so that there is more flexibility
in buffering nets. 

```tcl
remove_buffers
```

### Repair Design

The `repair_design` command inserts buffers on nets to repair max slew, max
capacitance and max fanout violations, and on long wires to reduce RC delay in
the wire. It also resizes gates to normalize slews.  Use `estimate_parasitics
-placement` before `repair_design` to estimate parasitics considered
during repair. Placement-based parasitics cannot accurately predict
routed parasitics, so a margin can be used to "over-repair" the design
to compensate. 

```tcl
repair_design 
    [-max_wire_length max_length]
    [-slew_margin slew_margin]
    [-cap_margin cap_margin]
    [-max_utilization util]
    [-verbose]
```

#### Options

| Switch Name | Description |
| ----- | ----- |
| `-max_wire_length` | Maximum length of wires (in microns), defaults to a value that minimizes the wire delay for the wire RC values specified by `set_wire_rc`. |
| `-slew_margin` | Add a slew margin. The default value is `0`, the allowed values are integers `[0, 100]`. |
| `-cap_margin` | Add a capactitance margin. The default value is `0`, the allowed values are integers `[0, 100]`. |
| `-max_utilization` | Defines the percentage of core area used. |
| `-verbose` | Enable verbose logging on progress of the repair. |

### Repair Tie Fanout

The `repair_tie_fanout` command connects each tie high/low load to a copy
of the tie high/low cell.

```tcl
repair_tie_fanout 
    [-separation dist]
    [-max_fanout fanout]
    [-verbose]
    lib_port
```

#### Options

| Switch Name | Description |
| ----- | ----- |
| `-separation` | Tie high/low insts are separated from the load by this value (Liberty units, usually microns). |
| `-verbose` | Enable verbose logging of repair progress. |
| `lib_port` | Tie high/low port, which can be a library/cell/port name or object returned by `get_lib_pins`. |

### Repair Timing

The `repair_timing` command repairs setup and hold violations.  It
should be run after clock tree synthesis with propagated clocks.
Setup repair is done before hold repair so that hold repair does not
cause setup checks to fail.

The worst setup path is always repaired.  Next, violating paths to
endpoints are repaired to reduced the total negative slack. 

```tcl
repair_timing 
    [-setup]
    [-hold]
<<<<<<< HEAD
    [-recover_power percent]
=======
    [-recover_power percent_of_paths_with_slack]
>>>>>>> 9f42363f
    [-setup_margin setup_margin]
    [-hold_margin hold_margin]
    [-slack_margin slack_margin]
    [-libraries libs]
    [-allow_setup_violations]
    [-skip_pin_swap]
    [-skip_gate_cloning]
    [-repair_tns tns_end_percent]
    [-max_passes passes]
    [-max_utilization util]
    [-max_buffer_percent buffer_percent]
    [-verbose]
```

#### Options

| Switch Name | Description |
| ----- | ----- |
| `-setup` | Repair setup timing. |
| `-hold` | Repair hold timing. |
| `-recover_power` | Set the percentage of paths to recover power for. The default value is `0`, and the allowed values are floats `(0, 100]`. |
| `-setup_margin` | Add additional setup slack margin. |
| `-hold_margin` | Add additional hold slack margin. |
| `-allow_setup_violations` | While repairing hold violations, buffers are not inserted that will cause setup violations unless `-allow_setup_violations` is specified. |
| `-skip_pin_swap` | Flag to skip pin swap. The default value is `False`, and the allowed values are bools. |
| `-skip_gate_cloning` | Flag to skip gate cloning. The default value is `False`, and the allowed values are bools. |
| `-repair_tns` | Percentage of violating endpoints to repair (0-100). When `tns_end_percent` is zero (the default), only the worst endpoint is repaired. When `tns_end_percent` is 100, all violating endpoints are repaired. |
| `-max_utilization` | Defines the percentage of core area used. |
| `-max_buffer_percent` | Specify a maximum number of buffers to insert to repair hold violations as a percentage of the number of instances in the design. The default value is `20`, and the allowed values are integers `[0, 100]`. |
| `-verbose` | Enable verbose logging of the repair progress. |

Use`-recover_power` to specify the percent of paths with positive slack which
will be considered for gate resizing to save power. It is recommended that
this option be used with global routing based parasitics. 

### Repair Clock Nets

The `clock_tree_synthesis` command inserts a clock tree in the design
but may leave a long wire from the clock input pin to the clock tree
root buffer.

The `repair_clock_nets` command inserts buffers in the
wire from the clock input pin to the clock root buffer.

```tcl
repair_clock_nets 
    [-max_wire_length max_wire_length]
```

#### Options

| Switch Name | Description |
| ----- | ----- |
| `-max_wire_length` | Maximum length of wires (in microns), defaults to a value that minimizes the wire delay for the wire RC values specified by `set_wire_rc`. |

### Repair Clock Inverters

<<<<<<< HEAD
This command repairs clock inverters.
=======
The repair_clock_inverters command replaces an inverter in the clock
tree with multiple fanouts with one inverter per fanout.  This
prevents the inverter from splitting up the clock tree seen by CTS.
It should be run before clock_tree_synthesis.
>>>>>>> 9f42363f

```tcl
repair_clock_inverters
```

### Report Design Area

The `report_design_area` command reports the area of the design's components
and the utilization.

```tcl
report_design_area
```

### Report Floating Nets

The `report_floating_nets` command reports nets with only one pin connection.

```tcl
report_floating_nets 
    [-verbose]
```

#### Options

| Switch Name | Description |
| ----- | ----- |
| `-verbose` | Print the net names. |

## Useful Developer Commands

If you are a developer, you might find these useful. More details can be found in the [source file](./src/Resizer.cc) or the [swig file](./src/Resizer.i).

| Command Name | Description |
| ----- | ----- |
| `repair_setup_pin` | Repair setup pin violation. |
| `check_parasitics` | Check if the `estimate_parasitics` command has been called. |
| `parse_time_margin_arg` | Get the raw value for timing margin (e.g. `slack_margin`, `setup_margin`, `hold_margin`) |
| `parse_percent_margin_arg` | Get the above margin in perentage format. |
| `parse_margin_arg` | Same as `parse_percent_margin_arg`. |
| `parse_max_util` | Check maximum utilization. |
| `parse_max_wire_length` | Get maximum wirelength. |
| `check_corner_wire_caps` | Check wire capacitance for corner. |
| `check_max_wire_length` | Check if wirelength is allowed by rsz for minimum delay. |
| `dblayer_wire_rc` | Get layer RC values. |
| `set_dblayer_wire_rc` | Set layer RC values. |

## Example scripts

A typical `resizer` command file (after a design and Liberty libraries have
been read) is shown below.

```
read_sdc gcd.sdc

set_wire_rc -layer metal2

set_dont_use {CLKBUF_* AOI211_X1 OAI211_X1}

buffer_ports
repair_design -max_wire_length 100
repair_tie_fanout LOGIC0_X1/Z
repair_tie_fanout LOGIC1_X1/Z
# clock tree synthesis...
repair_timing
```

Note that OpenSTA commands can be used to report timing metrics before
or after resizing the design.

```
set_wire_rc -layer metal2
report_checks
report_tns
report_wns
report_checks

repair_design

report_checks
report_tns
report_wns
```

## Regression tests

There are a set of regression tests in `./test`. For more information, refer to this [section](../../README.md#regression-tests). 

Simply run the following script: 

```shell
./test/regression
```

## Limitations

## FAQs

Check out [GitHub discussion](https://github.com/The-OpenROAD-Project/OpenROAD/discussions/categories/q-a?discussions_q=category%3AQ%26A+resizer)
about this tool.

## License

BSD 3-Clause License. See [LICENSE](LICENSE) file.<|MERGE_RESOLUTION|>--- conflicted
+++ resolved
@@ -232,11 +232,7 @@
 repair_timing 
     [-setup]
     [-hold]
-<<<<<<< HEAD
-    [-recover_power percent]
-=======
     [-recover_power percent_of_paths_with_slack]
->>>>>>> 9f42363f
     [-setup_margin setup_margin]
     [-hold_margin hold_margin]
     [-slack_margin slack_margin]
@@ -294,14 +290,10 @@
 
 ### Repair Clock Inverters
 
-<<<<<<< HEAD
-This command repairs clock inverters.
-=======
 The repair_clock_inverters command replaces an inverter in the clock
 tree with multiple fanouts with one inverter per fanout.  This
 prevents the inverter from splitting up the clock tree seen by CTS.
 It should be run before clock_tree_synthesis.
->>>>>>> 9f42363f
 
 ```tcl
 repair_clock_inverters
