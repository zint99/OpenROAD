/////////////////////////////////////////////////////////////////////////////
// Original authors: SangGi Do(sanggido@unist.ac.kr), Mingyu
// Woo(mwoo@eng.ucsd.edu)
//          (respective Ph.D. advisors: Seokhyeong Kang, Andrew B. Kahng)
// Rewrite by James Cherry, Parallax Software, Inc.
//
// Copyright (c) 2019, The Regents of the University of California
// Copyright (c) 2018, SangGi Do and Mingyu Woo
// All rights reserved.
//
// BSD 3-Clause License
//
// Redistribution and use in source and binary forms, with or without
// modification, are permitted provided that the following conditions are met:
//
// * Redistributions of source code must retain the above copyright notice, this
//   list of conditions and the following disclaimer.
//
// * Redistributions in binary form must reproduce the above copyright notice,
//   this list of conditions and the following disclaimer in the documentation
//   and/or other materials provided with the distribution.
//
// * Neither the name of the copyright holder nor the names of its
//   contributors may be used to endorse or promote products derived from
//   this software without specific prior written permission.
//
// THIS SOFTWARE IS PROVIDED BY THE COPYRIGHT HOLDERS AND CONTRIBUTORS "AS IS"
// AND ANY EXPRESS OR IMPLIED WARRANTIES, INCLUDING, BUT NOT LIMITED TO, THE
// IMPLIED WARRANTIES OF MERCHANTABILITY AND FITNESS FOR A PARTICULAR PURPOSE
// ARE DISCLAIMED. IN NO EVENT SHALL THE COPYRIGHT HOLDER OR CONTRIBUTORS BE
// LIABLE FOR ANY DIRECT, INDIRECT, INCIDENTAL, SPECIAL, EXEMPLARY, OR
// CONSEQUENTIAL DAMAGES (INCLUDING, BUT NOT LIMITED TO, PROCUREMENT OF
// SUBSTITUTE GOODS OR SERVICES; LOSS OF USE, DATA, OR PROFITS; OR BUSINESS
// INTERRUPTION) HOWEVER CAUSED AND ON ANY THEORY OF LIABILITY, WHETHER IN
// CONTRACT, STRICT LIABILITY, OR TORT (INCLUDING NEGLIGENCE OR OTHERWISE)
// ARISING IN ANY WAY OUT OF THE USE OF THIS SOFTWARE, EVEN IF ADVISED OF THE
// POSSIBILITY OF SUCH DAMAGE.
///////////////////////////////////////////////////////////////////////////////

#include <algorithm>
#include <cmath>
#include <cstdlib>
#include <limits>
#include <memory>
#include <vector>

#include "DplObserver.h"
#include "Objects.h"
#include "dpl/Grid.h"
#include "dpl/Opendp.h"
#include "dpl/Padding.h"
#include "odb/dbTransform.h"
#include "utl/Logger.h"

// #define ODP_DEBUG

namespace dpl {

using std::max;
using std::min;
using std::numeric_limits;
using std::sort;
using std::string;
using std::vector;

using utl::DPL;

using utl::format_as;

std::string Opendp::printBgBox(
    const boost::geometry::model::box<bgPoint>& queryBox)
{
  return fmt::format("({0}, {1}) - ({2}, {3})",
                     queryBox.min_corner().x(),
                     queryBox.min_corner().y(),
                     queryBox.max_corner().x(),
                     queryBox.max_corner().y());
}
void Opendp::detailedPlacement()
{
  if (debug_observer_) {
    debug_observer_->startPlacement(block_);
  }

  placement_failures_.clear();
  initGrid();
  // Paint fixed cells.
  setFixedGridCells();
  // group mapping & x_axis dummycell insertion
  groupInitPixels2();
  // y axis dummycell insertion
  groupInitPixels();

  if (!groups_.empty()) {
    placeGroups();
  }
  place();

  if (debug_observer_) {
    debug_observer_->endPlacement();
  }
}

////////////////////////////////////////////////////////////////

void Opendp::placeGroups()
{
  groupAssignCellRegions();

  prePlaceGroups();
  prePlace();

  // naive placement method ( multi -> single )
  placeGroups2();
  for (Group& group : groups_) {
    // magic number alert
    for (int pass = 0; pass < 3; pass++) {
      int refine_count = groupRefine(&group);
      int anneal_count = anneal(&group);
      // magic number alert
      if (refine_count < 10 || anneal_count < 100) {
        break;
      }
    }
  }
}

void Opendp::prePlace()
{
  for (Cell& cell : cells_) {
    Rect* group_rect = nullptr;
    if (!cell.inGroup() && !cell.isPlaced()) {
      for (Group& group : groups_) {
        for (Rect& rect : group.region_boundaries) {
          if (checkOverlap(&cell, rect)) {
            group_rect = &rect;
          }
        }
      }
      if (group_rect) {
        const DbuPt nearest = nearestPt(&cell, *group_rect);
        const GridPt legal = legalGridPt(&cell, nearest);
        if (mapMove(&cell, legal)) {
          cell.setHold(true);
        }
      }
    }
  }
}

bool Opendp::checkOverlap(const Cell* cell, const DbuRect& rect) const
{
  const DbuPt init = initialLocation(cell, false);
  const DbuX x = init.x;
  const DbuY y = init.y;
  return x + cell->dx() > rect.xl && x < rect.xl && y + cell->dy() > rect.yl
         && y < rect.yh;
}

DbuPt Opendp::nearestPt(const Cell* cell, const DbuRect& rect) const
{
  const DbuPt init = initialLocation(cell, false);
  const DbuX x = init.x;
  const DbuY y = init.y;

  DbuX temp_x = x;
  DbuY temp_y = y;

  const DbuX cell_width = cell->dx();
  if (checkOverlap(cell, rect)) {
    DbuX dist_x;
    DbuY dist_y;
    if (abs(x + cell_width - rect.xl) > abs(rect.xh - x)) {
      dist_x = abs(rect.xh - x);
      temp_x = rect.xh;
    } else {
      dist_x = abs(x - rect.xl);
      temp_x = rect.xl - cell_width;
    }
    if (abs(y + cell->dy() - rect.yl) > abs(rect.yh - y)) {
      dist_y = abs(rect.yh - y);
      temp_y = rect.yh;
    } else {
      dist_y = abs(y - rect.yl);
      temp_y = rect.yl - cell->dy();
    }
    if (dist_x.v < dist_y.v) {
      return {temp_x, y};
    }
    return {x, temp_y};
  }

  if (x < rect.xl) {
    temp_x = rect.xl;
  } else if (x + cell_width > rect.xh) {
    temp_x = rect.xh - cell_width;
  }

  if (y < rect.yl) {
    temp_y = rect.yl;
  } else if (y + cell->dy() > rect.yh) {
    temp_y = rect.yh - cell->dy();
  }

  return {temp_x, temp_y};
}

void Opendp::prePlaceGroups()
{
  for (Group& group : groups_) {
    for (Cell* cell : group.cells_) {
      if (!cell->isFixed() && !cell->isPlaced()) {
        int dist = numeric_limits<int>::max();
        bool in_group = false;
        Rect* nearest_rect = nullptr;
        for (Rect& rect : group.region_boundaries) {
          if (isInside(cell, rect)) {
            in_group = true;
          }
          int rect_dist = distToRect(cell, rect);
          if (rect_dist < dist) {
            dist = rect_dist;
            nearest_rect = &rect;
          }
        }
        if (!nearest_rect) {
          continue;  // degenerate case of empty group.regions
        }
        if (!in_group) {
          const DbuPt nearest = nearestPt(cell, *nearest_rect);
          const GridPt legal = legalGridPt(cell, nearest);
          if (mapMove(cell, legal)) {
            cell->setHold(true);
          }
        }
      }
    }
  }
}

bool Opendp::isInside(const Cell* cell, const Rect& rect) const
{
  const DbuPt init = initialLocation(cell, false);
  const DbuX x = init.x;
  const DbuY y = init.y;
  return x >= rect.xMin() && x + cell->dx() <= rect.xMax() && y >= rect.yMin()
         && y + cell->dy() <= rect.yMax();
}

int Opendp::distToRect(const Cell* cell, const Rect& rect) const
{
  const DbuPt init = initialLocation(cell, true);
  const DbuX x = init.x;
  const DbuY y = init.y;

  DbuX dist_x{0};
  DbuY dist_y{0};
  if (x < rect.xMin()) {
    dist_x = DbuX{rect.xMin()} - x;
  } else if (x + cell->dx() > rect.xMax()) {
    dist_x = x + cell->dx() - rect.xMax();
  }

  if (y < rect.yMin()) {
    dist_y = DbuY{rect.yMin()} - y;
  } else if (y + cell->dy() > rect.yMax()) {
    dist_y = y + cell->dy() - rect.yMax();
  }

  return sumXY(dist_x, dist_y);
}

class CellPlaceOrderLess
{
 public:
  explicit CellPlaceOrderLess(const Rect& core);
  bool operator()(const Cell* cell1, const Cell* cell2) const;

 private:
  int centerDist(const Cell* cell) const;

  const int center_x_;
  const int center_y_;
};

CellPlaceOrderLess::CellPlaceOrderLess(const Rect& core)
    : center_x_((core.xMin() + core.xMax()) / 2),
      center_y_((core.yMin() + core.yMax()) / 2)
{
}

int CellPlaceOrderLess::centerDist(const Cell* cell) const
{
  return sumXY(abs(cell->xMin() - center_x_), abs(cell->yMin() - center_y_));
}

bool CellPlaceOrderLess::operator()(const Cell* cell1, const Cell* cell2) const
{
  const int64_t area1 = cell1->area();
  const int64_t area2 = cell2->area();
  const int dist1 = centerDist(cell1);
  const int dist2 = centerDist(cell2);
  return area1 > area2
         || (area1 == area2
             && (dist1 < dist2
                 || (dist1 == dist2
                     && strcmp(cell1->getDbInst()->getConstName(),
                               cell2->getDbInst()->getConstName())
                            < 0)));
}

void Opendp::place()
{
  vector<Cell*> sorted_cells;
  sorted_cells.reserve(cells_.size());

  for (Cell& cell : cells_) {
    if (!(cell.isFixed() || cell.inGroup() || cell.isPlaced())) {
      sorted_cells.push_back(&cell);
      if (!grid_->cellFitsInCore(&cell)) {
        logger_->error(DPL,
                       15,
                       "instance {} does not fit inside the ROW core area.",
                       cell.name());
      }
    }
  }
  sort(sorted_cells.begin(),
       sorted_cells.end(),
       CellPlaceOrderLess(grid_->getCore()));

  // Place multi-row instances first.
  if (have_multi_row_cells_) {
    for (Cell* cell : sorted_cells) {
      if (isMultiRow(cell)) {
        debugPrint(logger_,
                   DPL,
                   "place",
                   1,
                   "Placing multi-row cell {}",
                   cell->name());
        if (!mapMove(cell)) {
          shiftMove(cell);
        }
      }
    }
  }
  for (Cell* cell : sorted_cells) {
    if (!isMultiRow(cell)) {
      if (!mapMove(cell)) {
        shiftMove(cell);
      }
    }
  }
}

void Opendp::placeGroups2()
{
  for (Group& group : groups_) {
    vector<Cell*> group_cells;
    group_cells.reserve(cells_.size());
    for (Cell* cell : group.cells_) {
      if (!cell->isFixed() && !cell->isPlaced()) {
        group_cells.push_back(cell);
      }
    }
    sort(group_cells.begin(),
         group_cells.end(),
         CellPlaceOrderLess(grid_->getCore()));

    // Place multi-row cells in each group region.
    bool multi_pass = true;
    for (Cell* cell : group_cells) {
      if (!cell->isFixed() && !cell->isPlaced()) {
        assert(cell->inGroup());
        if (isMultiRow(cell)) {
          multi_pass = mapMove(cell);
          if (!multi_pass) {
            break;
          }
        }
      }
    }
    bool single_pass = true;
    if (multi_pass) {
      // Place single-row cells in each group region.
      for (Cell* cell : group_cells) {
        if (!cell->isFixed() && !cell->isPlaced()) {
          assert(cell->inGroup());
          if (!isMultiRow(cell)) {
            single_pass = mapMove(cell);
            if (!single_pass) {
              break;
            }
          }
        }
      }
    }

    if (!single_pass || !multi_pass) {
      // Erase group cells
      for (Cell* cell : group.cells_) {
        unplaceCell(cell);
      }

      // Determine brick placement by utilization.
      // magic number alert
      if (group.util > 0.95) {
        brickPlace1(&group);
      } else {
        brickPlace2(&group);
      }
    }
  }
}

// Place cells in group toward edges.
void Opendp::brickPlace1(const Group* group)
{
  const Rect& boundary = group->boundary;
  vector<Cell*> sorted_cells(group->cells_);

  sort(sorted_cells.begin(), sorted_cells.end(), [&](Cell* cell1, Cell* cell2) {
    return rectDist(cell1, boundary) < rectDist(cell2, boundary);
  });

  for (Cell* cell : sorted_cells) {
    DbuX x;
    DbuY y;
    rectDist(cell, boundary, &x.v, &y.v);
    const GridPt legal = legalGridPt(cell, {x, y});
    // This looks for a site starting at the nearest corner in rect,
    // which seems broken. It should start looking at the nearest point
    // on the rect boundary. -cherry
    if (!mapMove(cell, legal)) {
      logger_->error(DPL, 16, "cannot place instance {}.", cell->name());
    }
  }
}

void Opendp::rectDist(const Cell* cell,
                      const Rect& rect,
                      // Return values.
                      int* x,
                      int* y) const
{
  const DbuPt init = initialLocation(cell, false);
  const DbuX init_x = init.x;
  const DbuY init_y = init.y;

  if (init_x > (rect.xMin() + rect.xMax()) / 2) {
    *x = rect.xMax();
  } else {
    *x = rect.xMin();
  }

  if (init_y > (rect.yMin() + rect.yMax()) / 2) {
    *y = rect.yMax();
  } else {
    *y = rect.yMin();
  }
}

int Opendp::rectDist(const Cell* cell, const Rect& rect) const
{
  int x, y;
  rectDist(cell, rect, &x, &y);
  const DbuPt init = initialLocation(cell, false);
  return sumXY(abs(init.x - x), abs(init.y - y));
}

// Place group cells toward region edges.
void Opendp::brickPlace2(const Group* group)
{
  vector<Cell*> sorted_cells(group->cells_);

  sort(sorted_cells.begin(), sorted_cells.end(), [&](Cell* cell1, Cell* cell2) {
    return rectDist(cell1, *cell1->getRegion())
           < rectDist(cell2, *cell2->getRegion());
  });

  for (Cell* cell : sorted_cells) {
    if (!cell->isHold()) {
      DbuX x;
      DbuY y;
      rectDist(cell, *cell->getRegion(), &x.v, &y.v);
      const GridPt legal = legalGridPt(cell, {x, y});
      // This looks for a site starting at the nearest corner in rect,
      // which seems broken. It should start looking at the nearest point
      // on the rect boundary. -cherry
      if (!mapMove(cell, legal)) {
        logger_->error(DPL, 17, "cannot place instance {}.", cell->name());
      }
    }
  }
}

int Opendp::groupRefine(const Group* group)
{
  vector<Cell*> sort_by_disp(group->cells_);

  sort(sort_by_disp.begin(), sort_by_disp.end(), [&](Cell* cell1, Cell* cell2) {
    return (disp(cell1) > disp(cell2));
  });

  int count = 0;
  for (int i = 0; i < sort_by_disp.size() * group_refine_percent_; i++) {
    Cell* cell = sort_by_disp[i];
    if (!cell->isHold() && !cell->isFixed()) {
      if (refineMove(cell)) {
        count++;
      }
    }
  }
  return count;
}

// This is NOT annealing. It is random swapping. -cherry
int Opendp::anneal(Group* group)
{
  srand(rand_seed_);
  int count = 0;

  // magic number alert
  for (int i = 0; i < 100 * group->cells_.size(); i++) {
    Cell* cell1 = group->cells_[rand() % group->cells_.size()];
    Cell* cell2 = group->cells_[rand() % group->cells_.size()];
    if (swapCells(cell1, cell2)) {
      count++;
    }
  }
  return count;
}

// Not called -cherry.
int Opendp::refine()
{
  vector<Cell*> sorted;
  sorted.reserve(cells_.size());

  for (Cell& cell : cells_) {
    if (!(cell.isFixed() || cell.isHold() || cell.inGroup())) {
      sorted.push_back(&cell);
    }
  }
  sort(sorted.begin(), sorted.end(), [&](Cell* cell1, Cell* cell2) {
    return disp(cell1) > disp(cell2);
  });

  int count = 0;
  for (int i = 0; i < sorted.size() * refine_percent_; i++) {
    Cell* cell = sorted[i];
    if (!cell->isHold()) {
      if (refineMove(cell)) {
        count++;
      }
    }
  }
  return count;
}

////////////////////////////////////////////////////////////////

bool Opendp::mapMove(Cell* cell)
{
  const GridPt init = legalGridPt(cell, true);
  return mapMove(cell, init);
}

bool Opendp::mapMove(Cell* cell, const GridPt& grid_pt)
{
  debugPrint(logger_,
             DPL,
             "place",
             1,
             "Map move {} ({}, {}) to ({}, {})",
             cell->name(),
             cell->xMin(),
             cell->yMin(),
             grid_pt.x,
             grid_pt.y);
  const PixelPt pixel_pt = searchNearestSite(cell, grid_pt.x, grid_pt.y);
  debugPrint(logger_,
             DPL,
             "place",
             1,
             "Search Nearest Site {} ({}, {}) to ({}, {})",
             cell->name(),
             cell->xMin(),
             cell->yMin(),
             pixel_pt.x,
             pixel_pt.y);
  if (pixel_pt.pixel) {
    placeCell(cell, pixel_pt.x, pixel_pt.y);
    if (debug_observer_) {
      debug_observer_->placeInstance(cell->getDbInst());
    }
    return true;
  }
  return false;
}

void Opendp::shiftMove(Cell* cell)
{
  const GridPt grid_pt = legalGridPt(cell, true);
  // magic number alert
  const GridY boundary_margin{3};
  const GridX margin_width{grid_->gridPaddedWidth(cell).v * boundary_margin.v};
  std::set<Cell*> region_cells;
  for (GridX x = grid_pt.x - margin_width; x < grid_pt.x + margin_width; x++) {
    for (GridY y = grid_pt.y - boundary_margin; y < grid_pt.y + boundary_margin;
         y++) {
      Pixel* pixel = grid_->gridPixel(x, y);
      if (pixel) {
        Cell* cell = static_cast<Cell*>(pixel->cell);
        if (cell && !cell->isFixed()) {
          region_cells.insert(cell);
        }
      }
    }
  }

  // erase region cells
  for (Cell* around_cell : region_cells) {
    if (cell->inGroup() == around_cell->inGroup()) {
      unplaceCell(around_cell);
    }
  }

  // place target cell
  if (!mapMove(cell)) {
    placement_failures_.push_back(cell);
  }

  // re-place erased cells
  for (Cell* around_cell : region_cells) {
    if (cell->inGroup() == around_cell->inGroup() && !mapMove(around_cell)) {
      placement_failures_.push_back(cell);
    }
  }
}

bool Opendp::swapCells(Cell* cell1, Cell* cell2)
{
  if (cell1 != cell2 && !cell1->isHold() && !cell2->isHold()
      && cell1->dx() == cell2->dx() && cell1->dy() == cell2->dy()
      && !cell1->isFixed() && !cell2->isFixed()) {
    const int dist_change = distChange(cell1, cell2->xMin(), cell2->yMin())
                            + distChange(cell2, cell1->xMin(), cell1->yMin());

    if (dist_change < 0) {
      const GridX grid_x1 = grid_->gridPaddedX(cell2);
      const GridY grid_y1 = grid_->gridSnapDownY(cell2);
      const GridX grid_x2 = grid_->gridPaddedX(cell1);
      const GridY grid_y2 = grid_->gridSnapDownY(cell1);

      unplaceCell(cell1);
      unplaceCell(cell2);
      placeCell(cell1, grid_x1, grid_y1);
      placeCell(cell2, grid_x2, grid_y2);
      return true;
    }
  }
  return false;
}

bool Opendp::refineMove(Cell* cell)
{
  const GridPt grid_pt = legalGridPt(cell, true);
  const PixelPt pixel_pt = searchNearestSite(cell, grid_pt.x, grid_pt.y);

  if (pixel_pt.pixel) {
    if (abs(grid_pt.x - pixel_pt.x) > max_displacement_x_
        || abs(grid_pt.y - pixel_pt.y) > max_displacement_y_) {
      return false;
    }

    const int dist_change
        = distChange(cell,
                     gridToDbu(pixel_pt.x, grid_->getSiteWidth()),
                     grid_->gridYToDbu(pixel_pt.y));

    if (dist_change < 0) {
      unplaceCell(cell);
      placeCell(cell, pixel_pt.x, pixel_pt.y);
      return true;
    }
  }
  return false;
}

int Opendp::distChange(const Cell* cell, const DbuX x, const DbuY y) const
{
  const DbuPt init = initialLocation(cell, false);
  const int cell_dist
      = sumXY(abs(cell->xMin() - init.x), abs(cell->yMin() - init.y));
  const int pt_dist = sumXY(abs(init.x - x), abs(init.y - y));
  return pt_dist - cell_dist;
}

////////////////////////////////////////////////////////////////

PixelPt Opendp::searchNearestSite(const Cell* cell,
                                  const GridX x,
                                  const GridY y) const
{
  // Diamond search limits.
  GridX x_min = x - max_displacement_x_;
  GridX x_max = x + max_displacement_x_;
  GridY y_min = y - max_displacement_y_;
  GridY y_max = y + max_displacement_y_;

  // Restrict search to group boundary.
  Group* group = cell->getGroup();
  if (group) {
    // Map boundary to grid staying inside.
    const GridRect grid_boundary = grid_->gridWithin(group->boundary);
    const GridPt min = grid_boundary.closestPtInside({x_min, y_min});
    const GridPt max = grid_boundary.closestPtInside({x_max, y_max});
    x_min = min.x;
    y_min = min.y;
    x_max = max.x;
    y_max = max.y;
  }

  // Clip limits to grid bounds.
  x_min = max(GridX{0}, x_min);
  y_min = max(GridY{0}, y_min);
  x_max = min(grid_->getRowSiteCount(), x_max);
  y_max = min(grid_->getRowCount(), y_max);
  debugPrint(logger_,
             DPL,
             "place",
             1,
             "Search Nearest Site {} ({}, {}) bounds ({}-{}, {}-{})",
             cell->name(),
             x,
             y,
             x_min,
             x_max - 1,
             y_min,
             y_max - 1);

  struct PQ_entry
  {
    int manhattan_distance;
    GridPt p;
    bool operator>(const PQ_entry& other) const
    {
      return manhattan_distance > other.manhattan_distance;
    }
    bool operator==(const PQ_entry& other) const
    {
      return manhattan_distance == other.manhattan_distance;
    }
  };
  std::priority_queue<PQ_entry, std::vector<PQ_entry>, std::greater<PQ_entry>>
      positionsHeap;
  std::unordered_set<GridPt> visited;
  GridPt center{x, y};
  positionsHeap.push(PQ_entry{0, center});
  visited.insert(center);

  const vector<GridPt> neighbors = {{GridX(-1), GridY(0)},
                                    {GridX(1), GridY(0)},
                                    {GridX(0), GridY(-1)},
                                    {GridX(0), GridY(1)}};
  while (!positionsHeap.empty()) {
    const GridPt nearest = positionsHeap.top().p;
    positionsHeap.pop();

    if (canBePlaced(cell, nearest.x, nearest.y)) {
      return PixelPt(
          grid_->gridPixel(nearest.x, nearest.y), nearest.x, nearest.y);
    }

    // Put neighbors in the queue
    for (GridPt offset : neighbors) {
      GridPt neighbor = {nearest.x + offset.x, nearest.y + offset.y};
      // Check if it was already put in the queue
      if (visited.count(neighbor) > 0) {
        continue;
      }
      // Check limits
      if (neighbor.x < x_min || neighbor.x > x_max || neighbor.y < y_min
          || neighbor.y > y_max) {
        continue;
      }

      visited.insert(neighbor);
      positionsHeap.push(PQ_entry{calcDist(center, neighbor), neighbor});
    }
  }
  return PixelPt();
}

int Opendp::calcDist(GridPt p0, GridPt p1) const
{
  DbuY y_dist = abs(grid_->gridYToDbu(p0.y) - grid_->gridYToDbu(p1.y));
  DbuX x_dist = gridToDbu(abs(p0.x - p1.x), grid_->getSiteWidth());
  return sumXY(x_dist, y_dist);
}

bool Opendp::canBePlaced(const Cell* cell, GridX bin_x, GridY bin_y) const
{
  debugPrint(logger_,
             DPL,
             "place",
             3,
             " canBePlaced {} ({:4},{:4})",
             cell->name(),
             bin_x,
             bin_y);

  if (bin_y >= grid_->getRowCount()) {
    return false;
  }

  const GridX x_end = bin_x + grid_->gridPaddedWidth(cell);
  const GridY y_end = bin_y + grid_->gridHeight(cell);

  if (debug_observer_) {
    debug_observer_->binSearch(cell, bin_x, bin_y, x_end, y_end);
  }
<<<<<<< HEAD
  return checkPixels(cell, bin_x, bin_y, x_end, y_end);
=======

  if (y_end > grid_->getRowCount()) {
    return PixelPt();
  }

  if (x > bin_x) {
    for (int i = bin_search_width_ - 1; i >= 0; i--) {
      const Point p(gridToDbu(bin_x + i, grid_->getSiteWidth()).v,
                    grid_->gridYToDbu(bin_y).v);
      if (cell->getRegion() && !cell->getRegion()->intersects(p)) {
        continue;
      }
      // the else case where a cell has no region will be checked using the
      // rtree in checkPixels
      if (checkPixels(cell, bin_x + i, bin_y, x_end + i, y_end)) {
        Pixel* valid_grid_pixel = grid_->gridPixel(bin_x + i, bin_y);
        return PixelPt(valid_grid_pixel, bin_x + i, bin_y);
      }
    }
  } else {
    for (int i = 0; i < bin_search_width_; i++) {
      const Point p(gridToDbu(bin_x + i, grid_->getSiteWidth()).v,
                    grid_->gridYToDbu(bin_y).v);
      if (cell->getRegion()) {
        if (!cell->getRegion()->intersects(p)) {
          continue;
        }
      }
      if (checkPixels(cell, bin_x + i, bin_y, x_end + i, y_end)) {
        Pixel* valid_grid_pixel = grid_->gridPixel(bin_x + i, bin_y);
        return PixelPt(valid_grid_pixel, bin_x + i, bin_y);
      }
    }
  }

  return PixelPt();
>>>>>>> c28a5d5f
}

bool Opendp::checkRegionOverlap(const Cell* cell,
                                const GridX x,
                                const GridY y,
                                const GridX x_end,
                                const GridY y_end) const
{
  // TODO: Investigate the caching of this function
  // it is called with the same cell and x,y,x_end,y_end multiple times
  debugPrint(logger_,
             DPL,
             "region",
             1,
             "Checking region overlap for cell {} at x[{} {}] and y[{} {}]",
             cell->name(),
             x,
             x_end,
             y,
             y_end);
  const DbuX site_width = grid_->getSiteWidth();
  const bgBox queryBox(
      {gridToDbu(x, site_width).v, grid_->gridYToDbu(y).v},
      {gridToDbu(x_end, site_width).v - 1, grid_->gridYToDbu(y_end).v - 1});

  std::vector<bgBox> result;
  findOverlapInRtree(queryBox, result);

  if (cell->getRegion()) {
    if (result.size() == 1) {
      // the queryBox must be fully contained in the region or else there
      // might be a part of the cell outside of any region
      return boost::geometry::covered_by(queryBox, result[0]);
    }
    // if we are here, then the overlap size is either 0 or > 1
    // both are invalid. The overlap size should be 1
    return false;
  }
  // If the cell has a region, then the region's bounding box must
  // be fully contained by the cell's bounding box.
  return result.empty();
}
namespace cell_edges {
Rect transformEdgeRect(const Rect& edge_rect,
                       const Cell* cell,
                       const DbuX x,
                       const DbuY y,
                       const odb::dbOrientType& orient)
{
  Rect bbox;
  cell->getDbInst()->getMaster()->getPlacementBoundary(bbox);
  odb::dbTransform transform(orient);
  transform.apply(bbox);
  Point offset(x.v - bbox.xMin(), y.v - bbox.yMin());
  transform.setOffset(offset);
  Rect result(edge_rect);
  transform.apply(result);
  return result;
}
Rect getQueryRect(const Rect& edge_box, const int spc)
{
  Rect query_rect(edge_box);
  bool is_vertical_edge = edge_box.getDir() == 0;
  if (is_vertical_edge) {
    // vertical edge
    query_rect = query_rect.bloat(spc, odb::Orientation2D::Horizontal);
  } else {
    // horizontal edge
    query_rect = query_rect.bloat(spc, odb::Orientation2D::Vertical);
  }
  return query_rect;
}
};  // namespace cell_edges
bool Opendp::checkEdgeSpacing(const Cell* cell,
                              const GridX x,
                              const GridY y,
                              const odb::dbOrientType& orient) const
{
  if (!hasCellEdgeSpacingTable()) {
    return true;
  }
  auto master = cell->getMaster();
  // Get the real grid coordinates from the grid indices.
  DbuX x_real = gridToDbu(x, grid_->getSiteWidth());
  DbuY y_real = grid_->gridYToDbu(y);
  for (const auto& edge1 : master->edges_) {
    int max_spc = getMaxSpacing(edge1.getEdgeType())
                  + 1;  // +1 to account for EXACT rules
    Rect edge1_box = cell_edges::transformEdgeRect(
        edge1.getBBox(), cell, x_real, y_real, orient);
    bool is_vertical_edge = edge1_box.getDir() == 0;
    Rect query_rect = cell_edges::getQueryRect(edge1_box, max_spc);
    GridX xMin = grid_->gridX(DbuX(query_rect.xMin()));
    GridX xMax = grid_->gridEndX(DbuX(query_rect.xMax()));
    GridY yMin = grid_->gridEndY(DbuY(query_rect.yMin())) - 1;
    GridY yMax = grid_->gridEndY(DbuY(query_rect.yMax()));
    std::set<Cell*> checked_cells;
    // Loop over the area covered by queryRect to find neighboring edges and
    // check violations.
    for (GridY y1 = yMin; y1 <= yMax; y1++) {
      for (GridX x1 = xMin; x1 <= xMax; x1++) {
        const Pixel* pixel = grid_->gridPixel(x1, y1);
        if (pixel == nullptr || pixel->cell == nullptr || pixel->cell == cell) {
          // Skip if pixel is empty or occupied only by the current cell.
          continue;
        }
        auto cell2 = static_cast<Cell*>(pixel->cell);
        if (checked_cells.find(cell2) != checked_cells.end()) {
          // Skip if cell was already checked
          continue;
        }
        checked_cells.insert(cell2);
        auto master2 = cell2->getMaster();
        for (const auto& edge2 : master2->edges_) {
          auto spc_entry
              = edge_spacing_table_[edge1.getEdgeType()][edge2.getEdgeType()];
          int spc = spc_entry.spc;
          Rect edge2_box = cell_edges::transformEdgeRect(edge2.getBBox(),
                                                         cell2,
                                                         cell2->xMin(),
                                                         cell2->yMin(),
                                                         cell2->getOrient());
          if (edge1_box.getDir() != edge2_box.getDir()) {
            // Skip if edges are not parallel.
            continue;
          }
          if (!query_rect.overlaps(edge2_box)) {
            // Skip if there is no PRL between the edges.
            continue;
          }
          Rect test_rect(edge1_box);
          // Generalized intersection between the two edges.
          test_rect.merge(edge2_box);
          int dist = is_vertical_edge ? test_rect.dx() : test_rect.dy();
          if (spc_entry.is_exact) {
            if (dist == spc) {
              // Violation only if the distance between the edges is exactly the
              // specified spacing.
              return false;
            }
          } else if (dist < spc) {
            return false;
          }
        }
      }
    }
  }
  return true;
}

// Check all pixels are empty.
bool Opendp::checkPixels(const Cell* cell,
                         const GridX x,
                         const GridY y,
                         const GridX x_end,
                         const GridY y_end) const
{
  if (x_end > grid_->getRowSiteCount()) {
    return false;
  }
  if (!checkRegionOverlap(cell, x, y, x_end, y_end)) {
    return false;
  }

  for (GridY y1 = y; y1 < y_end; y1++) {
    const bool first_row = (y1 == y);
    for (GridX x1 = x; x1 < x_end; x1++) {
      const Pixel* pixel = grid_->gridPixel(x1, y1);
      auto site = cell->getSite();
      if (pixel == nullptr || pixel->cell || !pixel->is_valid
          || (cell->inGroup() && pixel->group != cell->getGroup())
          || (!cell->inGroup() && pixel->group)
          || (first_row && pixel->sites.find(site) == pixel->sites.end())) {
        return false;
      }
    }
    if (disallow_one_site_gaps_) {
      // here we need to check for abutting first, if there is an abutting cell
      // then we continue as there is nothing wrong with it
      // if there is no abutting cell, we will then check cells at 1+ distances
      // we only need to check on the left and right sides
      const GridX x_begin = max(GridX{0}, x - 1);
      const GridY y_begin = max(GridY{0}, y - 1);
      // inclusive search, so we don't add 1 to the end
      const GridX x_finish = min(x_end, grid_->getRowSiteCount() - 1);
      const GridY y_finish = min(y_end, grid_->getRowCount() - 1);

      auto isAbutted = [this](const GridX x, const GridY y) {
        const Pixel* pixel = grid_->gridPixel(x, y);
        return (pixel == nullptr || pixel->cell);
      };

      auto cellAtSite = [this](const GridX x, const GridY y) {
        const Pixel* pixel = grid_->gridPixel(x, y);
        return (pixel != nullptr && pixel->cell);
      };
      for (GridY y = y_begin; y <= y_finish; ++y) {
        // left side
        if (!isAbutted(x_begin, y) && cellAtSite(x_begin - 1, y)) {
          return false;
        }
        // right side
        if (!isAbutted(x_finish, y) && cellAtSite(x_finish + 1, y)) {
          return false;
        }
      }
    }
  }
  const auto& orient = grid_->gridPixel(x, y)->sites.at(
      cell->getDbInst()->getMaster()->getSite());
  return checkEdgeSpacing(cell, x, y, orient);
}

////////////////////////////////////////////////////////////////

// Legalize cell origin
//  inside the core
//  row site
DbuPt Opendp::legalPt(const Cell* cell, const DbuPt& pt) const
{
  // Move inside core.
  const DbuX site_width = grid_->getSiteWidth();
  const DbuX core_x = std::clamp(
      pt.x,
      DbuX{0},
      gridToDbu(grid_->getRowSiteCount(), site_width) - cell->dx());
  // Align with row site.
  const GridX grid_x{divRound(core_x.v, site_width.v)};
  const DbuX legal_x{gridToDbu(grid_x, site_width)};
  // Align to row
  const DbuY core_y
      = std::clamp(pt.y, DbuY{0}, DbuY{grid_->getCore().yMax()} - cell->dy());
  const GridY grid_y = grid_->gridRoundY(core_y);
  DbuY legal_y = grid_->gridYToDbu(grid_y);

  return {legal_x, legal_y};
}

GridPt Opendp::legalGridPt(const Cell* cell, const DbuPt& pt) const
{
  const DbuPt legal = legalPt(cell, pt);
  return GridPt(grid_->gridX(legal.x), grid_->gridSnapDownY(legal.y));
}

DbuPt Opendp::nearestBlockEdge(const Cell* cell,
                               const DbuPt& legal_pt,
                               const Rect& block_bbox) const
{
  const DbuX legal_x = legal_pt.x;
  const DbuY legal_y = legal_pt.y;

  const DbuX x_min_dist = abs(legal_x - block_bbox.xMin());
  const DbuX x_max_dist = abs(DbuX{block_bbox.xMax()} - (legal_x + cell->dx()));
  const DbuY y_min_dist = abs(legal_y - block_bbox.yMin());
  const DbuY y_max_dist = abs(DbuY{block_bbox.yMax()} - (legal_y + cell->dy()));

  const int min_dist
      = std::min({x_min_dist.v, x_max_dist.v, y_min_dist.v, y_max_dist.v});

  if (min_dist == x_min_dist) {  // left of block
    return legalPt(cell, {DbuX{block_bbox.xMin()} - cell->dx(), legal_pt.y});
  }
  if (min_dist == x_max_dist) {  // right of block
    return legalPt(cell, {DbuX{block_bbox.xMax()}, legal_pt.y});
  }
  if (min_dist == y_min_dist) {  // below block
    return legalPt(cell, {legal_pt.x, DbuY{block_bbox.yMin() - cell->dy().v}});
  }
  // above block
  return legalPt(cell, {legal_pt.x, DbuY{block_bbox.yMax()}});
}

// Find the nearest valid site left/right/above/below, if any.
// The site doesn't need to be empty but mearly valid.  That should
// be a reasonable place to start the search.  Returns true if any
// site can be found.
bool Opendp::moveHopeless(const Cell* cell, GridX& grid_x, GridY& grid_y) const
{
  GridX best_x = grid_x;
  GridY best_y = grid_y;
  int best_dist = std::numeric_limits<int>::max();
  const GridX site_count = grid_->getRowSiteCount();
  const GridY row_count = grid_->getRowCount();
  const DbuX site_width = grid_->getSiteWidth();

  for (GridX x = grid_x - 1; x >= 0; --x) {  // left
    if (grid_->pixel(grid_y, x).is_valid) {
      best_dist = gridToDbu(grid_x - x - 1, site_width).v;
      best_x = x;
      best_y = grid_y;
      break;
    }
  }
  for (GridX x = grid_x + 1; x < site_count; ++x) {  // right
    if (grid_->pixel(grid_y, x).is_valid) {
      const int dist = gridToDbu(x - grid_x, site_width).v - cell->dx().v;
      if (dist < best_dist) {
        best_dist = dist;
        best_x = x;
        best_y = grid_y;
      }
      break;
    }
  }
  for (GridY y = grid_y - 1; y >= 0; --y) {  // below
    if (grid_->pixel(y, grid_x).is_valid) {
      const int dist = (grid_->gridYToDbu(grid_y) - grid_->gridYToDbu(y)).v;
      if (dist < best_dist) {
        best_dist = dist;
        best_x = grid_x;
        best_y = y;
      }
      break;
    }
  }
  for (GridY y = grid_y + 1; y < row_count; ++y) {  // above
    if (grid_->pixel(y, grid_x).is_valid) {
      const int dist = (grid_->gridYToDbu(y) - grid_->gridYToDbu(grid_y)).v;
      if (dist < best_dist) {
        best_dist = dist;
        best_x = grid_x;
        best_y = y;
      }
      break;
    }
  }
  if (best_dist != std::numeric_limits<int>::max()) {
    grid_x = best_x;
    grid_y = best_y;
    return true;
  }
  return false;
}

void Opendp::initMacrosAndGrid()
{
  importDb();
  initGrid();
  setFixedGridCells();
}

void Opendp::convertDbToCell(dbInst* db_inst, Cell& cell)
{
  cell.setDbInst(db_inst);
  Rect bbox = getBbox(db_inst);
  cell.setWidth(DbuX{bbox.dx()});
  cell.setHeight(DbuY{bbox.dy()});
  cell.setLeft(DbuX{bbox.xMin()});
  cell.setBottom(DbuY{bbox.yMin()});
  cell.setOrient(db_inst->getOrient());
}

DbuPt Opendp::pointOffMacro(const Cell& cell)
{
  // Get cell position
  const DbuPt init = initialLocation(&cell, false);
  const Rect bbox(
      init.x.v, init.y.v, init.x.v + cell.dx().v, init.y.v + cell.dy().v);

  const GridRect grid_box = grid_->gridCovering(bbox);

  Pixel* pixel1 = grid_->gridPixel(grid_box.xlo, grid_box.ylo);
  Pixel* pixel2 = grid_->gridPixel(grid_box.xhi, grid_box.ylo);
  Pixel* pixel3 = grid_->gridPixel(grid_box.xlo, grid_box.yhi);
  Pixel* pixel4 = grid_->gridPixel(grid_box.xhi, grid_box.yhi);

  Cell* block = nullptr;
  if (pixel1 && pixel1->cell && static_cast<Cell*>(pixel1->cell)->isBlock()) {
    block = static_cast<Cell*>(pixel1->cell);
  } else if (pixel2 && pixel2->cell
             && static_cast<Cell*>(pixel2->cell)->isBlock()) {
    block = static_cast<Cell*>(pixel2->cell);
  } else if (pixel3 && pixel3->cell
             && static_cast<Cell*>(pixel3->cell)->isBlock()) {
    block = static_cast<Cell*>(pixel3->cell);
  } else if (pixel4 && pixel4->cell
             && static_cast<Cell*>(pixel4->cell)->isBlock()) {
    block = static_cast<Cell*>(pixel4->cell);
  }

  if (block && block->isBlock()) {
    // Get new legal position
    const Rect block_bbox(block->xMin().v,
                          block->yMin().v,
                          block->xMin().v + block->dx().v,
                          block->yMin().v + block->dy().v);
    return nearestBlockEdge(&cell, init, block_bbox);
  }
  return init;
}

void Opendp::legalCellPos(dbInst* db_inst)
{
  Cell cell;
  convertDbToCell(db_inst, cell);
  // returns the initial position of the cell
  const DbuPt init_pos = initialLocation(&cell, false);
  // returns the modified position if the cell is in a macro
  const DbuPt legal_pt = pointOffMacro(cell);
  // return the modified position if the cell is outside the die
  const DbuPt new_pos = legalPt(&cell, legal_pt);

  if (init_pos == new_pos) {
    return;
  }

  // transform to grid Pos for align
  const GridPt legal_grid_pt{grid_->gridX(DbuX{new_pos.x}),
                             grid_->gridSnapDownY(DbuY{new_pos.y})};
  // Transform position on real position
  setGridPaddedLoc(&cell, legal_grid_pt.x, legal_grid_pt.y);
  // Set position of cell on db
  const Rect core = grid_->getCore();
  db_inst->setLocation(core.xMin() + cell.xMin().v,
                       core.yMin() + cell.yMin().v);
}

DbuPt Opendp::initialLocation(const Cell* cell, const bool padded) const
{
  DbuPt loc;
  cell->getDbInst()->getLocation(loc.x.v, loc.y.v);
  loc.x -= grid_->getCore().xMin();
  if (padded) {
    loc.x -= gridToDbu(padding_->padLeft(cell), grid_->getSiteWidth());
  }
  loc.y -= grid_->getCore().yMin();
  return loc;
}

// Legalize pt origin for cell
//  inside the core
//  row site
//  not on top of a macro
//  not in a hopeless site
DbuPt Opendp::legalPt(const Cell* cell, const bool padded) const
{
  if (cell->isFixed()) {
    logger_->critical(
        DPL, 26, "legalPt called on fixed cell {}.", cell->name());
  }

  const DbuPt init = initialLocation(cell, padded);
  DbuPt legal_pt = legalPt(cell, init);
  GridX grid_x = grid_->gridX(legal_pt.x);
  GridY grid_y = grid_->gridSnapDownY(legal_pt.y);

  Pixel* pixel = grid_->gridPixel(grid_x, grid_y);
  if (pixel) {
    // Move std cells off of macros.  First try the is_hopeless strategy
    if (pixel->is_hopeless && moveHopeless(cell, grid_x, grid_y)) {
      legal_pt = DbuPt(gridToDbu(grid_x, grid_->getSiteWidth()),
                       grid_->gridYToDbu(grid_y));
      pixel = grid_->gridPixel(grid_x, grid_y);
    }

    const Cell* block = static_cast<Cell*>(pixel->cell);

    // If that didn't do the job fall back on the old move to nearest
    // edge strategy.  This doesn't consider site availability at the
    // end used so it is secondary.
    if (block && block->isBlock()) {
      const Rect block_bbox(block->xMin().v,
                            block->yMin().v,
                            block->xMin().v + block->dx().v,
                            block->yMin().v + block->dy().v);
      if ((legal_pt.x + cell->dx()) >= block_bbox.xMin()
          && legal_pt.x <= block_bbox.xMax()
          && (legal_pt.y + cell->dy()) >= block_bbox.yMin()
          && legal_pt.y <= block_bbox.yMax()) {
        legal_pt = nearestBlockEdge(cell, legal_pt, block_bbox);
      }
    }
  }

  return legal_pt;
}

GridPt Opendp::legalGridPt(const Cell* cell, const bool padded) const
{
  const DbuPt pt = legalPt(cell, padded);
  return GridPt(grid_->gridX(pt.x), grid_->gridSnapDownY(pt.y));
}

void Opendp::setGridPaddedLoc(Cell* cell, const GridX x, const GridY y)
{
  cell->setLeft(gridToDbu(x + padding_->padLeft(cell), grid_->getSiteWidth()));
  cell->setBottom(grid_->gridYToDbu(y));
}
void Opendp::placeCell(Cell* cell, const GridX x, const GridY y)
{
  grid_->paintPixel(cell, x, y);
  setGridPaddedLoc(cell, x, y);
  cell->setPlaced(true);
  cell->setOrient(grid_->gridPixel(x, y)->sites.at(
      cell->getDbInst()->getMaster()->getSite()));
}

void Opendp::unplaceCell(Cell* cell)
{
  grid_->erasePixel(cell);
  cell->setPlaced(false);
  cell->setHold(false);
}

}  // namespace dpl<|MERGE_RESOLUTION|>--- conflicted
+++ resolved
@@ -822,46 +822,7 @@
   if (debug_observer_) {
     debug_observer_->binSearch(cell, bin_x, bin_y, x_end, y_end);
   }
-<<<<<<< HEAD
   return checkPixels(cell, bin_x, bin_y, x_end, y_end);
-=======
-
-  if (y_end > grid_->getRowCount()) {
-    return PixelPt();
-  }
-
-  if (x > bin_x) {
-    for (int i = bin_search_width_ - 1; i >= 0; i--) {
-      const Point p(gridToDbu(bin_x + i, grid_->getSiteWidth()).v,
-                    grid_->gridYToDbu(bin_y).v);
-      if (cell->getRegion() && !cell->getRegion()->intersects(p)) {
-        continue;
-      }
-      // the else case where a cell has no region will be checked using the
-      // rtree in checkPixels
-      if (checkPixels(cell, bin_x + i, bin_y, x_end + i, y_end)) {
-        Pixel* valid_grid_pixel = grid_->gridPixel(bin_x + i, bin_y);
-        return PixelPt(valid_grid_pixel, bin_x + i, bin_y);
-      }
-    }
-  } else {
-    for (int i = 0; i < bin_search_width_; i++) {
-      const Point p(gridToDbu(bin_x + i, grid_->getSiteWidth()).v,
-                    grid_->gridYToDbu(bin_y).v);
-      if (cell->getRegion()) {
-        if (!cell->getRegion()->intersects(p)) {
-          continue;
-        }
-      }
-      if (checkPixels(cell, bin_x + i, bin_y, x_end + i, y_end)) {
-        Pixel* valid_grid_pixel = grid_->gridPixel(bin_x + i, bin_y);
-        return PixelPt(valid_grid_pixel, bin_x + i, bin_y);
-      }
-    }
-  }
-
-  return PixelPt();
->>>>>>> c28a5d5f
 }
 
 bool Opendp::checkRegionOverlap(const Cell* cell,
