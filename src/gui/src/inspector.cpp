///////////////////////////////////////////////////////////////////////////////
// BSD 3-Clause License
//
// Copyright (c) 2021, The Regents of the University of California
// All rights reserved.
//
// Redistribution and use in source and binary forms, with or without
// modification, are permitted provided that the following conditions are met:
//
// * Redistributions of source code must retain the above copyright notice, this
//   list of conditions and the following disclaimer.
//
// * Redistributions in binary form must reproduce the above copyright notice,
//   this list of conditions and the following disclaimer in the documentation
//   and/or other materials provided with the distribution.
//
// * Neither the name of the copyright holder nor the names of its
//   contributors may be used to endorse or promote products derived from
//   this software without specific prior written permission.
//
// THIS SOFTWARE IS PROVIDED BY THE COPYRIGHT HOLDERS AND CONTRIBUTORS "AS IS"
// AND ANY EXPRESS OR IMPLIED WARRANTIES, INCLUDING, BUT NOT LIMITED TO, THE
// IMPLIED WARRANTIES OF MERCHANTABILITY AND FITNESS FOR A PARTICULAR PURPOSE
// ARE DISCLAIMED. IN NO EVENT SHALL THE COPYRIGHT HOLDER OR CONTRIBUTORS BE
// LIABLE FOR ANY DIRECT, INDIRECT, INCIDENTAL, SPECIAL, EXEMPLARY, OR
// CONSEQUENTIAL DAMAGES (INCLUDING, BUT NOT LIMITED TO, PROCUREMENT OF
// SUBSTITUTE GOODS OR SERVICES; LOSS OF USE, DATA, OR PROFITS; OR BUSINESS
// INTERRUPTION) HOWEVER CAUSED AND ON ANY THEORY OF LIABILITY, WHETHER IN
// CONTRACT, STRICT LIABILITY, OR TORT (INCLUDING NEGLIGENCE OR OTHERWISE)
// ARISING IN ANY WAY OUT OF THE USE OF THIS SOFTWARE, EVEN IF ADVISED OF THE
// POSSIBILITY OF SUCH DAMAGE.

#include "inspector.h"

#include <QApplication>
#include <QComboBox>
#include <QDebug>
#include <QHeaderView>
#include <QPushButton>
#include <QLineEdit>

#include "gui/gui.h"

Q_DECLARE_METATYPE(gui::Selected);
Q_DECLARE_METATYPE(gui::Descriptor::Editor);
Q_DECLARE_METATYPE(gui::EditorItemDelegate::EditType);
Q_DECLARE_METATYPE(std::any);
Q_DECLARE_METATYPE(std::string);

namespace gui {

using namespace odb;

SelectedItemModel::SelectedItemModel(const Selected& object,
                                     const QColor& selectable,
                                     const QColor& editable,
                                     QObject* parent) :
                                         QStandardItemModel(0, 2, parent),
                                         selectable_item_(selectable),
                                         editable_item_(editable),
                                         object_(object)
{
  setHorizontalHeaderLabels({"Name", "Value"});
}

QVariant SelectedItemModel::data(const QModelIndex& index, int role) const
{
  if (index.column() == 1) {
    if (role == Qt::BackgroundRole) {
      bool has_editor = itemFromIndex(index)->data(EditorItemDelegate::editor_).isValid();

      if (has_editor) {
        return QBrush(editable_item_);
      }
    } else if (role == Qt::ForegroundRole) {
      bool has_selected = itemFromIndex(index)->data(EditorItemDelegate::selected_).isValid();

      if (has_selected){
        return QBrush(selectable_item_);
      }
    }
  }
  return QStandardItemModel::data(index, role);
}

void SelectedItemModel::updateObject()
{
  beginResetModel();

  removeRows(0, rowCount());

  if (!object_) {
    endResetModel();
    return;
  }

  auto editors = object_.getEditors();

  for (const auto& prop : object_.getProperties()) {
    QStandardItem* name_item = nullptr;
    QStandardItem* value_item = nullptr;

    makePropertyItem(prop, name_item, value_item);

    appendRow({name_item, value_item});

    // make editor if found
    auto editor_found = editors.find(prop.name);
    if (editor_found != editors.end()) {
      auto editor = (*editor_found).second;
      makeItemEditor(prop.name, value_item, object_, EditorItemDelegate::getEditorType(prop.value), editor);
    }
  }

  endResetModel();
}

void SelectedItemModel::makePropertyItem(const Descriptor::Property& property, QStandardItem*& name_item, QStandardItem*& value_item)
{
  const std::string& name = property.name;
  const std::any& value = property.value;

  if (name_item == nullptr) {
    name_item = makeItem(QString::fromStdString(name));
  }

  value_item = nullptr;

  // For a SelectionSet a row is created with the set items
  // as children rows
  if (auto sel_set = std::any_cast<SelectionSet>(&value)) {
    value_item = makeItem(name_item, sel_set->begin(), sel_set->end());
  } else if (auto v_list = std::any_cast<std::vector<std::any>>(&value)) {
    value_item = makeItem(name_item, v_list->begin(), v_list->end());
  } else if (auto v_set = std::any_cast<std::set<std::any>>(&value)) {
    value_item = makeItem(name_item, v_set->begin(), v_set->end());
  } else if (auto selected = std::any_cast<Selected>(&value)) {
    value_item = makeItem(*selected);
  } else {
    value_item = makeItem(QString::fromStdString(property.toString()));
  }
}

QStandardItem* SelectedItemModel::makeItem(const QString& name)
{
  auto item = new QStandardItem(name);
  item->setEditable(false);
  item->setSelectable(false);
  return item;
}

QStandardItem* SelectedItemModel::makeItem(const std::any& item)
{
  return makeItem(QString::fromStdString(Descriptor::Property::toString(item)));
}

QStandardItem* SelectedItemModel::makeItem(const Selected& selected)
{
  auto item = makeItem(QString::fromStdString(selected.getName()));
  item->setData(QVariant::fromValue(selected), EditorItemDelegate::selected_);
  return item;
}

template<typename Iterator>
QStandardItem* SelectedItemModel::makeItem(QStandardItem* name_item, const Iterator& begin, const Iterator& end)
{
  int index = 0;
  for (Iterator use_itr = begin; use_itr != end; ++use_itr) {
    auto index_item = makeItem(QString::number(++index));
    auto selected_item = makeItem(*use_itr);
    name_item->appendRow({index_item, selected_item});
  }

  return makeItem(QString::number(index) + " items");
}

void SelectedItemModel::makeItemEditor(const std::string& name,
                                       QStandardItem* item,
                                       const Selected& selected,
                                       const EditorItemDelegate::EditType type,
                                       const Descriptor::Editor& editor)
{
  item->setData(QVariant::fromValue(selected), EditorItemDelegate::editor_select_);
  item->setData(QVariant::fromValue(name), EditorItemDelegate::editor_name_);

  Descriptor::Editor used_editor = editor;
  if (type == EditorItemDelegate::BOOL) {
    // for BOOL, replace options with true/false options
    used_editor.options = {{"True", true}, {"False", false}};
  }

  item->setData(QVariant::fromValue(used_editor), EditorItemDelegate::editor_);
  if (used_editor.options.empty()) {
    // options are empty so use selected type
    item->setData(QVariant::fromValue(type), EditorItemDelegate::editor_type_);
  } else {
    // options are not empty so use list type
    item->setData(QVariant::fromValue(EditorItemDelegate::LIST), EditorItemDelegate::editor_type_);
  }
}

/////////

EditorItemDelegate::EditorItemDelegate(SelectedItemModel* model,
                                       QObject* parent) : QItemDelegate(parent),
                                       model_(model),
                                       background_(model->getEditableColor())
{
}

QWidget* EditorItemDelegate::createEditor(QWidget* parent,
                                          const QStyleOptionViewItem& /* option */,
                                          const QModelIndex& index) const
{
  auto type = index.model()->data(index, editor_type_).value<EditorItemDelegate::EditType>();
  QWidget* editor;
  if (type == LIST) {
    editor = new QComboBox(parent);
  } else {
    editor = new QLineEdit(parent);
  }
  editor->setStyleSheet("background: " + background_.name());
  return editor;
}

void EditorItemDelegate::setEditorData(QWidget* editor,
                                       const QModelIndex& index) const
{
  auto type = index.model()->data(index, editor_type_).value<EditorItemDelegate::EditType>();
  auto [callback, values] = index.model()->data(index, editor_).value<Descriptor::Editor>();
  QString value = index.model()->data(index, Qt::EditRole).toString();

  if (type != LIST) {
    QLineEdit* line_edit = static_cast<QLineEdit*>(editor);
    line_edit->setText(value);
  } else {
    QComboBox* combo_box = static_cast<QComboBox*>(editor);
    // disconnect to stop callback to setModelData
    combo_box->disconnect();
    combo_box->clear();
    for (const auto& [name, option_value] : values) {
      combo_box->addItem(QString::fromStdString(name), QVariant::fromValue(option_value));
    }
    combo_box->setCurrentText(value);
    // listen for changes and update immediately
    connect(combo_box,
            &QComboBox::currentTextChanged,
            [this, editor, index](const QString& text) {
              setModelData(editor, model_, index);
            });
  }
}

void EditorItemDelegate::setModelData(QWidget* editor,
                                      QAbstractItemModel* model,
                                      const QModelIndex& index) const
{
  auto type = model->data(index, editor_type_).value<EditorItemDelegate::EditType>();
  auto [callback, values] = model->data(index, editor_).value<Descriptor::Editor>();

  const QString old_value = index.model()->data(index, Qt::EditRole).toString();

  bool accepted = false;
  QString value;
  std::any callback_value;
  bool value_valid = false;
  if (type != LIST) {
    QLineEdit* line_edit = static_cast<QLineEdit*>(editor);
    value = line_edit->text();
    if (type == NUMBER) {
      callback_value = value.toDouble(&value_valid);
    } else if (type == STRING) {
      callback_value = value.toStdString();
      value_valid = true;
    }
  } else {
    QComboBox* combo_box = static_cast<QComboBox*>(editor);
    value = combo_box->currentText();
    callback_value = combo_box->currentData().value<std::any>();
    value_valid = true;
  }
  if (value_valid && value != old_value) {
    accepted = callback(callback_value);
  }

  QString edit_save = old_value; // default to set to old value
  if (accepted) {
    // retrieve property again
    auto selected = model->data(index, editor_select_).value<Selected>();
    auto item_name = model->data(index, editor_name_).value<std::string>();

    auto new_property = selected.getProperty(item_name);
    if (model->data(index, selected_).isValid()) {
      auto new_selected = std::any_cast<Selected>(new_property);
      model->setData(index, QVariant::fromValue(new_selected), selected_);
    }
    edit_save = QString::fromStdString(Descriptor::Property::toString(new_property));
    model_->selectedItemChanged(index);
  }
  model->setData(index, edit_save, Qt::EditRole);

  // disable editing as we are done editing
  model_->itemFromIndex(index)->setEditable(false);
}

EditorItemDelegate::EditType EditorItemDelegate::getEditorType(const std::any& value)
{
  if (std::any_cast<const char*>(&value)) {
    return EditorItemDelegate::STRING;
  } else if (std::any_cast<const std::string>(&value)) {
    return EditorItemDelegate::STRING;
  } else if (std::any_cast<int>(&value)) {
    return EditorItemDelegate::NUMBER;
  } else if (std::any_cast<unsigned int>(&value)) {
    return EditorItemDelegate::NUMBER;
  } else if (std::any_cast<double>(&value)) {
    return EditorItemDelegate::NUMBER;
  } else if (std::any_cast<float>(&value)) {
    return EditorItemDelegate::NUMBER;
  } else if (std::any_cast<bool>(&value)) {
    return EditorItemDelegate::BOOL;
  } else {
    return EditorItemDelegate::STRING;
  }
}

////////

Inspector::Inspector(const SelectionSet& selected, QWidget* parent)
    : QDockWidget("Inspector", parent),
<<<<<<< HEAD
      view_(new QTreeView()),
      model_(new SelectedItemModel(selection_, Qt::blue, QColor(0xc6, 0xff, 0xc4) /* pale green */)),
=======
      view_(new QTreeView(this)),
      model_(new SelectedItemModel(Qt::blue, QColor(0xc6, 0xff, 0xc4) /* pale green */, this)),
>>>>>>> 005d8a44
      layout_(new QVBoxLayout),
      action_layout_(new QVBoxLayout),
      selected_(selected),
      selected_itr_(selected.begin()),
      selection_(Selected()),
      button_frame_(new QFrame(this)),
      button_next_(new QPushButton("Next \u2192", this)), // \u2192 = right arrow
      button_prev_(new QPushButton("\u2190 Previous", this)), // \u2190 = left arrow
      selected_itr_label_(new QLabel(this)),
      mouse_timer_(nullptr)
{
  setObjectName("inspector");  // for settings
  view_->setModel(model_);
  view_->setItemDelegate(new EditorItemDelegate(model_, this));

  QHeaderView* header = view_->header();
  header->setSectionResizeMode(Name, QHeaderView::Stretch);
  header->setSectionResizeMode(Value, QHeaderView::ResizeToContents);
  // QTreeView defaults stretchLastSection to true, overriding setSectionResizeMode
  header->setStretchLastSection(false);

  QWidget* container = new QWidget(this);

  layout_->addWidget(view_, /* stretch */ 1);
  layout_->addLayout(action_layout_);

  button_frame_->setFrameShape(QFrame::StyledPanel);
  button_frame_->setFrameShadow(QFrame::Raised);
  QHBoxLayout* button_layout = new QHBoxLayout;
  button_layout->addWidget(button_prev_, 1);
  button_layout->addWidget(selected_itr_label_, 1, Qt::AlignHCenter);
  button_layout->addWidget(button_next_, 1);
  button_frame_->setLayout(button_layout);
  layout_->addWidget(button_frame_);
  button_frame_->setVisible(false);

  container->setLayout(layout_);

  setWidget(container);

  // connect so announcements can be made about changes
  connect(model_,
          &SelectedItemModel::selectedItemChanged,
          [this]() { emit selectedItemChanged(selection_); });

  connect(model_,
          SIGNAL(selectedItemChanged(const QModelIndex&)),
          this,
          SLOT(updateSelectedFields(const QModelIndex&)));

  connect(view_,
          SIGNAL(clicked(const QModelIndex&)),
          this,
          SLOT(clicked(const QModelIndex&)));

  connect(button_prev_,
          SIGNAL(pressed()),
          this,
          SLOT(selectPrevious()));

  connect(button_next_,
          SIGNAL(pressed()),
          this,
          SLOT(selectNext()));

  view_->setMouseTracking(true);
  connect(view_,
          SIGNAL(entered(const QModelIndex&)),
          this,
          SLOT(focusIndex(const QModelIndex&)));
}

int Inspector::selectNext()
{
  if (selected_.empty()) {
    selected_itr_ = selected_.begin();

    return 0;
  }

  selected_itr_++; // go to next
  if (selected_itr_ == selected_.end()) {
    selected_itr_ = selected_.begin();
  }
  emit inspect(*selected_itr_);

  return getSelectedIteratorPosition();
}

int Inspector::selectPrevious()
{
  if (selected_.empty()) {
    selected_itr_ = selected_.begin();

    return 0;
  }

  if (selected_itr_ == selected_.begin()) {
    selected_itr_ = selected_.end();
  }
  selected_itr_--;
  emit inspect(*selected_itr_);

  return getSelectedIteratorPosition();
}

int Inspector::getSelectedIteratorPosition()
{
  return std::distance(selected_.begin(), selected_itr_);
}

void Inspector::inspect(const Selected& object)
{
  selection_ = object;
  emit selection(object);

  reload();

  // update iterator
  selected_itr_ = std::find(selected_.begin(), selected_.end(), selection_);
  selected_itr_label_->setText(
      QString::number(getSelectedIteratorPosition() + 1) +
      "/" +
      QString::number(selected_.size()));

  // Auto open small lists
  for (int row = 0; row < model_->rowCount(); row++) {
    const QModelIndex index = model_->index(row, 0);
    if (model_->hasChildren(index) && model_->rowCount(index) < 10) {
      view_->expand(index);
    }
  }

  view_->resizeColumnToContents(0);
}

void Inspector::reload()
{
  loadActions();
  model_->updateObject();
}

void Inspector::loadActions()
{
  // remove action buttons and ensure delete
  while (!actions_.empty()) {
    auto it = actions_.begin();
    auto widget = it->first;
    actions_.erase(it);
    delete widget; // no longer in the map so it's safe to delete
  }

  if (!selection_) {
    return;
  }

  // add action buttons
  for (const auto [name, action] : selection_.getActions()) {
    QPushButton* button = new QPushButton(name.c_str(), this);
    connect(button, &QPushButton::released, [this, button]() {
      handleAction(button);
    });
    action_layout_->addWidget(button);
    actions_[button] = action;
  }
}

void Inspector::clicked(const QModelIndex& index)
{
  // QT sends both single and double clicks, so they need to be handled with a timer to
  // be able to tell the difference
  if (mouse_timer_ == nullptr) {
    mouse_timer_ = std::make_unique<QTimer>(this);
    mouse_timer_->setInterval(mouse_double_click_scale_ * QApplication::doubleClickInterval());
    mouse_timer_->setSingleShot(true);

    connect(mouse_timer_.get(), &QTimer::timeout, [this, index]() { emit indexClicked(index); });

    mouse_timer_->start();
  } else {
    mouse_timer_->stop();

    emit indexDoubleClicked(index);
  }
}

void Inspector::indexClicked(const QModelIndex& index)
{
  mouse_timer_ = nullptr;

  // handle single click event
  QStandardItem* item = model_->itemFromIndex(index);
  auto new_selected = item->data(EditorItemDelegate::selected_).value<Selected>();
  if (new_selected) {
    // If shift is help add to the list instead of replacing list
    if (qGuiApp->keyboardModifiers() & Qt::ShiftModifier) {
      emit addSelected(new_selected);
      inspect(new_selected);
    } else {
      emit selected(new_selected, false);
    }
  }
}

void Inspector::indexDoubleClicked(const QModelIndex& index)
{
  mouse_timer_ = nullptr;

  // handle single click event
  QStandardItem* item = model_->itemFromIndex(index);
  QVariant item_data = item->data(EditorItemDelegate::editor_);

  if (item_data.isValid()) {
    // set editable
    item->setEditable(true);
    // start editing
    view_->edit(index);
  }
}

void Inspector::focusIndex(const QModelIndex& index)
{
  if (index.column() == 0) {
    return;
  }

  QStandardItem* item = model_->itemFromIndex(index);
  QVariant item_data = item->data(EditorItemDelegate::selected_);

  if (item_data.isValid()) {
    // emit the selected item as something to focus on
    emit focus(item_data.value<Selected>());
  } else {
    emit focus(Selected());
  }
}

void Inspector::update(const Selected& object)
{
  if (selected_.empty()) {
    button_frame_->setVisible(false);
    inspect(Selected());
  } else {
    if (selected_.size() > 1) {
      button_frame_->setVisible(true);
    } else {
      button_frame_->setVisible(false);
    }
    selected_itr_ = selected_.begin();
    if (object) {
      inspect(object);
    } else {
      inspect(*selected_itr_);
    }
    raise();
  }
}

void Inspector::handleAction(QWidget* action)
{
  auto callback = actions_[action];
  auto new_selection = callback();

  if (new_selection == selection_) {
    return;
  }

  int itr_index = std::distance(selected_.begin(), selected_itr_);
  // remove the current selection
  emit removeSelected(selection_);
  if (new_selection) {
    // new selection as made, so add that and inspect it
    emit addSelected(new_selection);
    inspect(new_selection);
  } else {

    if (selected_.empty()) {
      // set is empty
      emit selected(Selected());
    } else {
      // determine new position in set
      itr_index = std::min(itr_index, static_cast<int>(selected_.size()) - 1);

      selected_itr_ = selected_.begin();
      std::advance(selected_itr_, itr_index);

      // inspect item at new this index
      inspect(*selected_itr_);
    }
  }
}

void Inspector::updateSelectedFields(const QModelIndex& index)
{
  // save expanded items
  std::map<QString, bool> expanded;
  for (int row = 0; row < model_->rowCount(); row++) {
    const QModelIndex index = model_->index(row, 0);
    const QString name = model_->itemFromIndex(index)->text();
    expanded[name] = view_->isExpanded(index);
  }

  reload();

  // restore expanded items
  for (int row = 0; row < model_->rowCount(); row++) {
    const QModelIndex row_index = model_->index(row, 0);
    const QString name = model_->itemFromIndex(row_index)->text();

    auto itr = expanded.find(name);
    if (itr != expanded.end()) {
      view_->setExpanded(row_index, (*itr).second);
    }
  }

  view_->resizeColumnToContents(0);
}

}  // namespace gui<|MERGE_RESOLUTION|>--- conflicted
+++ resolved
@@ -328,13 +328,8 @@
 
 Inspector::Inspector(const SelectionSet& selected, QWidget* parent)
     : QDockWidget("Inspector", parent),
-<<<<<<< HEAD
-      view_(new QTreeView()),
-      model_(new SelectedItemModel(selection_, Qt::blue, QColor(0xc6, 0xff, 0xc4) /* pale green */)),
-=======
       view_(new QTreeView(this)),
-      model_(new SelectedItemModel(Qt::blue, QColor(0xc6, 0xff, 0xc4) /* pale green */, this)),
->>>>>>> 005d8a44
+      model_(new SelectedItemModel(selection_, Qt::blue, QColor(0xc6, 0xff, 0xc4) /* pale green */, this)),
       layout_(new QVBoxLayout),
       action_layout_(new QVBoxLayout),
       selected_(selected),
