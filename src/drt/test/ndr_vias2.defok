--- conflicted
+++ resolved
@@ -220,68 +220,64 @@
       + ROUTED met2 ( 89470 340 0 ) ( * 18700 210 )
       NEW met3 ( 89470 18700 450 ) ( 89700 * 450 )
       NEW met5 ( 89700 18700 2400 ) ( 151340 * 2400 )
-      NEW met3 ( 151110 145180 450 ) ( 151340 * 450 )
+      NEW met4 ( 149500 82800 450 ) ( 151340 * 450 )
+      NEW met4 ( 151340 18700 450 ) ( * 82800 450 )
+      NEW met3 ( 149500 145180 450 ) ( 151110 * 450 )
       NEW met2 ( 151110 145180 210 ) ( * 151130 210 )
-      NEW met4 ( 151340 18700 450 ) ( * 145180 450 )
+      NEW met4 ( 149500 82800 450 ) ( * 145180 450 )
       NEW met2 ( 89470 18700 ) M2M3_PR_R
       NEW met3 ( 89700 18700 ) M3M4_PR_R
       NEW met4 ( 89700 18700 ) M4M5_PR_R
       NEW met4 ( 151340 18700 ) M4M5_PR_R
-      NEW met3 ( 151340 145180 ) M3M4_PR_R
+      NEW met3 ( 149500 145180 ) M3M4_PR_R
       NEW met2 ( 151110 145180 ) M2M3_PR_R
       NEW li1 TAPER ( 151110 151130 ) L1M1_PR_R
       NEW met1 TAPER ( 151110 151130 ) M1M2_PR_R
-      NEW met3 TAPER ( 89470 18700 ) RECT ( -390 -150 0 150 ) 
-      NEW met3 TAPER ( 151340 145180 ) RECT ( 0 -150 390 150 )  ;
+      NEW met3 TAPER ( 89470 18700 ) RECT ( -445 -150 0 150 ) 
+      NEW met4 TAPER ( 89700 18700 ) RECT ( -150 -600 150 0 ) 
+      NEW met1 TAPER ( 151110 151130 ) RECT ( -355 -70 0 70 )  ;
     - clknet_0_clk ( clkbuf_2_3__f_clk A ) ( clkbuf_2_2__f_clk A ) ( clkbuf_2_1__f_clk A ) ( clkbuf_2_0__f_clk A ) ( clkbuf_0_clk X ) + USE CLOCK + NONDEFAULTRULE NDR_3W_3S
-      + ROUTED met3 ( 116610 124100 450 ) ( 117300 * 450 )
-      NEW met2 ( 116610 118830 210 ) ( * 124100 210 )
-      NEW met4 ( 129260 171700 450 ) ( * 172380 450 )
-      NEW met3 ( 129260 172380 450 ) ( * 173060 450 )
-      NEW met3 ( 129260 173060 450 ) ( 130870 * 450 )
-      NEW met2 ( 130870 172890 210 ) ( * 173060 210 )
-      NEW met3 ( 154100 124100 450 ) ( 169510 * 450 )
-      NEW met2 ( 169510 118830 210 ) ( * 124100 210 )
-      NEW met5 ( 117300 124100 2400 ) ( 154100 * 2400 )
-      NEW met4 ( 154100 124100 450 ) ( * 131100 450 )
-      NEW met1 ( 167210 169830 210 ) ( 167900 * 210 )
-      NEW met1 TAPER ( 167900 169830 ) ( 169510 * )
-      NEW met2 ( 167210 169830 210 ) ( * 171700 210 )
-      NEW met3 ( 166980 171700 450 ) ( 167210 * 450 )
+      + ROUTED met2 ( 116610 118830 210 ) ( * 120700 210 )
+      NEW met2 ( 130870 171700 210 ) ( * 172890 210 )
+      NEW met3 ( 116610 120700 450 ) ( 131100 * 450 )
+      NEW met3 ( 131100 120700 450 ) ( * 121380 450 )
+      NEW met3 ( 131100 121380 450 ) ( 152260 * 450 )
+      NEW met4 ( 152260 121380 450 ) ( * 123420 450 )
+      NEW met2 ( 169510 169830 210 ) ( * 171700 210 )
       NEW met2 ( 152950 151300 210 ) ( * 151470 210 )
       NEW met3 ( 152950 151300 450 ) ( 153180 * 450 )
       NEW met4 ( 153180 151300 450 ) ( * 171700 450 )
-      NEW met4 ( 153180 131100 450 ) ( 154100 * 450 )
-      NEW met4 ( 153180 131100 450 ) ( * 151300 450 )
-      NEW met5 ( 129260 171700 2400 ) ( 166980 * 2400 )
-      NEW met3 ( 117300 124100 ) M3M4_PR_R
-      NEW met4 ( 117300 124100 ) M4M5_PR_R
-      NEW met2 ( 116610 124100 ) M2M3_PR_R
+      NEW met4 ( 152260 151300 450 ) ( 153180 * 450 )
+      NEW met3 ( 130870 171700 450 ) ( 169510 * 450 )
+      NEW met4 ( 152260 123420 450 ) ( * 151300 450 )
+      NEW met2 ( 169510 118830 210 ) ( * 123420 210 )
+      NEW met3 ( 152260 123420 450 ) ( 169510 * 450 )
+      NEW met2 ( 116610 120700 ) M2M3_PR_R
       NEW li1 TAPER ( 116610 118830 ) L1M1_PR_R
       NEW met1 TAPER ( 116610 118830 ) M1M2_PR_R
-      NEW met4 ( 129260 171700 ) M4M5_PR_R
-      NEW met3 ( 129260 172380 ) M3M4_PR_R
-      NEW met2 ( 130870 173060 ) M2M3_PR_R
+      NEW met2 ( 130870 171700 ) M2M3_PR_R
       NEW li1 TAPER ( 130870 172890 ) L1M1_PR_R
       NEW met1 TAPER ( 130870 172890 ) M1M2_PR_R
-      NEW met3 ( 154100 124100 ) M3M4_PR_R
-      NEW met2 ( 169510 124100 ) M2M3_PR_R
-      NEW li1 TAPER ( 169510 118830 ) L1M1_PR_R
-      NEW met1 TAPER ( 169510 118830 ) M1M2_PR_R
-      NEW met4 ( 154100 124100 ) M4M5_PR_R
+      NEW met3 ( 152260 123420 ) M3M4_PR_R
+      NEW met3 ( 152260 121380 ) M3M4_PR_R
       NEW li1 TAPER ( 169510 169830 ) L1M1_PR_R
-      NEW met1 ( 167210 169830 ) M1M2_PR_R
-      NEW met2 ( 167210 171700 ) M2M3_PR_R
-      NEW met3 ( 166980 171700 ) M3M4_PR_R
-      NEW met4 ( 166980 171700 ) M4M5_PR_R
+      NEW met1 TAPER ( 169510 169830 ) M1M2_PR_R
+      NEW met2 ( 169510 171700 ) M2M3_PR_R
       NEW li1 TAPER ( 152950 151470 ) L1M1_PR_R
       NEW met1 TAPER ( 152950 151470 ) M1M2_PR_R
       NEW met2 ( 152950 151300 ) M2M3_PR_R
       NEW met3 ( 153180 151300 ) M3M4_PR_R
-      NEW met4 ( 153180 171700 ) M4M5_PR_R
-      NEW met3 TAPER ( 167210 171700 ) RECT ( 0 -150 390 150 ) 
-      NEW met3 TAPER ( 152950 151300 ) RECT ( -390 -150 0 150 ) 
-      NEW met5 TAPER ( 153180 171700 ) RECT ( -1870 -800 0 800 )  ;
+      NEW met3 ( 153180 171700 ) M3M4_PR_R
+      NEW li1 TAPER ( 169510 118830 ) L1M1_PR_R
+      NEW met1 TAPER ( 169510 118830 ) M1M2_PR_R
+      NEW met2 ( 169510 123420 ) M2M3_PR_R
+      NEW met1 TAPER ( 116610 118830 ) RECT ( -355 -70 0 70 ) 
+      NEW met1 TAPER ( 130870 172890 ) RECT ( -355 -70 0 70 ) 
+      NEW met1 TAPER ( 169510 169830 ) RECT ( -355 -70 0 70 ) 
+      NEW met1 TAPER ( 152950 151470 ) RECT ( -355 -70 0 70 ) 
+      NEW met3 TAPER ( 152950 151300 ) RECT ( -445 -150 0 150 ) 
+      NEW met3 TAPER ( 153180 171700 ) RECT ( -630 -150 0 150 ) 
+      NEW met1 TAPER ( 169510 118830 ) RECT ( -355 -70 0 70 )  ;
     - clknet_2_0__leaf_clk ( _414_ CLK ) ( _418_ CLK ) ( _428_ CLK ) ( _429_ CLK ) ( _432_ CLK ) ( _434_ CLK ) ( _444_ CLK )
       ( _445_ CLK ) ( clkbuf_2_0__f_clk X ) + USE CLOCK + NONDEFAULTRULE NDR_3W_3S
       + ROUTED met1 ( 90390 120870 210 ) ( 91540 * 210 )
@@ -292,26 +288,15 @@
       NEW met2 ( 111090 120700 210 ) ( * 120870 210 )
       NEW met3 ( 93150 120700 450 ) ( 111090 * 450 )
       NEW met2 ( 93150 120700 210 ) ( * 120870 210 )
-      NEW met1 ( 111090 118150 210 ) ( 115460 * 210 )
-      NEW met1 TAPER ( 115460 118150 ) ( 117990 * )
-      NEW met2 ( 111090 118150 210 ) ( * 120700 210 )
+      NEW met1 TAPER ( 115690 118150 ) ( 117990 * )
+      NEW met1 TAPER ( 115690 118150 ) ( * 118490 )
+      NEW met1 ( 111090 118490 210 ) ( 115460 * 210 )
+      NEW met1 TAPER ( 115460 118490 ) ( 115690 * )
+      NEW met2 ( 111090 118490 210 ) ( * 120700 210 )
       NEW met2 ( 125350 118150 210 ) ( * 120870 210 )
       NEW met1 TAPER ( 117990 118150 ) ( 120060 * )
       NEW met1 ( 120060 118150 210 ) ( 125350 * 210 )
-      NEW met2 ( 125350 117300 210 ) ( * 118150 210 )
       NEW met2 ( 111090 120870 210 ) ( * 134470 210 )
-<<<<<<< HEAD
-      NEW met2 ( 143750 113220 210 ) ( * 115430 210 )
-      NEW met2 ( 143750 113220 210 ) ( 144670 * 210 )
-      NEW met3 ( 144670 113220 450 ) ( 144900 * 450 )
-      NEW met4 ( 144900 90100 450 ) ( * 113220 450 )
-      NEW met3 ( 144900 89420 450 ) ( * 90100 450 )
-      NEW met3 ( 144900 89420 450 ) ( 146510 * 450 )
-      NEW met2 ( 146510 88570 210 ) ( * 89420 210 )
-      NEW met2 ( 143750 115430 210 ) ( * 117300 210 )
-      NEW met3 ( 125350 117300 450 ) ( 143750 * 450 )
-      NEW met3 ( 136850 145180 450 ) ( 137540 * 450 )
-=======
       NEW met2 ( 131330 117300 210 ) ( * 118150 210 )
       NEW met3 ( 131330 117300 450 ) ( 144900 * 450 )
       NEW met4 ( 144900 89420 450 ) ( * 117300 450 )
@@ -323,9 +308,7 @@
       NEW met4 ( 136620 131100 450 ) ( 137540 * 450 )
       NEW met4 ( 136620 131100 450 ) ( * 145180 450 )
       NEW met3 ( 136620 145180 450 ) ( 136850 * 450 )
->>>>>>> 57c59a64
       NEW met2 ( 136850 145180 210 ) ( * 148070 210 )
-      NEW met4 ( 137540 117300 450 ) ( * 145180 450 )
       NEW li1 TAPER ( 93150 120870 ) L1M1_PR_R
       NEW met1 ( 90390 120870 ) M1M2_PR_R
       NEW li1 TAPER ( 89470 104890 ) L1M1_PR_R
@@ -336,23 +319,12 @@
       NEW met2 ( 93150 120700 ) M2M3_PR_R
       NEW met1 TAPER ( 93150 120870 ) M1M2_PR_R
       NEW li1 TAPER ( 117990 118150 ) L1M1_PR_R
-      NEW met1 ( 111090 118150 ) M1M2_PR_R
+      NEW met1 ( 111090 118490 ) M1M2_PR_R
       NEW li1 TAPER ( 125350 120870 ) L1M1_PR_R
       NEW met1 TAPER ( 125350 120870 ) M1M2_PR_R
       NEW met1 ( 125350 118150 ) M1M2_PR_R
-      NEW met2 ( 125350 117300 ) M2M3_PR_R
       NEW li1 TAPER ( 111090 134470 ) L1M1_PR_R
       NEW met1 TAPER ( 111090 134470 ) M1M2_PR_R
-<<<<<<< HEAD
-      NEW li1 TAPER ( 143750 115430 ) L1M1_PR_R
-      NEW met1 TAPER ( 143750 115430 ) M1M2_PR_R
-      NEW met2 ( 144670 113220 ) M2M3_PR_R
-      NEW met3 ( 144900 113220 ) M3M4_PR_R
-      NEW met3 ( 144900 90100 ) M3M4_PR_R
-      NEW met2 ( 146510 89420 ) M2M3_PR_R
-      NEW li1 TAPER ( 146510 88570 ) L1M1_PR_R
-      NEW met1 TAPER ( 146510 88570 ) M1M2_PR_R
-=======
       NEW met1 ( 131330 118150 ) M1M2_PR_R
       NEW met2 ( 131330 117300 ) M2M3_PR_R
       NEW met3 ( 144900 117300 ) M3M4_PR_R
@@ -362,21 +334,12 @@
       NEW met1 TAPER ( 146510 88570 ) M1M2_PR_R
       NEW li1 TAPER ( 143750 115770 ) L1M1_PR_R
       NEW met1 TAPER ( 143750 115770 ) M1M2_PR_R
->>>>>>> 57c59a64
       NEW met2 ( 143750 117300 ) M2M3_PR_R
       NEW met3 ( 137540 117300 ) M3M4_PR_R
-      NEW met3 ( 137540 145180 ) M3M4_PR_R
+      NEW met3 ( 136620 145180 ) M3M4_PR_R
       NEW met2 ( 136850 145180 ) M2M3_PR_R
       NEW li1 TAPER ( 136850 148070 ) L1M1_PR_R
       NEW met1 TAPER ( 136850 148070 ) M1M2_PR_R
-<<<<<<< HEAD
-      NEW met3 TAPER ( 144670 113220 ) RECT ( -390 -150 0 150 ) 
-      NEW met3 TAPER ( 137540 117300 ) RECT ( -600 -150 0 150 )  ;
-    - clknet_2_1__leaf_clk ( _423_ CLK ) ( _424_ CLK ) ( _425_ CLK ) ( _426_ CLK ) ( _427_ CLK ) ( _440_ CLK ) ( _441_ CLK )
-      ( _442_ CLK ) ( _443_ CLK ) ( clkbuf_2_1__f_clk X ) + USE CLOCK + NONDEFAULTRULE NDR_3W_3S
-      + ROUTED met3 ( 200100 124780 450 ) ( 200330 * 450 )
-      NEW met4 ( 200100 117300 450 ) ( * 124780 450 )
-=======
       NEW met1 TAPER ( 89470 104890 ) RECT ( -355 -70 0 70 ) 
       NEW met1 TAPER ( 111090 120870 ) RECT ( -355 -70 0 70 ) 
       NEW met1 TAPER ( 93150 120870 ) RECT ( -490 -70 0 70 ) 
@@ -418,112 +381,17 @@
       NEW met2 ( 199870 130900 210 ) ( * 137020 210 )
       NEW met2 ( 199870 130900 210 ) ( 200330 * 210 )
       NEW met2 ( 200330 117810 210 ) ( * 130900 210 )
->>>>>>> 57c59a64
       NEW met1 ( 200330 129030 210 ) ( 204700 * 210 )
       NEW met1 TAPER ( 204700 129030 ) ( 206310 * )
-      NEW met2 ( 206310 113050 210 ) ( * 117300 210 )
-      NEW met3 ( 200100 117300 450 ) ( 206310 * 450 )
-      NEW met2 ( 205850 96730 210 ) ( * 110500 210 )
-      NEW met2 ( 205850 110500 210 ) ( 206310 * 210 )
-      NEW met2 ( 206310 110500 210 ) ( * 113050 210 )
-      NEW met2 ( 200330 124780 210 ) ( * 131100 210 )
-      NEW met2 ( 199410 131100 210 ) ( 200330 * 210 )
-      NEW met2 ( 199410 131100 210 ) ( * 137190 210 )
-      NEW met2 ( 171350 117300 210 ) ( * 118490 210 )
-      NEW met3 ( 171350 117300 450 ) ( 171580 * 450 )
-      NEW met2 ( 156170 124270 210 ) ( * 129370 210 )
       NEW met1 ( 156170 124270 210 ) ( 165830 * 210 )
-      NEW met1 ( 165830 123930 210 ) ( * 124270 210 )
-      NEW met1 ( 165830 123930 210 ) ( 171350 * 210 )
-      NEW met2 ( 171350 118490 210 ) ( * 123930 210 )
-      NEW met3 ( 155940 129540 450 ) ( 156170 * 450 )
-      NEW met2 ( 156170 129370 210 ) ( * 129540 210 )
-      NEW met1 TAPER ( 157090 101830 ) ( 158010 * )
-      NEW met2 ( 157090 101660 210 ) ( * 101830 210 )
-      NEW met3 ( 156860 101660 450 ) ( 157090 * 450 )
-      NEW met4 ( 156860 101660 450 ) ( * 127500 450 )
-      NEW met4 ( 155940 127500 450 ) ( 156860 * 450 )
-      NEW met4 ( 155940 127500 450 ) ( * 129540 450 )
-      NEW met2 ( 178710 91290 210 ) ( * 91460 210 )
-      NEW met3 ( 172500 91460 450 ) ( 178710 * 450 )
-      NEW met4 ( 172500 91460 450 ) ( * 117300 450 )
-      NEW met4 ( 171580 117300 450 ) ( 172500 * 450 )
-      NEW met2 ( 164450 88230 210 ) ( * 89420 210 )
-      NEW met3 ( 164450 89420 450 ) ( 172500 * 450 )
-      NEW met3 ( 172500 89420 450 ) ( * 91460 450 )
-      NEW met5 ( 171580 117300 2400 ) ( 200100 * 2400 )
-      NEW met3 ( 152950 147220 450 ) ( 155940 * 450 )
-      NEW met2 ( 152950 147220 210 ) ( * 148070 210 )
-      NEW met4 ( 155940 129540 450 ) ( * 147220 450 )
-      NEW met2 ( 200330 124780 ) M2M3_PR_R
-      NEW met3 ( 200100 124780 ) M3M4_PR_R
-      NEW met4 ( 200100 117300 ) M4M5_PR_R
-      NEW li1 TAPER ( 206310 129030 ) L1M1_PR_R
-      NEW met1 ( 200330 129030 ) M1M2_PR_R
-      NEW li1 TAPER ( 206310 113050 ) L1M1_PR_R
-      NEW met1 TAPER ( 206310 113050 ) M1M2_PR_R
-      NEW met2 ( 206310 117300 ) M2M3_PR_R
-      NEW met3 ( 200100 117300 ) M3M4_PR_R
-      NEW li1 TAPER ( 205850 96730 ) L1M1_PR_R
-      NEW met1 TAPER ( 205850 96730 ) M1M2_PR_R
-      NEW li1 TAPER ( 199410 137190 ) L1M1_PR_R
-      NEW met1 TAPER ( 199410 137190 ) M1M2_PR_R
-      NEW li1 TAPER ( 171350 118490 ) L1M1_PR_R
-      NEW met1 TAPER ( 171350 118490 ) M1M2_PR_R
-      NEW met2 ( 171350 117300 ) M2M3_PR_R
-      NEW met3 ( 171580 117300 ) M3M4_PR_R
-      NEW met4 ( 171580 117300 ) M4M5_PR_R
-      NEW li1 TAPER ( 156170 129370 ) L1M1_PR_R
-      NEW met1 TAPER ( 156170 129370 ) M1M2_PR_R
+      NEW met2 ( 205850 96390 210 ) ( * 113050 210 )
+      NEW li1 TAPER ( 205850 96390 ) L1M1_PR_R
+      NEW met1 TAPER ( 205850 96390 ) M1M2_PR_R
+      NEW li1 TAPER ( 156170 129030 ) L1M1_PR_R
+      NEW met1 TAPER ( 156170 129030 ) M1M2_PR_R
       NEW met1 ( 156170 124270 ) M1M2_PR_R
-      NEW met1 ( 171350 123930 ) M1M2_PR_R
       NEW met3 ( 155940 129540 ) M3M4_PR_R
       NEW met2 ( 156170 129540 ) M2M3_PR_R
-<<<<<<< HEAD
-      NEW li1 TAPER ( 158010 101830 ) L1M1_PR_R
-      NEW met1 TAPER ( 157090 101830 ) M1M2_PR_R
-      NEW met2 ( 157090 101660 ) M2M3_PR_R
-      NEW met3 ( 156860 101660 ) M3M4_PR_R
-      NEW li1 TAPER ( 178710 91290 ) L1M1_PR_R
-      NEW met1 TAPER ( 178710 91290 ) M1M2_PR_R
-      NEW met2 ( 178710 91460 ) M2M3_PR_R
-      NEW met3 ( 172500 91460 ) M3M4_PR_R
-      NEW li1 TAPER ( 164450 88230 ) L1M1_PR_R
-      NEW met1 TAPER ( 164450 88230 ) M1M2_PR_R
-      NEW met2 ( 164450 89420 ) M2M3_PR_R
-      NEW met3 ( 155940 147220 ) M3M4_PR_R
-      NEW met2 ( 152950 147220 ) M2M3_PR_R
-      NEW li1 TAPER ( 152950 148070 ) L1M1_PR_R
-      NEW met1 TAPER ( 152950 148070 ) M1M2_PR_R
-      NEW met3 TAPER ( 200330 124780 ) RECT ( 0 -150 390 150 ) 
-      NEW met4 TAPER ( 200100 117300 ) RECT ( -150 -620 150 0 ) 
-      NEW met3 TAPER ( 171350 117300 ) RECT ( -390 -150 0 150 ) 
-      NEW met3 TAPER ( 155940 129540 ) RECT ( -390 -150 0 150 ) 
-      NEW met3 TAPER ( 157090 101660 ) RECT ( 0 -150 390 150 )  ;
-    - clknet_2_2__leaf_clk ( _411_ CLK ) ( _413_ CLK ) ( _415_ CLK ) ( _416_ CLK ) ( _417_ CLK ) ( _421_ CLK ) ( _430_ CLK )
-      ( _431_ CLK ) ( _433_ CLK ) ( _437_ CLK ) ( clkbuf_2_2__f_clk X ) + USE CLOCK + NONDEFAULTRULE NDR_3W_3S
-      + ROUTED met2 ( 125810 183770 210 ) ( * 183940 210 )
-      NEW met3 ( 125810 183940 450 ) ( 130180 * 450 )
-      NEW met4 ( 130180 183940 450 ) ( * 212500 450 )
-      NEW met2 ( 130870 179690 210 ) ( * 183940 210 )
-      NEW met3 ( 130180 183940 450 ) ( 130870 * 450 )
-      NEW met1 TAPER ( 125810 199750 ) ( 126270 * )
-      NEW met2 ( 125810 199580 210 ) ( * 199750 210 )
-      NEW met3 ( 125810 199580 450 ) ( 130180 * 450 )
-      NEW met2 ( 109250 183770 210 ) ( * 183940 210 )
-      NEW met3 ( 109250 183940 450 ) ( 125810 * 450 )
-      NEW met2 ( 96830 183770 210 ) ( * 186150 210 )
-      NEW met1 ( 96830 183770 210 ) ( 107410 * 210 )
-      NEW met1 TAPER ( 107410 183770 ) ( 109250 * )
-      NEW met3 ( 96830 180540 450 ) ( 97060 * 450 )
-      NEW met2 ( 96830 180540 210 ) ( * 183770 210 )
-      NEW met1 TAPER ( 111090 199750 ) ( 111550 * )
-      NEW met2 ( 111090 199580 210 ) ( * 199750 210 )
-      NEW met3 ( 111090 199580 450 ) ( 125810 * 450 )
-      NEW met3 ( 97060 151300 450 ) ( 100050 * 450 )
-      NEW met2 ( 100050 151130 210 ) ( * 151300 210 )
-      NEW met4 ( 97060 151300 450 ) ( * 180540 450 )
-=======
       NEW li1 TAPER ( 158010 102170 ) L1M1_PR_R
       NEW met1 TAPER ( 158010 102170 ) M1M2_PR_R
       NEW met2 ( 158010 102340 ) M2M3_PR_R
@@ -581,44 +449,22 @@
       NEW met2 ( 100050 151130 210 ) ( * 151300 210 )
       NEW met4 ( 97060 151300 450 ) ( * 183260 450 )
       NEW met1 ( 130410 179690 210 ) ( 131100 * 210 )
->>>>>>> 57c59a64
       NEW met2 ( 137770 210970 210 ) ( * 212500 210 )
       NEW met2 ( 150650 210970 210 ) ( * 212500 210 )
       NEW met3 ( 137770 212500 450 ) ( 150650 * 450 )
-      NEW met1 ( 130870 179690 210 ) ( 131330 * 210 )
       NEW met3 ( 130180 212500 450 ) ( 137770 * 450 )
       NEW met2 ( 140990 159290 210 ) ( * 175270 210 )
       NEW met1 ( 140990 159290 210 ) ( 142140 * 210 )
       NEW met1 TAPER ( 142140 159290 ) ( 143750 * )
       NEW met1 TAPER ( 132710 172890 ) ( 134550 * )
       NEW met1 ( 134550 172890 210 ) ( 140990 * 210 )
-      NEW met1 ( 131330 179350 210 ) ( 132710 * 210 )
+      NEW met1 ( 131100 179350 210 ) ( 132710 * 210 )
       NEW met2 ( 132710 172890 210 ) ( * 179350 210 )
-      NEW met1 ( 131330 179350 210 ) ( * 179690 210 )
-      NEW li1 TAPER ( 125810 183770 ) L1M1_PR_R
-      NEW met1 TAPER ( 125810 183770 ) M1M2_PR_R
-      NEW met2 ( 125810 183940 ) M2M3_PR_R
-      NEW met3 ( 130180 183940 ) M3M4_PR_R
-      NEW met3 ( 130180 212500 ) M3M4_PR_R
-      NEW met1 ( 130870 179690 ) M1M2_PR_R
-      NEW met2 ( 130870 183940 ) M2M3_PR_R
+      NEW met1 ( 131100 179350 210 ) ( * 179690 210 )
       NEW li1 TAPER ( 126270 199750 ) L1M1_PR_R
-      NEW met1 TAPER ( 125810 199750 ) M1M2_PR_R
-      NEW met2 ( 125810 199580 ) M2M3_PR_R
+      NEW met1 TAPER ( 126270 199750 ) M1M2_PR_R
+      NEW met2 ( 126270 199580 ) M2M3_PR_R
       NEW met3 ( 130180 199580 ) M3M4_PR_R
-<<<<<<< HEAD
-      NEW li1 TAPER ( 109250 183770 ) L1M1_PR_R
-      NEW met1 TAPER ( 109250 183770 ) M1M2_PR_R
-      NEW met2 ( 109250 183940 ) M2M3_PR_R
-      NEW li1 TAPER ( 96830 186150 ) L1M1_PR_R
-      NEW met1 TAPER ( 96830 186150 ) M1M2_PR_R
-      NEW met1 ( 96830 183770 ) M1M2_PR_R
-      NEW met3 ( 97060 180540 ) M3M4_PR_R
-      NEW met2 ( 96830 180540 ) M2M3_PR_R
-      NEW li1 TAPER ( 111550 199750 ) L1M1_PR_R
-      NEW met1 TAPER ( 111090 199750 ) M1M2_PR_R
-      NEW met2 ( 111090 199580 ) M2M3_PR_R
-=======
       NEW met3 ( 130180 212500 ) M3M4_PR_R
       NEW li1 TAPER ( 111550 199750 ) L1M1_PR_R
       NEW met1 TAPER ( 111550 199750 ) M1M2_PR_R
@@ -638,7 +484,6 @@
       NEW met1 ( 96830 183770 ) M1M2_PR_R
       NEW met3 ( 97060 183260 ) M3M4_PR_R
       NEW met2 ( 96830 183260 ) M2M3_PR_R
->>>>>>> 57c59a64
       NEW met3 ( 97060 151300 ) M3M4_PR_R
       NEW met2 ( 100050 151300 ) M2M3_PR_R
       NEW li1 TAPER ( 100050 151130 ) L1M1_PR_R
@@ -657,10 +502,6 @@
       NEW met1 ( 140990 172890 ) M1M2_PR_R
       NEW met1 ( 132710 179350 ) M1M2_PR_R
       NEW met1 TAPER ( 132710 172890 ) M1M2_PR_R
-<<<<<<< HEAD
-      NEW met4 TAPER ( 130180 199580 ) RECT ( -150 -620 150 0 ) 
-      NEW met3 TAPER ( 97060 180540 ) RECT ( 0 -150 390 150 )  ;
-=======
       NEW met1 TAPER ( 126270 199750 ) RECT ( -355 -70 0 70 ) 
       NEW met1 TAPER ( 111550 199750 ) RECT ( -355 -70 0 70 ) 
       NEW met3 TAPER ( 130410 179860 ) RECT ( 0 -150 445 150 ) 
@@ -674,58 +515,59 @@
       NEW met1 TAPER ( 140990 175270 ) RECT ( -355 -70 0 70 ) 
       NEW met2 TAPER ( 140990 172890 ) RECT ( -70 -305 70 0 ) 
       NEW met1 TAPER ( 132710 172890 ) RECT ( -490 -70 0 70 )  ;
->>>>>>> 57c59a64
     - clknet_2_3__leaf_clk ( _412_ CLK ) ( _419_ CLK ) ( _420_ CLK ) ( _422_ CLK ) ( _435_ CLK ) ( _436_ CLK ) ( _438_ CLK )
       ( _439_ CLK ) ( clkbuf_2_3__f_clk X ) + USE CLOCK + NONDEFAULTRULE NDR_3W_3S
-      + ROUTED met1 TAPER ( 190670 191590 ) ( 192050 * )
-      NEW met2 ( 190670 191420 210 ) ( * 191590 210 )
-      NEW met3 ( 190670 191420 450 ) ( 192740 * 450 )
+      + ROUTED met1 TAPER ( 191130 191590 ) ( 192050 * )
+      NEW met2 ( 191130 191420 210 ) ( * 191590 210 )
+      NEW met3 ( 191130 191420 450 ) ( 192740 * 450 )
       NEW met1 ( 192970 194310 210 ) ( 204010 * 210 )
       NEW met1 TAPER ( 204010 194310 ) ( 205850 * )
       NEW met2 ( 192970 191420 210 ) ( * 194310 210 )
       NEW met3 ( 192740 191420 450 ) ( 192970 * 450 )
-      NEW met2 ( 201250 164390 210 ) ( * 165580 210 )
-      NEW met3 ( 201250 165580 450 ) ( 206310 * 450 )
-      NEW met2 ( 206310 165580 210 ) ( 207230 * 210 )
+      NEW met2 ( 201250 164730 210 ) ( * 165580 210 )
+      NEW met3 ( 201250 165580 450 ) ( 207230 * 450 )
       NEW met2 ( 207230 165580 210 ) ( * 177990 210 )
-      NEW met3 ( 192740 165580 450 ) ( 201250 * 450 )
-      NEW met1 TAPER ( 190670 153850 ) ( 192050 * )
-      NEW met2 ( 190670 153850 210 ) ( * 154020 210 )
-      NEW met3 ( 190670 154020 450 ) ( 192740 * 450 )
-      NEW met4 ( 192740 154020 450 ) ( * 165580 450 )
-      NEW met4 ( 192740 165580 450 ) ( * 191420 450 )
+      NEW met3 ( 192740 179180 450 ) ( 207230 * 450 )
+      NEW met2 ( 207230 177990 210 ) ( * 179180 210 )
+      NEW met1 ( 193430 158950 210 ) ( 201250 * 210 )
+      NEW met2 ( 201250 158950 210 ) ( * 164730 210 )
+      NEW met4 ( 192740 179180 450 ) ( * 191420 450 )
       NEW met3 ( 163990 207060 450 ) ( 164220 * 450 )
       NEW met2 ( 163990 207060 210 ) ( * 210630 210 )
       NEW met3 ( 154790 178500 450 ) ( 164220 * 450 )
       NEW met2 ( 154790 178330 210 ) ( * 178500 210 )
-      NEW met2 ( 173190 175270 210 ) ( * 178500 210 )
+      NEW met2 ( 173190 175610 210 ) ( * 178500 210 )
       NEW met3 ( 164220 178500 450 ) ( 173190 * 450 )
-      NEW met1 TAPER ( 170890 170170 ) ( 171810 * )
-      NEW met2 ( 171810 170170 210 ) ( * 174420 210 )
-      NEW met2 ( 171810 174420 210 ) ( 173190 * 210 )
-      NEW met2 ( 173190 174420 210 ) ( * 175270 210 )
-      NEW met2 ( 171810 168980 210 ) ( * 170170 210 )
+      NEW met2 ( 171350 169830 210 ) ( * 175610 210 )
+      NEW met1 ( 171350 175610 210 ) ( 171580 * 210 )
+      NEW met1 TAPER ( 171580 175610 ) ( 173190 * )
+      NEW met2 ( 171350 166260 210 ) ( * 169830 210 )
       NEW met4 ( 164220 178500 450 ) ( * 207060 450 )
-      NEW met3 ( 171810 168980 450 ) ( 192740 * 450 )
+      NEW met3 ( 171350 166260 450 ) ( 186300 * 450 )
+      NEW met1 ( 192970 158610 210 ) ( 193430 * 210 )
+      NEW met1 ( 192970 158270 210 ) ( * 158610 210 )
+      NEW met2 ( 192970 158100 210 ) ( * 158270 210 )
+      NEW met3 ( 186300 158100 450 ) ( 192970 * 450 )
+      NEW met2 ( 192050 153850 210 ) ( * 158100 210 )
+      NEW met4 ( 186300 158100 450 ) ( * 166260 450 )
+      NEW met1 ( 193430 158610 210 ) ( * 158950 210 )
       NEW li1 TAPER ( 192050 191590 ) L1M1_PR_R
-      NEW met1 TAPER ( 190670 191590 ) M1M2_PR_R
-      NEW met2 ( 190670 191420 ) M2M3_PR_R
+      NEW met1 TAPER ( 191130 191590 ) M1M2_PR_R
+      NEW met2 ( 191130 191420 ) M2M3_PR_R
       NEW met3 ( 192740 191420 ) M3M4_PR_R
       NEW li1 TAPER ( 205850 194310 ) L1M1_PR_R
       NEW met1 ( 192970 194310 ) M1M2_PR_R
       NEW met2 ( 192970 191420 ) M2M3_PR_R
-      NEW li1 TAPER ( 201250 164390 ) L1M1_PR_R
-      NEW met1 TAPER ( 201250 164390 ) M1M2_PR_R
+      NEW li1 TAPER ( 201250 164730 ) L1M1_PR_R
+      NEW met1 TAPER ( 201250 164730 ) M1M2_PR_R
       NEW met2 ( 201250 165580 ) M2M3_PR_R
-      NEW met2 ( 206310 165580 ) M2M3_PR_R
+      NEW met2 ( 207230 165580 ) M2M3_PR_R
       NEW li1 TAPER ( 207230 177990 ) L1M1_PR_R
       NEW met1 TAPER ( 207230 177990 ) M1M2_PR_R
-      NEW met3 ( 192740 165580 ) M3M4_PR_R
-      NEW li1 TAPER ( 192050 153850 ) L1M1_PR_R
-      NEW met1 TAPER ( 190670 153850 ) M1M2_PR_R
-      NEW met2 ( 190670 154020 ) M2M3_PR_R
-      NEW met3 ( 192740 154020 ) M3M4_PR_R
-      NEW met3 ( 192740 168980 ) M3M4_PR_R
+      NEW met3 ( 192740 179180 ) M3M4_PR_R
+      NEW met2 ( 207230 179180 ) M2M3_PR_R
+      NEW met1 ( 201250 158950 ) M1M2_PR_R
+      NEW met3 ( 186300 166260 ) M3M4_PR_R
       NEW met3 ( 164220 207060 ) M3M4_PR_R
       NEW met2 ( 163990 207060 ) M2M3_PR_R
       NEW li1 TAPER ( 163990 210630 ) L1M1_PR_R
@@ -734,15 +576,29 @@
       NEW met2 ( 154790 178500 ) M2M3_PR_R
       NEW li1 TAPER ( 154790 178330 ) L1M1_PR_R
       NEW met1 TAPER ( 154790 178330 ) M1M2_PR_R
-      NEW li1 TAPER ( 173190 175270 ) L1M1_PR_R
-      NEW met1 TAPER ( 173190 175270 ) M1M2_PR_R
+      NEW li1 TAPER ( 173190 175610 ) L1M1_PR_R
+      NEW met1 TAPER ( 173190 175610 ) M1M2_PR_R
       NEW met2 ( 173190 178500 ) M2M3_PR_R
-      NEW li1 TAPER ( 170890 170170 ) L1M1_PR_R
-      NEW met1 TAPER ( 171810 170170 ) M1M2_PR_R
-      NEW met2 ( 171810 168980 ) M2M3_PR_R
-      NEW met3 TAPER ( 192970 191420 ) RECT ( 0 -150 570 150 ) 
-      NEW met4 TAPER ( 192740 168980 ) RECT ( -150 -620 150 0 ) 
-      NEW met3 TAPER ( 164220 207060 ) RECT ( 0 -150 390 150 )  ;
+      NEW li1 TAPER ( 171350 169830 ) L1M1_PR_R
+      NEW met1 TAPER ( 171350 169830 ) M1M2_PR_R
+      NEW met1 ( 171350 175610 ) M1M2_PR_R
+      NEW met2 ( 171350 166260 ) M2M3_PR_R
+      NEW met1 ( 192970 158270 ) M1M2_PR_R
+      NEW met2 ( 192970 158100 ) M2M3_PR_R
+      NEW met3 ( 186300 158100 ) M3M4_PR_R
+      NEW li1 TAPER ( 192050 153850 ) L1M1_PR_R
+      NEW met1 TAPER ( 192050 153850 ) M1M2_PR_R
+      NEW met2 ( 192050 158100 ) M2M3_PR_R
+      NEW met3 TAPER ( 192970 191420 ) RECT ( 0 -150 615 150 ) 
+      NEW met1 TAPER ( 201250 164730 ) RECT ( -355 -70 0 70 ) 
+      NEW met1 TAPER ( 207230 177990 ) RECT ( -355 -70 0 70 ) 
+      NEW met3 TAPER ( 164220 207060 ) RECT ( 0 -150 435 150 ) 
+      NEW met1 TAPER ( 163990 210630 ) RECT ( -355 -70 0 70 ) 
+      NEW met1 TAPER ( 154790 178330 ) RECT ( -355 -70 0 70 ) 
+      NEW met1 TAPER ( 173190 175610 ) RECT ( -355 -70 0 70 ) 
+      NEW met1 TAPER ( 171350 169830 ) RECT ( -355 -70 0 70 ) 
+      NEW met1 TAPER ( 192050 153850 ) RECT ( -355 -70 0 70 ) 
+      NEW met3 TAPER ( 192050 158100 ) RECT ( -705 -150 0 150 )  ;
     - ctrl.state.out\[1\] ( _412_ Q ) ( _290_ B2 ) ( _285_ A ) + USE SIGNAL
       + ROUTED met2 ( 170890 205530 ) ( * 209950 )
       NEW met1 ( 167670 207910 ) ( 170890 * )
