--- conflicted
+++ resolved
@@ -719,38 +719,22 @@
   }
 }
 namespace {
-<<<<<<< HEAD
-bool isCornerOnPoly(const frCoord x,
-                    const frCoord y,
-                    const gtl::polygon_90_set_data<frCoord>& poly_set)
-=======
 bool isPolygonCorner(const frCoord x,
                      const frCoord y,
                      const gtl::polygon_90_set_data<frCoord>& poly_set)
->>>>>>> 701a10d4
 {
   std::vector<gtl::polygon_90_with_holes_data<frCoord>> polygons;
   poly_set.get(polygons);
   for (const auto& polygon : polygons) {
-<<<<<<< HEAD
-    for (auto pt_itr = polygon.begin(); pt_itr != polygon.end(); ++pt_itr) {
-      if ((*pt_itr).x() == x && (*pt_itr).y() == y) {
-=======
     for (const auto& pt : polygon) {
       if (pt.x() == x && pt.y() == y) {
->>>>>>> 701a10d4
         return true;
       }
     }
     for (auto hole_itr = polygon.begin_holes(); hole_itr != polygon.end_holes();
          ++hole_itr) {
-<<<<<<< HEAD
-      for (auto pt = (*hole_itr).begin(); pt != (*hole_itr).end(); ++pt) {
-        if ((*pt).x() == x && (*pt).y() == y) {
-=======
       for (const auto& pt : (*hole_itr)) {
         if (pt.x() == x && pt.y() == y) {
->>>>>>> 701a10d4
           return true;
         }
       }
@@ -834,15 +818,9 @@
         }
 
       } else {
-<<<<<<< HEAD
-        currCorner->setFixed(isCornerOnPoly(currCorner->x(),
-                                            currCorner->y(),
-                                            net->getPolygons(true)[layerNum]));
-=======
         currCorner->setFixed(isPolygonCorner(currCorner->x(),
                                              currCorner->y(),
                                              net->getPolygons(true)[layerNum]));
->>>>>>> 701a10d4
       }
       // currCorner->setFixed(prevEdge->isFixed() && nextEdge->isFixed());
 
