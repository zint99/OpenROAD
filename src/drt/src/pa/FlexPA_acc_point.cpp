/* Authors: Lutong Wang and Bangqi Xu */
/*
 * Copyright (c) 2019, The Regents of the University of California
 * Copyright (c) 2024, Precision Innovations Inc.
 * All rights reserved.
 *
 * Redistribution and use in source and binary forms, with or without
 * modification, are permitted provided that the following conditions are met:
 *     * Redistributions of source code must retain the above copyright
 *       notice, this list of conditions and the following disclaimer.
 *     * Redistributions in binary form must reproduce the above copyright
 *       notice, this list of conditions and the following disclaimer in the
 *       documentation and/or other materials provided with the distribution.
 *     * Neither the name of the University nor the
 *       names of its contributors may be used to endorse or promote products
 *       derived from this software without specific prior written permission.
 *
 * THIS SOFTWARE IS PROVIDED BY THE COPYRIGHT HOLDERS AND CONTRIBUTORS "AS IS"
 * AND ANY EXPRESS OR IMPLIED WARRANTIES, INCLUDING, BUT NOT LIMITED TO, THE
 * IMPLIED WARRANTIES OF MERCHANTABILITY AND FITNESS FOR A PARTICULAR PURPOSE
 * ARE DISCLAIMED. IN NO EVENT SHALL THE REGENTS BE LIABLE FOR ANY DIRECT,
 * INDIRECT, INCIDENTAL, SPECIAL, EXEMPLARY, OR CONSEQUENTIAL DAMAGES
 * (INCLUDING, BUT NOT LIMITED TO, PROCUREMENT OF SUBSTITUTE GOODS OR SERVICES;
 * LOSS OF USE, DATA, OR PROFITS; OR BUSINESS INTERRUPTION) HOWEVER CAUSED AND
 * ON ANY THEORY OF LIABILITY, WHETHER IN CONTRACT, STRICT LIABILITY, OR TORT
 * (INCLUDING NEGLIGENCE OR OTHERWISE) ARISING IN ANY WAY OUT OF THE USE OF THIS
 * SOFTWARE, EVEN IF ADVISED OF THE POSSIBILITY OF SUCH DAMAGE.
 */

#include <omp.h>

#include "AbstractPAGraphics.h"
#include "FlexPA.h"
#include "frProfileTask.h"
#include "gc/FlexGC.h"
#include "utl/exception.h"

namespace drt {

using utl::ThreadException;

/**
 *
 * @details This follows the Tao of PAO paper cost structure.
 * On track and half track are the preffered access points,
 * this function is responsible for generating them.
 * It iterates over every track coord in the range [low, high]
 * and inserts one of its coordinates on the coords map.
 * if use_nearby_grid is true it changes the access point cost to it.
 *
 * TODO:
 * This function doesn't seem to be getting the best access point.
 * it iterates through every track contained between low and high
 * and takes the first one (closest to low) not the best one (lowest cost).
 * note that std::map.insert() will not override and entry.
 * it should prioritize OnGrid access points
 */
void FlexPA::genAPOnTrack(
    std::map<frCoord, frAccessPointEnum>& coords,
    const std::map<frCoord, frAccessPointEnum>& track_coords,
    const frCoord low,
    const frCoord high,
    const bool use_nearby_grid)
{
  for (auto it = track_coords.lower_bound(low); it != track_coords.end();
       it++) {
    auto& [coord, cost] = *it;
    if (coord > high) {
      break;
    }
    if (use_nearby_grid) {
      coords.insert({coord, frAccessPointEnum::NearbyGrid});
    } else {
      coords.insert(*it);
    }
  }
}

// will not generate center for wider edge
/**
 * @details This follows the Tao of PAO paper cost structure.
 * First it iterates through the range [low, high] to check if there are
 * at least 3 possible OnTrack access points as those take priority.
 * If false it created and access points in the middle point between [low, high]
 */

void FlexPA::genAPCentered(std::map<frCoord, frAccessPointEnum>& coords,
                           const frLayerNum layer_num,
                           const frCoord low,
                           const frCoord high)
{
  // if touching two tracks, then no center??
  int candidates_on_grid = 0;
  for (auto it = coords.lower_bound(low); it != coords.end(); it++) {
    auto& [coordinate, cost] = *it;
    if (coordinate > high) {
      break;
    }
    if (cost == frAccessPointEnum::OnGrid) {
      candidates_on_grid++;
    }
  }
  if (candidates_on_grid >= 3) {
    return;
  }

  // If there are less than 3 coords OnGrid will create a Centered Access Point
  frCoord manu_grid = getDesign()->getTech()->getManufacturingGrid();
  frCoord coord = (low + high) / 2 / manu_grid * manu_grid;

  if (coords.find(coord) == coords.end()) {
    coords.insert(std::make_pair(coord, frAccessPointEnum::Center));
  } else {
    coords[coord] = std::min(coords[coord], frAccessPointEnum::Center);
  }
}

/**
 * @details This follows the Tao of PAO paper cost structure.
 * Enclosed Boundary APs satisfy via-in-pin requirement.
 * This is the worst access point adressed in the paper
 */

void FlexPA::genAPEnclosedBoundary(std::map<frCoord, frAccessPointEnum>& coords,
                                   const gtl::rectangle_data<frCoord>& rect,
                                   const frLayerNum layer_num,
                                   const bool is_curr_layer_horz)
{
  const auto rect_width = gtl::delta(rect, gtl::HORIZONTAL);
  const auto rect_height = gtl::delta(rect, gtl::VERTICAL);
  const int max_num_via_trial = 2;
  if (layer_num + 1 > getDesign()->getTech()->getTopLayerNum()) {
    return;
  }
  // hardcode first two single vias
  std::vector<const frViaDef*> via_defs;
  int cnt = 0;
  for (auto& [tup, via] : layer_num_to_via_defs_[layer_num + 1][1]) {
    via_defs.push_back(via);
    cnt++;
    if (cnt >= max_num_via_trial) {
      break;
    }
  }
  for (auto& via_def : via_defs) {
    frVia via(via_def);
    const Rect box = via.getLayer1BBox();
    const auto via_width = box.dx();
    const auto via_height = box.dy();
    if (via_width > rect_width || via_height > rect_height) {
      continue;
    }
    const int coord_top = is_curr_layer_horz ? gtl::yh(rect) - box.yMax()
                                             : gtl::xh(rect) - box.xMax();
    const int coord_low = is_curr_layer_horz ? gtl::yl(rect) - box.yMin()
                                             : gtl::xl(rect) - box.xMin();
    for (const int coord : {coord_top, coord_low}) {
      if (coords.find(coord) == coords.end()) {
        coords.insert(std::make_pair(coord, frAccessPointEnum::EncOpt));
      } else {
        coords[coord] = std::min(coords[coord], frAccessPointEnum::EncOpt);
      }
    }
  }
}

void FlexPA::genAPCosted(
    const frAccessPointEnum cost,
    std::map<frCoord, frAccessPointEnum>& coords,
    const std::map<frCoord, frAccessPointEnum>& track_coords,
    const frLayerNum base_layer_num,
    const frLayerNum layer_num,
    const gtl::rectangle_data<frCoord>& rect,
    const bool is_curr_layer_horz,
    const int offset)
{
  auto layer = getDesign()->getTech()->getLayer(layer_num);
  const auto min_width_layer = layer->getMinWidth();
  const int rect_min = is_curr_layer_horz ? gtl::yl(rect) : gtl::xl(rect);
  const int rect_max = is_curr_layer_horz ? gtl::yh(rect) : gtl::xh(rect);

  switch (cost) {
    case (frAccessPointEnum::OnGrid):
      genAPOnTrack(coords, track_coords, rect_min + offset, rect_max - offset);
      break;

      // frAccessPointEnum::Halfgrid not defined

    case (frAccessPointEnum::Center):
      genAPCentered(
          coords, base_layer_num, rect_min + offset, rect_max - offset);
      break;

    case (frAccessPointEnum::EncOpt):
      genAPEnclosedBoundary(coords, rect, base_layer_num, is_curr_layer_horz);
      break;

    case (frAccessPointEnum::NearbyGrid):
      genAPOnTrack(
          coords, track_coords, rect_min - min_width_layer, rect_min, true);
      genAPOnTrack(
          coords, track_coords, rect_max, rect_max + min_width_layer, true);
      break;

    default:
      logger_->error(DRT, 257, "Invalid frAccessPointEnum type");
  }
}

// Responsible for checking if an AP is valid and configuring it
void FlexPA::createSingleAccessPoint(
    std::vector<std::unique_ptr<frAccessPoint>>& aps,
    std::set<std::pair<Point, frLayerNum>>& apset,
    const gtl::rectangle_data<frCoord>& maxrect,
    const frCoord x,
    const frCoord y,
    const frLayerNum layer_num,
    const bool allow_planar,
    const bool allow_via,
    const frAccessPointEnum lower_type,
    const frAccessPointEnum upper_type)
{
  gtl::point_data<frCoord> pt(x, y);
  if (!gtl::contains(maxrect, pt) && lower_type != frAccessPointEnum::NearbyGrid
      && upper_type != frAccessPointEnum::NearbyGrid) {
    return;
  }
  Point fpt(x, y);
  if (apset.find(std::make_pair(fpt, layer_num)) != apset.end()) {
    return;
  }
  auto ap = std::make_unique<frAccessPoint>(fpt, layer_num);

  ap->setMultipleAccesses(frDirEnumPlanar, allow_planar);

  if (allow_planar) {
    const auto lower_layer = getDesign()->getTech()->getLayer(layer_num);
    // rectonly forbid wrongway planar access
    // rightway on grid only forbid off track rightway planar access
    // horz layer
    if (lower_layer->getDir() == dbTechLayerDir::HORIZONTAL) {
      if (lower_layer->isUnidirectional()) {
        ap->setMultipleAccesses(frDirEnumVert, false);
      }
      if (lower_layer->getLef58RightWayOnGridOnlyConstraint()
          && lower_type != frAccessPointEnum::OnGrid) {
        ap->setMultipleAccesses(frDirEnumHorz, false);
      }
    }
    // vert layer
    if (lower_layer->getDir() == dbTechLayerDir::VERTICAL) {
      if (lower_layer->isUnidirectional()) {
        ap->setMultipleAccesses(frDirEnumHorz, false);
      }
      if (lower_layer->getLef58RightWayOnGridOnlyConstraint()
          && lower_type != frAccessPointEnum::OnGrid) {
        ap->setMultipleAccesses(frDirEnumVert, false);
      }
    }
  }
  ap->setAccess(frDirEnum::D, false);
  ap->setAccess(frDirEnum::U, allow_via);

  ap->setAllowVia(allow_via);
  ap->setType((frAccessPointEnum) lower_type, true);
  ap->setType((frAccessPointEnum) upper_type, false);
  if ((lower_type == frAccessPointEnum::NearbyGrid
       || upper_type == frAccessPointEnum::NearbyGrid)) {
    Point end;
    const int half_width
        = design_->getTech()->getLayer(ap->getLayerNum())->getMinWidth() / 2;
    if (fpt.x() < gtl::xl(maxrect) + half_width) {
      end.setX(gtl::xl(maxrect) + half_width);
    } else if (fpt.x() > gtl::xh(maxrect) - half_width) {
      end.setX(gtl::xh(maxrect) - half_width);
    } else {
      end.setX(fpt.x());
    }
    if (fpt.y() < gtl::yl(maxrect) + half_width) {
      end.setY(gtl::yl(maxrect) + half_width);
    } else if (fpt.y() > gtl::yh(maxrect) - half_width) {
      end.setY(gtl::yh(maxrect) - half_width);
    } else {
      end.setY(fpt.y());
    }

    Point e = fpt;
    if (fpt.x() != end.x()) {
      e.setX(end.x());
    } else if (fpt.y() != end.y()) {
      e.setY(end.y());
    }
    if (!(e == fpt)) {
      frPathSeg ps;
      ps.setPoints_safe(fpt, e);
      if (ps.getBeginPoint() == end) {
        ps.setBeginStyle(frEndStyle(frcTruncateEndStyle));
      } else if (ps.getEndPoint() == end) {
        ps.setEndStyle(frEndStyle(frcTruncateEndStyle));
      }
      ap->addPathSeg(ps);
      if (!(e == end)) {
        fpt = e;
        ps.setPoints_safe(fpt, end);
        if (ps.getBeginPoint() == end) {
          ps.setBeginStyle(frEndStyle(frcTruncateEndStyle));
        } else {
          ps.setEndStyle(frEndStyle(frcTruncateEndStyle));
        }
        ap->addPathSeg(ps);
      }
    }
  }
  aps.push_back(std::move(ap));
  apset.insert(std::make_pair(fpt, layer_num));
}

void FlexPA::createMultipleAccessPoints(
    std::vector<std::unique_ptr<frAccessPoint>>& aps,
    std::set<std::pair<Point, frLayerNum>>& apset,
    const gtl::rectangle_data<frCoord>& rect,
    const frLayerNum layer_num,
    const bool allow_planar,
    const bool allow_via,
    const bool is_layer1_horz,
    const std::map<frCoord, frAccessPointEnum>& x_coords,
    const std::map<frCoord, frAccessPointEnum>& y_coords,
    const frAccessPointEnum lower_type,
    const frAccessPointEnum upper_type)
{
  // build points;
  for (auto& [x_coord, cost_x] : x_coords) {
    for (auto& [y_coord, cost_y] : y_coords) {
      // lower full/half/center
      auto& low_layer_type = is_layer1_horz ? cost_y : cost_x;
      auto& up_layer_type = (!is_layer1_horz) ? cost_y : cost_x;
      if (low_layer_type == lower_type && up_layer_type == upper_type) {
        createSingleAccessPoint(aps,
                                apset,
                                rect,
                                x_coord,
                                y_coord,
                                layer_num,
                                allow_planar,
                                allow_via,
                                lower_type,
                                upper_type);
      }
    }
  }
}

/**
 * @details Generates all necessary access points from a rectangle shape
 * In this case a rectangle is one of the pin shapes of the pin
 */
void FlexPA::genAPsFromRect(std::vector<std::unique_ptr<frAccessPoint>>& aps,
                            std::set<std::pair<Point, frLayerNum>>& apset,
                            const gtl::rectangle_data<frCoord>& rect,
                            const frLayerNum layer_num,
                            const bool allow_planar,
                            const bool allow_via,
                            frAccessPointEnum lower_type,
                            const frAccessPointEnum upper_type,
                            const bool is_macro_cell_pin)
{
  auto layer = getDesign()->getTech()->getLayer(layer_num);
  const auto min_width_layer1 = layer->getMinWidth();
  if (std::min(gtl::delta(rect, gtl::HORIZONTAL),
               gtl::delta(rect, gtl::VERTICAL))
      < min_width_layer1) {
    return;
  }
  frLayerNum second_layer_num = 0;
  if (layer_num + 2 <= getDesign()->getTech()->getTopLayerNum()) {
    second_layer_num = layer_num + 2;
  } else if (layer_num - 2 >= getDesign()->getTech()->getBottomLayerNum()) {
    second_layer_num = layer_num - 2;
  } else {
    logger_->error(DRT, 68, "genAPsFromRect cannot find second_layer_num.");
  }
  auto& layer1_track_coords = track_coords_[layer_num];
  auto& layer2_track_coords = track_coords_[second_layer_num];
  const bool is_layer1_horz = (layer->getDir() == dbTechLayerDir::HORIZONTAL);

  std::map<frCoord, frAccessPointEnum> x_coords;
  std::map<frCoord, frAccessPointEnum> y_coords;
  int hwidth = layer->getWidth() / 2;
  bool use_center_line = false;
  if (is_macro_cell_pin && !layer->getLef58RightWayOnGridOnlyConstraint()) {
    auto rect_dir = gtl::guess_orientation(rect);
    if ((rect_dir == gtl::HORIZONTAL && is_layer1_horz)
        || (rect_dir == gtl::VERTICAL && !is_layer1_horz)) {
      auto layer_width = layer->getWidth();
      if ((rect_dir == gtl::HORIZONTAL
           && gtl::delta(rect, gtl::VERTICAL) < 2 * layer_width)
          || (rect_dir == gtl::VERTICAL
              && gtl::delta(rect, gtl::HORIZONTAL) < 2 * layer_width)) {
        use_center_line = true;
      }
    }
  }

  // gen all full/half grid coords
  /** offset used to only be used after an if (!is_macro_cell_pin ||
   * !use_center_line), so this logic was combined with offset is_macro_cell_pin
   * ? hwidth : 0;
   */
  const int offset = is_macro_cell_pin && !use_center_line ? hwidth : 0;
  const int layer1_rect_min = is_layer1_horz ? gtl::yl(rect) : gtl::xl(rect);
  const int layer1_rect_max = is_layer1_horz ? gtl::yh(rect) : gtl::xh(rect);
  auto& layer1_coords = is_layer1_horz ? y_coords : x_coords;
  auto& layer2_coords = is_layer1_horz ? x_coords : y_coords;

  const frAccessPointEnum frDirEnums[] = {frAccessPointEnum::OnGrid,
                                          frAccessPointEnum::Center,
                                          frAccessPointEnum::EncOpt,
                                          frAccessPointEnum::NearbyGrid};

  for (const auto cost : frDirEnums) {
    if (upper_type >= cost) {
      genAPCosted(cost,
                  layer2_coords,
                  layer2_track_coords,
                  layer_num,
                  second_layer_num,
                  rect,
                  !is_layer1_horz,
                  offset);
    }
  }
  if (!(is_macro_cell_pin && use_center_line)) {
    for (const auto cost : frDirEnums) {
      if (lower_type >= cost) {
        genAPCosted(cost,
                    layer1_coords,
                    layer1_track_coords,
                    layer_num,
                    layer_num,
                    rect,
                    is_layer1_horz);
      }
    }
  } else {
    genAPCentered(layer1_coords, layer_num, layer1_rect_min, layer1_rect_max);
    for (auto& [layer1_coord, cost] : layer1_coords) {
      layer1_coords[layer1_coord] = frAccessPointEnum::OnGrid;
    }
  }

  if (is_macro_cell_pin && use_center_line && is_layer1_horz) {
    lower_type = frAccessPointEnum::OnGrid;
  }

  createMultipleAccessPoints(aps,
                             apset,
                             rect,
                             layer_num,
                             allow_planar,
                             allow_via,
                             is_layer1_horz,
                             x_coords,
                             y_coords,
                             lower_type,
                             upper_type);
}

void FlexPA::genAPsFromLayerShapes(
    std::vector<std::unique_ptr<frAccessPoint>>& aps,
    std::set<std::pair<Point, frLayerNum>>& apset,
    frInstTerm* inst_term,
    const gtl::polygon_90_set_data<frCoord>& layer_shapes,
    const frLayerNum layer_num,
    bool allow_via,
    const frAccessPointEnum lower_type,
    const frAccessPointEnum upper_type)
{
  if (getDesign()->getTech()->getLayer(layer_num)->getType()
      != dbTechLayerType::ROUTING) {
    return;
  }
  bool allow_planar = true;
  bool is_macro_cell_pin = false;
  if (inst_term) {
    if (isStdCell(inst_term->getInst())) {
      if ((layer_num >= router_cfg_->VIAINPIN_BOTTOMLAYERNUM
           && layer_num <= router_cfg_->VIAINPIN_TOPLAYERNUM)
          || layer_num <= router_cfg_->VIA_ACCESS_LAYERNUM) {
        allow_planar = false;
      }
    }
    is_macro_cell_pin = isMacroCell(inst_term->getInst());
  } else {
    // IO term is treated as the MacroCellPin as the top block
    is_macro_cell_pin = true;
    allow_planar = true;
    allow_via = false;
  }
  // lower layer is current layer
  // rightway on grid only forbid off track up via access on upper layer
  const auto upper_layer
      = (layer_num + 2 <= getDesign()->getTech()->getTopLayerNum())
            ? getDesign()->getTech()->getLayer(layer_num + 2)
            : nullptr;
  if (!is_macro_cell_pin && upper_layer
      && upper_layer->getLef58RightWayOnGridOnlyConstraint()
      && upper_type != frAccessPointEnum::OnGrid) {
    return;
  }
  std::vector<gtl::rectangle_data<frCoord>> maxrects;
  gtl::get_max_rectangles(maxrects, layer_shapes);
  for (auto& bbox_rect : maxrects) {
    genAPsFromRect(aps,
                   apset,
                   bbox_rect,
                   layer_num,
                   allow_planar,
                   allow_via,
                   lower_type,
                   upper_type,
                   is_macro_cell_pin);
  }
}

// filter off-grid coordinate
// lower on-grid 0, upper on-grid 0 = 0
// lower 1/2     1, upper on-grid 0 = 1
// lower center  2, upper on-grid 0 = 2
// lower center  2, upper center  2 = 4

template <typename T>
void FlexPA::genAPsFromPinShapes(
    std::vector<std::unique_ptr<frAccessPoint>>& aps,
    std::set<std::pair<Point, frLayerNum>>& apset,
    T* pin,
    frInstTerm* inst_term,
    const std::vector<gtl::polygon_90_set_data<frCoord>>& pin_shapes,
    const frAccessPointEnum lower_type,
    const frAccessPointEnum upper_type)
{
  //  only VIA_ACCESS_LAYERNUM layer can have via access
  const bool allow_via = true;
  frLayerNum layer_num = (int) pin_shapes.size() - 1;
  for (auto it = pin_shapes.rbegin(); it != pin_shapes.rend(); it++) {
    if (!it->empty()
        && getDesign()->getTech()->getLayer(layer_num)->getType()
               == dbTechLayerType::ROUTING) {
      genAPsFromLayerShapes(aps,
                            apset,
                            inst_term,
                            *it,
                            layer_num,
                            allow_via,
                            lower_type,
                            upper_type);
    }
    layer_num--;
  }
}

Point FlexPA::genEndPoint(
    const std::vector<gtl::polygon_90_data<frCoord>>& layer_polys,
    const Point& begin_point,
    const frLayerNum layer_num,
    const frDirEnum dir,
    const bool is_block)
{
  const int step_size_multiplier = 3;
  frCoord x = begin_point.x();
  frCoord y = begin_point.y();
  const frCoord width = getDesign()->getTech()->getLayer(layer_num)->getWidth();
  const frCoord step_size = step_size_multiplier * width;
  const frCoord pitch = getDesign()->getTech()->getLayer(layer_num)->getPitch();
  gtl::rectangle_data<frCoord> rect;
  if (is_block) {
    gtl::extents(rect, layer_polys[0]);
    if (layer_polys.size() > 1) {
      logger_->warn(DRT, 6000, "Macro pin has more than 1 polygon");
    }
  }
  switch (dir) {
    case (frDirEnum::W):
      if (is_block) {
        x = gtl::xl(rect) - pitch;
      } else {
        x -= step_size;
      }
      break;
    case (frDirEnum::E):
      if (is_block) {
        x = gtl::xh(rect) + pitch;
      } else {
        x += step_size;
      }
      break;
    case (frDirEnum::S):
      if (is_block) {
        y = gtl::yl(rect) - pitch;
      } else {
        y -= step_size;
      }
      break;
    case (frDirEnum::N):
      if (is_block) {
        y = gtl::yh(rect) + pitch;
      } else {
        y += step_size;
      }
      break;
    default:
      logger_->error(DRT, 70, "Unexpected direction in getPlanarEP.");
  }
  return {x, y};
}

bool FlexPA::isPointOutsideShapes(
    const Point& point,
    const std::vector<gtl::polygon_90_data<frCoord>>& layer_polys)
{
  const gtl::point_data<frCoord> pt(point.getX(), point.getY());
  for (auto& layer_poly : layer_polys) {
    if (gtl::contains(layer_poly, pt)) {
      return false;
      break;
    }
  }
  return true;
}

template <typename T>
void FlexPA::filterPlanarAccess(
    frAccessPoint* ap,
    const std::vector<gtl::polygon_90_data<frCoord>>& layer_polys,
    frDirEnum dir,
    T* pin,
    frInstTerm* inst_term)
{
  const Point begin_point = ap->getPoint();
  // skip viaonly access
  if (!ap->hasAccess(dir)) {
    return;
  }
  const bool is_block
      = inst_term
        && inst_term->getInst()->getMaster()->getMasterType().isBlock();
  const Point end_point
      = genEndPoint(layer_polys, begin_point, ap->getLayerNum(), dir, is_block);
  const bool is_outside = isPointOutsideShapes(end_point, layer_polys);
  // skip if two width within shape for standard cell
  if (!is_outside) {
    ap->setAccess(dir, false);
    return;
  }
  // TODO: EDIT HERE Wrongdirection segments
  frLayer* layer = getDesign()->getTech()->getLayer(ap->getLayerNum());
  auto ps = std::make_unique<frPathSeg>();
  auto style = layer->getDefaultSegStyle();
  const bool vert_dir = (dir == frDirEnum::S || dir == frDirEnum::N);
  const bool wrong_dir
      = (layer->getDir() == dbTechLayerDir::HORIZONTAL && vert_dir)
        || (layer->getDir() == dbTechLayerDir::VERTICAL && !vert_dir);
  if (dir == frDirEnum::W || dir == frDirEnum::S) {
    ps->setPoints(end_point, begin_point);
    style.setEndStyle(frcTruncateEndStyle, 0);
  } else {
    ps->setPoints(begin_point, end_point);
    style.setBeginStyle(frcTruncateEndStyle, 0);
  }
  if (wrong_dir) {
    style.setWidth(layer->getWrongDirWidth());
  }
  ps->setLayerNum(ap->getLayerNum());
  ps->setStyle(style);
  if (inst_term && inst_term->hasNet()) {
    ps->addToNet(inst_term->getNet());
  } else {
    ps->addToPin(pin);
  }

  const bool no_drv
      = isPlanarViolationFree(ap, pin, ps.get(), inst_term, begin_point, layer);
  ap->setAccess(dir, no_drv);
}

template <typename T>
bool FlexPA::isPlanarViolationFree(frAccessPoint* ap,
                                   T* pin,
                                   frPathSeg* ps,
                                   frInstTerm* inst_term,
                                   const Point point,
                                   frLayer* layer)
{
  // Runs the DRC Engine to check for any violations
  FlexGCWorker design_rule_checker(getTech(), logger_, router_cfg_);
  design_rule_checker.setIgnoreMinArea();
  design_rule_checker.setIgnoreCornerSpacing();
  const auto pitch = layer->getPitch();
  const auto extension = 5 * pitch;
  Rect tmp_box(point, point);
  Rect ext_box;
  tmp_box.bloat(extension, ext_box);
  design_rule_checker.setExtBox(ext_box);
  design_rule_checker.setDrcBox(ext_box);
  if (inst_term) {
    design_rule_checker.addTargetObj(inst_term->getInst());
  } else {
    design_rule_checker.addTargetObj(pin->getTerm());
  }
  design_rule_checker.initPA0(getDesign());
  auto pin_term = pin->getTerm();
  frBlockObject* owner;
  if (inst_term) {
    if (inst_term->hasNet()) {
      owner = inst_term->getNet();
    } else {
      owner = inst_term;
    }
  } else {
    if (pin_term->hasNet()) {
      owner = pin_term->getNet();
    } else {
      owner = pin_term;
    }
  }
  design_rule_checker.addPAObj(ps, owner);
  for (auto& apPs : ap->getPathSegs()) {
    design_rule_checker.addPAObj(&apPs, owner);
  }
  design_rule_checker.initPA1();
  design_rule_checker.main();
  design_rule_checker.end();

  if (graphics_) {
    graphics_->setPlanarAP(ap, ps, design_rule_checker.getMarkers());
  }

  return design_rule_checker.getMarkers().empty();
}

void FlexPA::getViasFromMetalWidthMap(
    const Point& pt,
    const frLayerNum layer_num,
    const gtl::polygon_90_set_data<frCoord>& polyset,
    std::vector<std::pair<int, const frViaDef*>>& via_defs)
{
  const auto tech = getTech();
  if (layer_num == tech->getTopLayerNum()) {
    return;
  }
  const auto cut_layer = tech->getLayer(layer_num + 1)->getDbLayer();
  // If the upper layer has an NDR special handling will be needed
  // here. Assuming normal min-width routing for now.
  const frCoord top_width = tech->getLayer(layer_num + 2)->getMinWidth();
  const auto width_orient
      = tech->isHorizontalLayer(layer_num) ? gtl::VERTICAL : gtl::HORIZONTAL;
  frCoord bottom_width = -1;
  auto viaMap = cut_layer->getTech()->getMetalWidthViaMap();
  for (auto entry : viaMap) {
    if (entry->getCutLayer() != cut_layer) {
      continue;
    }

    if (entry->isPgVia()) {
      continue;
    }

    if (entry->isViaCutClass()) {
      logger_->warn(
          DRT,
          519,
          "Via cut classes in LEF58_METALWIDTHVIAMAP are not supported.");
      continue;
    }

    if (entry->getAboveLayerWidthLow() > top_width
        || entry->getAboveLayerWidthHigh() < top_width) {
      continue;
    }

    if (bottom_width < 0) {  // compute bottom_width once
      std::vector<gtl::rectangle_data<frCoord>> maxrects;
      gtl::get_max_rectangles(maxrects, polyset);
      for (auto& rect : maxrects) {
        if (contains(rect, gtl::point_data<frCoord>(pt.x(), pt.y()))) {
          const frCoord width = delta(rect, width_orient);
          bottom_width = std::max(bottom_width, width);
        }
      }
    }

    if (entry->getBelowLayerWidthLow() > bottom_width
        || entry->getBelowLayerWidthHigh() < bottom_width) {
      continue;
    }

    via_defs.emplace_back(via_defs.size(), tech->getVia(entry->getViaName()));
  }
}

template <typename T>
void FlexPA::filterViaAccess(
    frAccessPoint* ap,
    const std::vector<gtl::polygon_90_data<frCoord>>& layer_polys,
    const gtl::polygon_90_set_data<frCoord>& polyset,
    T* pin,
    frInstTerm* inst_term,
    bool deep_search)
{
  const Point begin_point = ap->getPoint();
  const auto layer_num = ap->getLayerNum();
  // skip planar only access
  if (!ap->isViaAllowed()) {
    return;
  }

  bool via_in_pin = false;
  const auto lower_type = ap->getType(true);
  const auto upper_type = ap->getType(false);
  if (layer_num >= router_cfg_->VIAINPIN_BOTTOMLAYERNUM
      && layer_num <= router_cfg_->VIAINPIN_TOPLAYERNUM) {
    via_in_pin = true;
  } else if ((lower_type == frAccessPointEnum::EncOpt
              && upper_type != frAccessPointEnum::NearbyGrid)
             || (upper_type == frAccessPointEnum::EncOpt
                 && lower_type != frAccessPointEnum::NearbyGrid)) {
    via_in_pin = true;
  }

  // check if ap is on the left/right boundary of the cell
  Rect boundary_bbox;
  bool is_side_bound = false;
  if (inst_term) {
    boundary_bbox = inst_term->getInst()->getBoundaryBBox();
    frCoord width = getDesign()->getTech()->getLayer(layer_num)->getWidth();
    if (begin_point.x() <= boundary_bbox.xMin() + 3 * width
        || begin_point.x() >= boundary_bbox.xMax() - 3 * width) {
      is_side_bound = true;
    }
  }
  const int max_num_via_trial = 2;
  // use std:pair to ensure deterministic behavior
  std::vector<std::pair<int, const frViaDef*>> via_defs;
  getViasFromMetalWidthMap(begin_point, layer_num, polyset, via_defs);

  if (via_defs.empty()) {  // no via map entry
    // hardcode first two single vias
    for (auto& [tup, via_def] : layer_num_to_via_defs_[layer_num + 1][1]) {
      via_defs.emplace_back(via_defs.size(), via_def);
      if (via_defs.size() >= max_num_via_trial && !deep_search) {
        break;
      }
    }
  }

  std::set<std::tuple<frCoord, int, const frViaDef*>> valid_via_defs;
  for (auto& [idx, via_def] : via_defs) {
    auto via = std::make_unique<frVia>(via_def);
    via->setOrigin(begin_point);
    const Rect box = via->getLayer1BBox();
    if (inst_term) {
      if (!boundary_bbox.contains(box)) {
        continue;
      }
      Rect layer2_boundary_box = via->getLayer2BBox();
      if (!boundary_bbox.contains(layer2_boundary_box)) {
        continue;
      }
    }

    frCoord max_ext = 0;
    const gtl::rectangle_data<frCoord> viarect(
        box.xMin(), box.yMin(), box.xMax(), box.yMax());
    using boost::polygon::operators::operator+=;
    using boost::polygon::operators::operator&=;
    gtl::polygon_90_set_data<frCoord> intersection;
    intersection += viarect;
    intersection &= polyset;
    // via ranking criteria: max extension distance beyond pin shape
    std::vector<gtl::rectangle_data<frCoord>> int_rects;
    intersection.get_rectangles(int_rects,
                                gtl::orientation_2d_enum::HORIZONTAL);
    for (const auto& r : int_rects) {
      max_ext = std::max(max_ext, box.xMax() - gtl::xh(r));
      max_ext = std::max(max_ext, gtl::xl(r) - box.xMin());
    }
    if (!is_side_bound) {
      if (int_rects.size() > 1) {
        int_rects.clear();
        intersection.get_rectangles(int_rects,
                                    gtl::orientation_2d_enum::VERTICAL);
      }
      for (const auto& r : int_rects) {
        max_ext = std::max(max_ext, box.yMax() - gtl::yh(r));
        max_ext = std::max(max_ext, gtl::yl(r) - box.yMin());
      }
    }
    if (via_in_pin && max_ext) {
      continue;
    }
    if (checkViaPlanarAccess(ap, via.get(), pin, inst_term, layer_polys)) {
      valid_via_defs.insert({max_ext, idx, via_def});
      if (valid_via_defs.size() >= max_num_via_trial) {
        break;
      }
    }
  }
  ap->setAccess(frDirEnum::U, !valid_via_defs.empty());
  for (auto& [ext, idx, via_def] : valid_via_defs) {
    ap->addViaDef(via_def);
  }
}

template <typename T>
bool FlexPA::checkViaPlanarAccess(
    frAccessPoint* ap,
    frVia* via,
    T* pin,
    frInstTerm* inst_term,
    const std::vector<gtl::polygon_90_data<frCoord>>& layer_polys)
{
  for (const frDirEnum dir : frDirEnumPlanar) {
    if (checkDirectionalViaAccess(ap, via, pin, inst_term, layer_polys, dir)) {
      return true;
    }
  }
  return false;
}

template <typename T>
bool FlexPA::checkDirectionalViaAccess(
    frAccessPoint* ap,
    frVia* via,
    T* pin,
    frInstTerm* inst_term,
    const std::vector<gtl::polygon_90_data<frCoord>>& layer_polys,
    frDirEnum dir)
{
  auto upper_layer = getTech()->getLayer(via->getViaDef()->getLayer2Num());
  const bool vert_dir = (dir == frDirEnum::S || dir == frDirEnum::N);
  const bool wrong_dir = (upper_layer->isHorizontal() && vert_dir)
                         || (upper_layer->isVertical() && !vert_dir);
  auto style = upper_layer->getDefaultSegStyle();

  if (wrong_dir) {
    if (!router_cfg_->USENONPREFTRACKS || upper_layer->isUnidirectional()) {
      return false;
    }
    style.setWidth(upper_layer->getWrongDirWidth());
  }

  const Point begin_point = ap->getPoint();
  const bool is_block
      = inst_term
        && inst_term->getInst()->getMaster()->getMasterType().isBlock();
  const Point end_point = genEndPoint(layer_polys,
                                      begin_point,
                                      via->getViaDef()->getLayer2Num(),
                                      dir,
                                      is_block);

  if (inst_term && inst_term->hasNet()) {
    via->addToNet(inst_term->getNet());
  } else {
    via->addToPin(pin);
  }
  // PS
  auto ps = std::make_unique<frPathSeg>();
  if (dir == frDirEnum::W || dir == frDirEnum::S) {
    ps->setPoints(end_point, begin_point);
    style.setEndStyle(frcTruncateEndStyle, 0);
  } else {
    ps->setPoints(begin_point, end_point);
    style.setBeginStyle(frcTruncateEndStyle, 0);
  }
  ps->setLayerNum(upper_layer->getLayerNum());
  ps->setStyle(style);
  if (inst_term && inst_term->hasNet()) {
    ps->addToNet(inst_term->getNet());
  } else {
    ps->addToPin(pin);
  }
  return isViaViolationFree(ap, via, pin, ps.get(), inst_term, begin_point);
}

template <typename T>
bool FlexPA::isViaViolationFree(frAccessPoint* ap,
                                frVia* via,
                                T* pin,
                                frPathSeg* ps,
                                frInstTerm* inst_term,
                                const Point point)
{
  // Runs the DRC Engine to check for any violations
  FlexGCWorker design_rule_checker(getTech(), logger_, router_cfg_);
  design_rule_checker.setIgnoreMinArea();
  design_rule_checker.setIgnoreLongSideEOL();
  design_rule_checker.setIgnoreCornerSpacing();
  const auto pitch = getTech()->getLayer(ap->getLayerNum())->getPitch();
  const auto extension = 5 * pitch;
  Rect tmp_box(point, point);
  Rect ext_box;
  tmp_box.bloat(extension, ext_box);
  auto pin_term = pin->getTerm();
  auto pin_net = pin_term->getNet();
  design_rule_checker.setExtBox(ext_box);
  design_rule_checker.setDrcBox(ext_box);
  if (inst_term) {
    if (!inst_term->getNet() || !inst_term->getNet()->getNondefaultRule()
        || router_cfg_->AUTO_TAPER_NDR_NETS) {
      design_rule_checker.addTargetObj(inst_term->getInst());
    }
  } else {
    if (!pin_net || !pin_net->getNondefaultRule()
        || router_cfg_->AUTO_TAPER_NDR_NETS) {
      design_rule_checker.addTargetObj(pin_term);
    }
  }

  design_rule_checker.initPA0(getDesign());
  frBlockObject* owner;
  if (inst_term) {
    if (inst_term->hasNet()) {
      owner = inst_term->getNet();
    } else {
      owner = inst_term;
    }
  } else {
    if (pin_term->hasNet()) {
      owner = pin_net;
    } else {
      owner = pin_term;
    }
  }
  design_rule_checker.addPAObj(ps, owner);
  design_rule_checker.addPAObj(via, owner);
  for (auto& apPs : ap->getPathSegs()) {
    design_rule_checker.addPAObj(&apPs, owner);
  }
  design_rule_checker.initPA1();
  design_rule_checker.main();
  design_rule_checker.end();

  const bool no_drv = design_rule_checker.getMarkers().empty();

  if (graphics_) {
    graphics_->setViaAP(ap, via, design_rule_checker.getMarkers());
  }
  return no_drv;
}

template <typename T>
void FlexPA::filterSingleAPAccesses(
    frAccessPoint* ap,
    const gtl::polygon_90_set_data<frCoord>& polyset,
    const std::vector<gtl::polygon_90_data<frCoord>>& polys,
    T* pin,
    frInstTerm* inst_term,
    bool deep_search)
{
  if (!deep_search) {
    for (const frDirEnum dir : frDirEnumPlanar) {
      filterPlanarAccess(ap, polys, dir, pin, inst_term);
    }
  }
  filterViaAccess(ap, polys, polyset, pin, inst_term, deep_search);
}

template <typename T>
void FlexPA::filterMultipleAPAccesses(
    std::vector<std::unique_ptr<frAccessPoint>>& aps,
    const std::vector<gtl::polygon_90_set_data<frCoord>>& pin_shapes,
    T* pin,
    frInstTerm* inst_term,
    const bool& is_std_cell_pin)
{
  std::vector<std::vector<gtl::polygon_90_data<frCoord>>> layer_polys(
      pin_shapes.size());
  for (int i = 0; i < (int) pin_shapes.size(); i++) {
    pin_shapes[i].get_polygons(layer_polys[i]);
  }
  bool has_access = false;
  for (auto& ap : aps) {
    const auto layer_num = ap->getLayerNum();
    filterSingleAPAccesses(ap.get(),
                           pin_shapes[layer_num],
                           layer_polys[layer_num],
                           pin,
                           inst_term);
    if (is_std_cell_pin) {
      has_access |= ((layer_num == router_cfg_->VIA_ACCESS_LAYERNUM
                      && ap->hasAccess(frDirEnum::U))
                     || (layer_num != router_cfg_->VIA_ACCESS_LAYERNUM
                         && ap->hasAccess()));
    } else {
      has_access |= ap->hasAccess();
    }
  }
  if (!has_access) {
    for (auto& ap : aps) {
      const auto layer_num = ap->getLayerNum();
      filterSingleAPAccesses(ap.get(),
                             pin_shapes[layer_num],
                             layer_polys[layer_num],
                             pin,
                             inst_term,
                             true);
    }
  }
}

template <typename T>
void FlexPA::updatePinStats(
    const std::vector<std::unique_ptr<frAccessPoint>>& new_aps,
    T* pin,
    frInstTerm* inst_term)
{
  bool is_std_cell_pin = false;
  bool is_macro_cell_pin = false;
  if (inst_term) {
    is_std_cell_pin = isStdCell(inst_term->getInst());
    is_macro_cell_pin = isMacroCell(inst_term->getInst());
  }
  for (auto& ap : new_aps) {
    if (ap->hasAccess(frDirEnum::W) || ap->hasAccess(frDirEnum::E)
        || ap->hasAccess(frDirEnum::S) || ap->hasAccess(frDirEnum::N)) {
      if (is_std_cell_pin) {
#pragma omp atomic
        std_cell_pin_valid_planar_ap_cnt_++;
      }
      if (is_macro_cell_pin) {
#pragma omp atomic
        macro_cell_pin_valid_planar_ap_cnt_++;
      }
    }
    if (ap->hasAccess(frDirEnum::U)) {
      if (is_std_cell_pin) {
#pragma omp atomic
        std_cell_pin_valid_via_ap_cnt_++;
      }
      if (is_macro_cell_pin) {
#pragma omp atomic
        macro_cell_pin_valid_via_ap_cnt_++;
      }
    }
  }
}

bool FlexPA::EnoughAccessPoints(
    std::vector<std::unique_ptr<frAccessPoint>>& aps,
    frInstTerm* inst_term)
{
  const bool is_std_cell_pin = inst_term && isStdCell(inst_term->getInst());
  const bool is_macro_cell_pin = inst_term && isMacroCell(inst_term->getInst());
  const bool is_io_pin = (inst_term == nullptr);
<<<<<<< HEAD
  bool enough_sparse_points = false;
  bool enough_far_from_edge_points = false;
=======
  bool enough_sparse_acc_points = false;
>>>>>>> c31e5110

  if (is_io_pin) {
    return (aps.size() > 0);
  }

  /* This is a Max Clique problem, each ap is a node, draw an edge between two
   aps if they are far away as to not intersect. n_sparse_access_points,
   ideally, is the Max Clique of this graph. the current implementation gives a
   very rough approximation, it works, but I think it can be improved.
   */
  int n_sparse_access_points = (int) aps.size();
  for (int i = 0; i < (int) aps.size(); i++) {
    const int colision_dist
        = design_->getTech()->getLayer(aps[i]->getLayerNum())->getWidth() / 2;
    Rect ap_colision_box;
    Rect(aps[i]->getPoint(), aps[i]->getPoint())
        .bloat(colision_dist, ap_colision_box);
    for (int j = i + 1; j < (int) aps.size(); j++) {
      if (aps[i]->getLayerNum() == aps[j]->getLayerNum()
          && ap_colision_box.intersects(aps[j]->getPoint())) {
        n_sparse_access_points--;
        break;
      }
    }
  }

  if (is_std_cell_pin
      && n_sparse_access_points >= router_cfg_->MINNUMACCESSPOINT_STDCELLPIN) {
<<<<<<< HEAD
    enough_sparse_points = true;
  }
  if (is_macro_cell_pin
      && n_sparse_access_points
             >= router_cfg_->MINNUMACCESSPOINT_MACROCELLPIN) {
    enough_sparse_points = true;
  }

  Rect cell_box = inst_term->getInst()->getBBox();
  for (auto& ap : aps) {
    const int colision_dist
        = design_->getTech()->getLayer(ap->getLayerNum())->getWidth() * 2;
    Rect ap_colision_box;
    Rect(ap->getPoint(), ap->getPoint()).bloat(colision_dist, ap_colision_box);
    if (cell_box.contains(ap_colision_box)) {
      enough_far_from_edge_points = true;
      break;
    }
  }

  return (enough_sparse_points && enough_far_from_edge_points);
=======
    enough_sparse_acc_points = true;
  } else if (is_macro_cell_pin
             && n_sparse_access_points
                    >= router_cfg_->MINNUMACCESSPOINT_MACROCELLPIN) {
    enough_sparse_acc_points = true;
  }
  return enough_sparse_acc_points;
>>>>>>> c31e5110
}

template <typename T>
bool FlexPA::genPinAccessCostBounded(
    std::vector<std::unique_ptr<frAccessPoint>>& aps,
    std::set<std::pair<Point, frLayerNum>>& apset,
    std::vector<gtl::polygon_90_set_data<frCoord>>& pin_shapes,
    T* pin,
    frInstTerm* inst_term,
    const frAccessPointEnum lower_type,
    const frAccessPointEnum upper_type)
{
  const bool is_std_cell_pin = inst_term && isStdCell(inst_term->getInst());
  ;
  const bool is_macro_cell_pin = inst_term && isMacroCell(inst_term->getInst());
  const bool is_io_pin = (inst_term == nullptr);
  std::vector<std::unique_ptr<frAccessPoint>> new_aps;
  genAPsFromPinShapes(
      new_aps, apset, pin, inst_term, pin_shapes, lower_type, upper_type);
  filterMultipleAPAccesses(
      new_aps, pin_shapes, pin, inst_term, is_std_cell_pin);
  if (is_std_cell_pin) {
#pragma omp atomic
    std_cell_pin_gen_ap_cnt_ += new_aps.size();
  }
  if (is_macro_cell_pin) {
#pragma omp atomic
    macro_cell_pin_gen_ap_cnt_ += new_aps.size();
  }
  if (graphics_) {
    graphics_->setAPs(new_aps, lower_type, upper_type);
  }
  for (auto& ap : new_aps) {
    if (!ap->hasAccess()) {
      continue;
    }
    // for stdcell, add (i) planar access if layer_num != VIA_ACCESS_LAYERNUM,
    // and (ii) access if exist access for macro, allow pure planar ap
    if (is_std_cell_pin) {
      const bool ap_in_via_acc_layer
          = (ap->getLayerNum() == router_cfg_->VIA_ACCESS_LAYERNUM);
      if (!ap_in_via_acc_layer || ap->hasAccess(frDirEnum::U)) {
        aps.push_back(std::move(ap));
      }
    } else if (is_macro_cell_pin || is_io_pin) {
      aps.push_back(std::move(ap));
    }
  }

  if (!EnoughAccessPoints(aps, inst_term)) {
    return false;
  }

  if (is_std_cell_pin || is_macro_cell_pin) {
    updatePinStats(aps, pin, inst_term);
    // write to pa
    const int pin_access_idx = unique_insts_.getPAIndex(inst_term->getInst());
    for (auto& ap : aps) {
      pin->getPinAccess(pin_access_idx)->addAccessPoint(std::move(ap));
    }
    return true;
  }

  if (is_io_pin) {
    // IO term pin always only have one access
    for (auto& ap : aps) {
      pin->getPinAccess(0)->addAccessPoint(std::move(ap));
    }
    return true;
  }

  // weird edge case where pin is not from std_cell, macro or io, not sure it
  // can even happen
  return false;
}

template <typename T>
std::vector<gtl::polygon_90_set_data<frCoord>>
FlexPA::mergePinShapes(T* pin, frInstTerm* inst_term, const bool is_shrink)
{
  frInst* inst = nullptr;
  if (inst_term) {
    inst = inst_term->getInst();
  }

  dbTransform xform;
  if (inst) {
    xform = inst->getDBTransform();
  }

  frTechObject* tech = getDesign()->getTech();
  std::size_t num_layers = tech->getLayers().size();

  std::vector<frCoord> layer_widths;
  if (is_shrink) {
    layer_widths.resize(num_layers, 0);
    for (int i = 0; i < int(layer_widths.size()); i++) {
      layer_widths[i] = tech->getLayer(i)->getWidth();
    }
  }

  std::vector<gtl::polygon_90_set_data<frCoord>> pin_shapes(num_layers);

  for (auto& shape : pin->getFigs()) {
    if (shape->typeId() == frcRect) {
      auto obj = static_cast<frRect*>(shape.get());
      auto layer_num = obj->getLayerNum();
      auto layer = tech->getLayer(layer_num);
      dbTechLayerDir dir = layer->getDir();
      if (layer->getType() != dbTechLayerType::ROUTING) {
        continue;
      }
      Rect box = obj->getBBox();
      xform.apply(box);
      gtl::rectangle_data<frCoord> rect(
          box.xMin(), box.yMin(), box.xMax(), box.yMax());
      if (is_shrink) {
        if (dir == dbTechLayerDir::HORIZONTAL) {
          gtl::shrink(rect, gtl::VERTICAL, layer_widths[layer_num] / 2);
        } else if (dir == dbTechLayerDir::VERTICAL) {
          gtl::shrink(rect, gtl::HORIZONTAL, layer_widths[layer_num] / 2);
        }
      }
      using boost::polygon::operators::operator+=;
      pin_shapes[layer_num] += rect;
    } else if (shape->typeId() == frcPolygon) {
      auto obj = static_cast<frPolygon*>(shape.get());
      auto layer_num = obj->getLayerNum();
      std::vector<gtl::point_data<frCoord>> points;
      // must be copied pts
      for (Point pt : obj->getPoints()) {
        xform.apply(pt);
        points.emplace_back(pt.x(), pt.y());
      }
      gtl::polygon_90_data<frCoord> poly;
      poly.set(points.begin(), points.end());
      using boost::polygon::operators::operator+=;
      pin_shapes[layer_num] += poly;
    } else {
      logger_->error(DRT, 67, "FlexPA mergePinShapes unsupported shape.");
    }
  }
  return pin_shapes;
}

// first create all access points with costs
template <typename T>
int FlexPA::genPinAccess(T* pin, frInstTerm* inst_term)
{
  // aps are after xform
  // before checkPoints, ap->hasAccess(dir) indicates whether to check drc
  std::vector<std::unique_ptr<frAccessPoint>> aps;
  std::set<std::pair<Point, frLayerNum>> apset;
  bool is_std_cell_pin = false;
  bool is_macro_cell_pin = false;
  if (inst_term) {
    is_std_cell_pin = isStdCell(inst_term->getInst());
    is_macro_cell_pin = isMacroCell(inst_term->getInst());
  }

  if (graphics_) {
    std::set<frInst*, frBlockObjectComp>* inst_class = nullptr;
    if (inst_term) {
      inst_class = unique_insts_.getClass(inst_term->getInst());
    }
    graphics_->startPin(pin, inst_term, inst_class);
  }

  std::vector<gtl::polygon_90_set_data<frCoord>> pin_shapes
      = mergePinShapes(pin, inst_term);

  for (auto upper : {frAccessPointEnum::OnGrid,
                     frAccessPointEnum::HalfGrid,
                     frAccessPointEnum::Center,
                     frAccessPointEnum::EncOpt,
                     frAccessPointEnum::NearbyGrid}) {
    for (auto lower : {frAccessPointEnum::OnGrid,
                       frAccessPointEnum::HalfGrid,
                       frAccessPointEnum::Center,
                       frAccessPointEnum::EncOpt}) {
      if (upper == frAccessPointEnum::NearbyGrid && !aps.empty()) {
        // Only use NearbyGrid as a last resort (at least until
        // nangate45/aes is resolved).
        continue;
      }
      if (genPinAccessCostBounded(
              aps, apset, pin_shapes, pin, inst_term, lower, upper)) {
        return aps.size();
      }
    }
  }

  // inst_term aps are written back here if not early stopped
  // IO term aps are are written back in genPinAccessCostBounded and always
  // early stopped
  updatePinStats(aps, pin, inst_term);
  const int n_aps = aps.size();
  if (n_aps == 0) {
    if (is_std_cell_pin) {
      std_cell_pin_no_ap_cnt_++;
    }
    if (is_macro_cell_pin) {
      macro_cell_pin_no_ap_cnt_++;
    }
  } else {
    if (inst_term == nullptr) {
      logger_->error(DRT, 254, "inst_term can not be nullptr");
    }
    // write to pa
    const int pin_access_idx = unique_insts_.getPAIndex(inst_term->getInst());
    for (auto& ap : aps) {
      pin->getPinAccess(pin_access_idx)->addAccessPoint(std::move(ap));
    }
  }
  return n_aps;
}

void FlexPA::genInstAccessPoints(frInst* unique_inst)
{
  ProfileTask profile("PA:uniqueInstance");
  for (auto& inst_term : unique_inst->getInstTerms()) {
    // only do for normal and clock terms
    if (isSkipInstTerm(inst_term.get())) {
      continue;
    }
    int n_aps = 0;
    for (auto& pin : inst_term->getTerm()->getPins()) {
      n_aps += genPinAccess(pin.get(), inst_term.get());
    }
    if (!n_aps) {
      logger_->error(DRT,
                     73,
                     "No access point for {}/{}.",
                     inst_term->getInst()->getName(),
                     inst_term->getTerm()->getName());
    }
  }
}

void FlexPA::genAllAccessPoints()
{
  ProfileTask profile("PA:point");
  int pin_count = 0;

  omp_set_num_threads(router_cfg_->MAX_THREADS);
  ThreadException exception;

  const std::vector<frInst*>& unique = unique_insts_.getUnique();
#pragma omp parallel for schedule(dynamic)
  for (frInst* unique_inst : unique) {  // NOLINT
    try {
      // only do for core and block cells
      if (!isStdCell(unique_inst) && !isMacroCell(unique_inst)) {
        continue;
      }

      genInstAccessPoints(unique_inst);
      if (router_cfg_->VERBOSE <= 0) {
        continue;
      }

      int inst_terms_cnt = static_cast<int>(unique_inst->getInstTerms().size());
#pragma omp critical
      for (int j = 0; j < inst_terms_cnt; j++) {
        pin_count++;
        if (pin_count % (pin_count > 10000 ? 10000 : 1000) == 0) {
          logger_->info(DRT, 76, "  Complete {} pins.", pin_count);
        }
      }
    } catch (...) {
      exception.capture();
    }
  }
  exception.rethrow();

  // PA for IO terms
  if (target_insts_.empty()) {
    omp_set_num_threads(router_cfg_->MAX_THREADS);
#pragma omp parallel for schedule(dynamic)
    for (unsigned i = 0;  // NOLINT
         i < getDesign()->getTopBlock()->getTerms().size();
         i++) {
      try {
        auto& term = getDesign()->getTopBlock()->getTerms()[i];
        if (term->getType().isSupply()) {
          continue;
        }
        auto net = term->getNet();
        if (!net || net->isSpecial()) {
          continue;
        }
        int n_aps = 0;
        for (auto& pin : term->getPins()) {
          n_aps += genPinAccess(pin.get(), nullptr);
        }
        if (!n_aps) {
          logger_->error(
              DRT, 74, "No access point for PIN/{}.", term->getName());
        }
      } catch (...) {
        exception.capture();
      }
    }
    exception.rethrow();
  }

  if (router_cfg_->VERBOSE > 0) {
    logger_->info(DRT, 78, "  Complete {} pins.", pin_count);
  }
}

void FlexPA::revertAccessPoints()
{
  const auto& unique = unique_insts_.getUnique();
  for (auto& inst : unique) {
    const dbTransform xform = inst->getTransform();
    const Point offset(xform.getOffset());
    dbTransform revertXform(Point(-offset.getX(), -offset.getY()));

    const auto pin_access_idx = unique_insts_.getPAIndex(inst);
    for (auto& inst_term : inst->getInstTerms()) {
      // if (isSkipInstTerm(inst_term.get())) {
      //   continue;
      // }

      for (auto& pin : inst_term->getTerm()->getPins()) {
        auto pin_access = pin->getPinAccess(pin_access_idx);
        for (auto& access_point : pin_access->getAccessPoints()) {
          Point unique_AP_point(access_point->getPoint());
          revertXform.apply(unique_AP_point);
          access_point->setPoint(unique_AP_point);
          for (auto& ps : access_point->getPathSegs()) {
            Point begin = ps.getBeginPoint();
            Point end = ps.getEndPoint();
            revertXform.apply(begin);
            revertXform.apply(end);
            if (end < begin) {
              Point tmp = begin;
              begin = end;
              end = tmp;
            }
            ps.setPoints(begin, end);
          }
        }
      }
    }
  }
}

}  // namespace drt<|MERGE_RESOLUTION|>--- conflicted
+++ resolved
@@ -1152,12 +1152,8 @@
   const bool is_std_cell_pin = inst_term && isStdCell(inst_term->getInst());
   const bool is_macro_cell_pin = inst_term && isMacroCell(inst_term->getInst());
   const bool is_io_pin = (inst_term == nullptr);
-<<<<<<< HEAD
-  bool enough_sparse_points = false;
+  bool enough_sparse_acc_points = false;
   bool enough_far_from_edge_points = false;
-=======
-  bool enough_sparse_acc_points = false;
->>>>>>> c31e5110
 
   if (is_io_pin) {
     return (aps.size() > 0);
@@ -1186,13 +1182,12 @@
 
   if (is_std_cell_pin
       && n_sparse_access_points >= router_cfg_->MINNUMACCESSPOINT_STDCELLPIN) {
-<<<<<<< HEAD
-    enough_sparse_points = true;
+    enough_sparse_acc_points = true;
   }
   if (is_macro_cell_pin
       && n_sparse_access_points
              >= router_cfg_->MINNUMACCESSPOINT_MACROCELLPIN) {
-    enough_sparse_points = true;
+    enough_sparse_acc_points = true;
   }
 
   Rect cell_box = inst_term->getInst()->getBBox();
@@ -1207,16 +1202,7 @@
     }
   }
 
-  return (enough_sparse_points && enough_far_from_edge_points);
-=======
-    enough_sparse_acc_points = true;
-  } else if (is_macro_cell_pin
-             && n_sparse_access_points
-                    >= router_cfg_->MINNUMACCESSPOINT_MACROCELLPIN) {
-    enough_sparse_acc_points = true;
-  }
-  return enough_sparse_acc_points;
->>>>>>> c31e5110
+  return (enough_sparse_acc_points && enough_far_from_edge_points);
 }
 
 template <typename T>
