// SPDX-License-Identifier: BSD-3-Clause
// Copyright (c) 2019-2025, The OpenROAD Authors

#include <omp.h>

#include <algorithm>
#include <map>
#include <memory>
#include <set>
#include <utility>
#include <vector>

#include "AbstractPAGraphics.h"
#include "FlexPA.h"
#include "frProfileTask.h"
#include "gc/FlexGC.h"
#include "utl/exception.h"

namespace drt {

using utl::ThreadException;

/**
 *
 * @details This follows the Tao of PAO paper cost structure.
 * On track and half track are the preffered access points,
 * this function is responsible for generating them.
 * It iterates over every track coord in the range [low, high]
 * and inserts one of its coordinates on the coords map.
 * if use_nearby_grid is true it changes the access point cost to it.
 *
 * TODO:
 * This function doesn't seem to be getting the best access point.
 * it iterates through every track contained between low and high
 * and takes the first one (closest to low) not the best one (lowest cost).
 * note that std::map.insert() will not override and entry.
 * it should prioritize OnGrid access points
 */
void FlexPA::genAPOnTrack(
    std::map<frCoord, frAccessPointEnum>& coords,
    const std::map<frCoord, frAccessPointEnum>& track_coords,
    const frCoord low,
    const frCoord high,
    const bool use_nearby_grid)
{
  for (auto it = track_coords.lower_bound(low); it != track_coords.end();
       it++) {
    auto& [coord, cost] = *it;
    if (coord > high) {
      break;
    }
    if (use_nearby_grid) {
      coords.insert({coord, frAccessPointEnum::NearbyGrid});
    } else {
      coords.insert(*it);
    }
  }
}

// will not generate center for wider edge
/**
 * @details This follows the Tao of PAO paper cost structure.
 * First it iterates through the range [low, high] to check if there are
 * at least 3 possible OnTrack access points as those take priority.
 * If false it created and access points in the middle point between [low, high]
 */

void FlexPA::genAPCentered(std::map<frCoord, frAccessPointEnum>& coords,
                           const frLayerNum layer_num,
                           const frCoord low,
                           const frCoord high)
{
  // if touching two tracks, then no center??
  int candidates_on_grid = 0;
  for (auto it = coords.lower_bound(low); it != coords.end(); it++) {
    auto& [coordinate, cost] = *it;
    if (coordinate > high) {
      break;
    }
    if (cost == frAccessPointEnum::OnGrid) {
      candidates_on_grid++;
    }
  }
  if (candidates_on_grid >= 3) {
    return;
  }

  // If there are less than 3 coords OnGrid will create a Centered Access Point
  frCoord manu_grid = getDesign()->getTech()->getManufacturingGrid();
  frCoord coord = (low + high) / 2 / manu_grid * manu_grid;

  if (coords.find(coord) == coords.end()) {
    coords.insert(std::make_pair(coord, frAccessPointEnum::Center));
  } else {
    coords[coord] = std::min(coords[coord], frAccessPointEnum::Center);
  }
}

void FlexPA::genViaEnclosedCoords(std::map<frCoord, frAccessPointEnum>& coords,
                                  const gtl::rectangle_data<frCoord>& rect,
                                  const frViaDef* via_def,
                                  const frLayerNum layer_num,
                                  const bool is_curr_layer_horz)
{
  const auto rect_width = gtl::delta(rect, gtl::HORIZONTAL);
  const auto rect_height = gtl::delta(rect, gtl::VERTICAL);
  frVia via(via_def);
  const Rect box = via.getLayer1BBox();
  const auto via_width = box.dx();
  const auto via_height = box.dy();
  if (via_width > rect_width || via_height > rect_height) {
    return;
  }
  const int coord_top = is_curr_layer_horz ? gtl::yh(rect) - box.yMax()
                                           : gtl::xh(rect) - box.xMax();
  const int coord_low = is_curr_layer_horz ? gtl::yl(rect) - box.yMin()
                                           : gtl::xl(rect) - box.xMin();
  for (const int coord : {coord_top, coord_low}) {
    if (coords.find(coord) == coords.end()) {
      coords.insert(std::make_pair(coord, frAccessPointEnum::EncOpt));
    } else {
      coords[coord] = std::min(coords[coord], frAccessPointEnum::EncOpt);
    }
  }
}

/**
 * @details This follows the Tao of PAO paper cost structure.
 * Enclosed Boundary APs satisfy via-in-pin requirement.
 * This is the worst access point adressed in the paper
 */

void FlexPA::genAPEnclosedBoundary(std::map<frCoord, frAccessPointEnum>& coords,
                                   const gtl::rectangle_data<frCoord>& rect,
                                   const frLayerNum layer_num,
                                   const bool is_curr_layer_horz)
{
  if (layer_num + 1 > getDesign()->getTech()->getTopLayerNum()) {
    return;
  }
  // hardcode first two single vias
  const int max_num_via_trial = 2;
  int cnt = 0;
  for (auto& [tup, via] : layer_num_to_via_defs_[layer_num + 1][1]) {
    genViaEnclosedCoords(coords, rect, via, layer_num, is_curr_layer_horz);
    cnt++;
    if (cnt >= max_num_via_trial) {
      break;
    }
  }
}

void FlexPA::genAPCosted(
    const frAccessPointEnum cost,
    std::map<frCoord, frAccessPointEnum>& coords,
    const std::map<frCoord, frAccessPointEnum>& track_coords,
    const frLayerNum base_layer_num,
    const frLayerNum layer_num,
    const gtl::rectangle_data<frCoord>& rect,
    const int offset)
{
  auto layer = getDesign()->getTech()->getLayer(layer_num);
  const bool is_curr_layer_horz = layer->isHorizontal();
  const auto min_width_layer = layer->getMinWidth();
  const int rect_min = is_curr_layer_horz ? gtl::yl(rect) : gtl::xl(rect);
  const int rect_max = is_curr_layer_horz ? gtl::yh(rect) : gtl::xh(rect);

  switch (cost) {
    case (frAccessPointEnum::OnGrid):
      genAPOnTrack(coords, track_coords, rect_min + offset, rect_max - offset);
      break;

      // frAccessPointEnum::Halfgrid not defined

    case (frAccessPointEnum::Center):
      genAPCentered(
          coords, base_layer_num, rect_min + offset, rect_max - offset);
      break;

    case (frAccessPointEnum::EncOpt):
      genAPEnclosedBoundary(coords, rect, base_layer_num, is_curr_layer_horz);
      break;

    case (frAccessPointEnum::NearbyGrid):
      genAPOnTrack(
          coords, track_coords, rect_min - min_width_layer, rect_min, true);
      genAPOnTrack(
          coords, track_coords, rect_max, rect_max + min_width_layer, true);
      break;

    default:
      logger_->error(DRT, 257, "Invalid frAccessPointEnum type");
  }
}

// Responsible for checking if an AP is valid and configuring it
void FlexPA::createSingleAccessPoint(
    std::vector<std::unique_ptr<frAccessPoint>>& aps,
    std::set<std::pair<Point, frLayerNum>>& apset,
    const gtl::rectangle_data<frCoord>& maxrect,
    const frCoord x,
    const frCoord y,
    const frLayerNum layer_num,
    const bool allow_planar,
    const bool allow_via,
    const frAccessPointEnum lower_type,
    const frAccessPointEnum upper_type)
{
  gtl::point_data<frCoord> pt(x, y);
  if (!gtl::contains(maxrect, pt) && lower_type != frAccessPointEnum::NearbyGrid
      && upper_type != frAccessPointEnum::NearbyGrid) {
    return;
  }
  Point fpt(x, y);
  if (apset.find(std::make_pair(fpt, layer_num)) != apset.end()) {
    return;
  }
  auto ap = std::make_unique<frAccessPoint>(fpt, layer_num);

  ap->setMultipleAccesses(frDirEnumPlanar, allow_planar);

  if (allow_planar) {
    const auto lower_layer = getDesign()->getTech()->getLayer(layer_num);
    // rectonly forbid wrongway planar access
    // rightway on grid only forbid off track rightway planar access
    // horz layer
    if (lower_layer->getDir() == dbTechLayerDir::HORIZONTAL) {
      if (lower_layer->isUnidirectional()) {
        ap->setMultipleAccesses(frDirEnumVert, false);
      }
      if (lower_layer->getLef58RightWayOnGridOnlyConstraint()
          && lower_type != frAccessPointEnum::OnGrid) {
        ap->setMultipleAccesses(frDirEnumHorz, false);
      }
    }
    // vert layer
    if (lower_layer->getDir() == dbTechLayerDir::VERTICAL) {
      if (lower_layer->isUnidirectional()) {
        ap->setMultipleAccesses(frDirEnumHorz, false);
      }
      if (lower_layer->getLef58RightWayOnGridOnlyConstraint()
          && lower_type != frAccessPointEnum::OnGrid) {
        ap->setMultipleAccesses(frDirEnumVert, false);
      }
    }
  }
  ap->setAccess(frDirEnum::D, false);
  ap->setAccess(frDirEnum::U, allow_via);

  ap->setAllowVia(allow_via);
  ap->setType((frAccessPointEnum) lower_type, true);
  ap->setType((frAccessPointEnum) upper_type, false);
  if ((lower_type == frAccessPointEnum::NearbyGrid
       || upper_type == frAccessPointEnum::NearbyGrid)) {
    Point end;
    const int hwidth
        = design_->getTech()->getLayer(ap->getLayerNum())->getMinWidth() / 2;

    end.setX(std::clamp(
        fpt.x(), gtl::xl(maxrect) + hwidth, gtl::xh(maxrect) - hwidth));
    end.setY(std::clamp(
        fpt.y(), gtl::yl(maxrect) + hwidth, gtl::yh(maxrect) - hwidth));

    Point e = fpt;
    if (fpt.x() != end.x()) {
      e.setX(end.x());
    } else if (fpt.y() != end.y()) {
      e.setY(end.y());
    }
    if (e != fpt) {
      frPathSeg ps;
      ps.setPoints_safe(fpt, e);
      if (ps.getBeginPoint() == end) {
        ps.setBeginStyle(frEndStyle(frcTruncateEndStyle));
      } else if (ps.getEndPoint() == end) {
        ps.setEndStyle(frEndStyle(frcTruncateEndStyle));
      }
      ap->addPathSeg(ps);
      if (e != end) {
        fpt = e;
        ps.setPoints_safe(fpt, end);
        if (ps.getBeginPoint() == end) {
          ps.setBeginStyle(frEndStyle(frcTruncateEndStyle));
        } else {
          ps.setEndStyle(frEndStyle(frcTruncateEndStyle));
        }
        ap->addPathSeg(ps);
      }
    }
  }
  aps.push_back(std::move(ap));
  apset.insert(std::make_pair(fpt, layer_num));
}

void FlexPA::createMultipleAccessPoints(
    frInstTerm* inst_term,
    std::vector<std::unique_ptr<frAccessPoint>>& aps,
    std::set<std::pair<Point, frLayerNum>>& apset,
    const gtl::rectangle_data<frCoord>& rect,
    const frLayerNum layer_num,
    const std::map<frCoord, frAccessPointEnum>& x_coords,
    const std::map<frCoord, frAccessPointEnum>& y_coords,
    const frAccessPointEnum lower_type,
    const frAccessPointEnum upper_type)
{
  auto layer = getDesign()->getTech()->getLayer(layer_num);
  bool allow_via = true;
  bool allow_planar = true;
  //  only VIA_ACCESS_LAYERNUM layer can have via access
  if (inst_term) {
    if (isStdCell(inst_term->getInst())) {
      if ((layer_num >= router_cfg_->VIAINPIN_BOTTOMLAYERNUM
           && layer_num <= router_cfg_->VIAINPIN_TOPLAYERNUM)
          || layer_num <= router_cfg_->VIA_ACCESS_LAYERNUM) {
        allow_planar = false;
      }
    }
  } else {
    allow_planar = true;
    allow_via = false;
  }
  const int aps_size_before = aps.size();
  // build points;
  for (auto& [x_coord, cost_x] : x_coords) {
    for (auto& [y_coord, cost_y] : y_coords) {
      // lower full/half/center
      auto& low_layer_type = layer->isHorizontal() ? cost_y : cost_x;
      auto& up_layer_type = layer->isVertical() ? cost_y : cost_x;
      if (low_layer_type == lower_type && up_layer_type == upper_type) {
        createSingleAccessPoint(aps,
                                apset,
                                rect,
                                x_coord,
                                y_coord,
                                layer_num,
                                allow_planar,
                                allow_via,
                                lower_type,
                                upper_type);
      }
    }
  }
  const int new_aps_size = aps.size() - aps_size_before;
  if (inst_term && isStdCell(inst_term->getInst())) {
#pragma omp atomic
    std_cell_pin_gen_ap_cnt_ += new_aps_size;
  }
  if (inst_term && isMacroCell(inst_term->getInst())) {
#pragma omp atomic
    macro_cell_pin_gen_ap_cnt_ += new_aps_size;
  }
}

/**
 * @details Generates all necessary access points from a rectangle shape
 * In this case a rectangle is one of the pin shapes of the pin
 */
void FlexPA::genAPsFromRect(const gtl::rectangle_data<frCoord>& rect,
                            const frLayerNum layer_num,
                            std::map<frCoord, frAccessPointEnum>& x_coords,
                            std::map<frCoord, frAccessPointEnum>& y_coords,
                            const frAccessPointEnum lower_type,
                            const frAccessPointEnum upper_type,
                            const bool is_macro_cell_pin)
{
  if (OnlyAllowOnGridAccess(layer_num, is_macro_cell_pin)
      && upper_type != frAccessPointEnum::OnGrid) {
    return;
  }
  frLayer* layer = getDesign()->getTech()->getLayer(layer_num);
  const auto min_width_layer1 = layer->getMinWidth();
  if (std::min(gtl::delta(rect, gtl::HORIZONTAL),
               gtl::delta(rect, gtl::VERTICAL))
      < min_width_layer1) {
    return;
  }
  frLayerNum second_layer_num = 0;
  if (layer_num + 2 <= getDesign()->getTech()->getTopLayerNum()) {
    second_layer_num = layer_num + 2;
  } else if (layer_num - 2 >= getDesign()->getTech()->getBottomLayerNum()) {
    second_layer_num = layer_num - 2;
  } else {
    logger_->error(DRT, 68, "genAPsFromRect cannot find second_layer_num.");
  }
  auto& layer1_track_coords = track_coords_[layer_num];
  auto& layer2_track_coords = track_coords_[second_layer_num];
  const bool is_layer1_horz = layer->isHorizontal();

  int hwidth = layer->getWidth() / 2;
  bool use_center_line = false;
  if (is_macro_cell_pin && !layer->getLef58RightWayOnGridOnlyConstraint()) {
    auto rect_dir = gtl::guess_orientation(rect);
    if ((rect_dir == gtl::HORIZONTAL && is_layer1_horz)
        || (rect_dir == gtl::VERTICAL && !is_layer1_horz)) {
      auto layer_width = layer->getWidth();
      if ((rect_dir == gtl::HORIZONTAL
           && gtl::delta(rect, gtl::VERTICAL) < 2 * layer_width)
          || (rect_dir == gtl::VERTICAL
              && gtl::delta(rect, gtl::HORIZONTAL) < 2 * layer_width)) {
        use_center_line = true;
      }
    }
  }

  // gen all full/half grid coords
  /** offset used to only be used after an if (!is_macro_cell_pin ||
   * !use_center_line), so this logic was combined with offset is_macro_cell_pin
   * ? hwidth : 0;
   */
  const int offset = is_macro_cell_pin && !use_center_line ? hwidth : 0;
  const int layer1_rect_min = is_layer1_horz ? gtl::yl(rect) : gtl::xl(rect);
  const int layer1_rect_max = is_layer1_horz ? gtl::yh(rect) : gtl::xh(rect);
  auto& layer1_coords = is_layer1_horz ? y_coords : x_coords;
  auto& layer2_coords = is_layer1_horz ? x_coords : y_coords;

  const frAccessPointEnum frDirEnums[] = {frAccessPointEnum::OnGrid,
                                          frAccessPointEnum::Center,
                                          frAccessPointEnum::EncOpt,
                                          frAccessPointEnum::NearbyGrid};

  for (const auto cost : frDirEnums) {
    if (upper_type >= cost) {
      genAPCosted(cost,
                  layer2_coords,
                  layer2_track_coords,
                  layer_num,
                  second_layer_num,
                  rect,
                  offset);
    }
  }
  if (!use_center_line) {
    for (const auto cost : frDirEnums) {
      if (lower_type >= cost) {
        genAPCosted(cost,
                    layer1_coords,
                    layer1_track_coords,
                    layer_num,
                    layer_num,
                    rect);
      }
    }
  } else {
    genAPCentered(layer1_coords, layer_num, layer1_rect_min, layer1_rect_max);
    for (auto& [layer1_coord, cost] : layer1_coords) {
      layer1_coords[layer1_coord] = frAccessPointEnum::OnGrid;
    }
  }
}

bool FlexPA::OnlyAllowOnGridAccess(const frLayerNum layer_num,
                                   const bool is_macro_cell_pin)
{
  // lower layer is current layer
  // rightway on grid only forbid off track up via access on upper layer
  const auto upper_layer
      = (layer_num + 2 <= getDesign()->getTech()->getTopLayerNum())
            ? getDesign()->getTech()->getLayer(layer_num + 2)
            : nullptr;
  if (!is_macro_cell_pin && upper_layer
      && upper_layer->getLef58RightWayOnGridOnlyConstraint()) {
    return true;
  }
  return false;
}

void FlexPA::genAPsFromLayerShapes(
    LayerToRectCoordsMap& layer_rect_to_coords,
    frInstTerm* inst_term,
    const gtl::polygon_90_set_data<frCoord>& layer_shapes,
    const frLayerNum layer_num,
    const frAccessPointEnum lower_type,
    const frAccessPointEnum upper_type)
{
  // IO term is treated as the MacroCellPin as the top block
  bool is_macro_cell_pin = inst_term ? isMacroCell(inst_term->getInst()) : true;

  std::vector<gtl::rectangle_data<frCoord>> maxrects;
  gtl::get_max_rectangles(maxrects, layer_shapes);
  for (auto& bbox_rect : maxrects) {
    std::map<frCoord, frAccessPointEnum> x_coords;
    std::map<frCoord, frAccessPointEnum> y_coords;

    genAPsFromRect(bbox_rect,
                   layer_num,
                   x_coords,
                   y_coords,
                   lower_type,
                   upper_type,
                   is_macro_cell_pin);

    layer_rect_to_coords[layer_num].push_back(
        {bbox_rect, {x_coords, y_coords}});
  }
}

// filter off-grid coordinate
// lower on-grid 0, upper on-grid 0 = 0
// lower 1/2     1, upper on-grid 0 = 1
// lower center  2, upper on-grid 0 = 2
// lower center  2, upper center  2 = 4

void FlexPA::createAPsFromLayerToRectCoordsMap(
    const LayerToRectCoordsMap& layer_rect_to_coords,
    std::vector<std::unique_ptr<frAccessPoint>>& aps,
    std::set<std::pair<Point, frLayerNum>>& apset,
    frInstTerm* inst_term,
    const frAccessPointEnum lower_type,
    const frAccessPointEnum upper_type)
{
  for (const auto& [layer_num, rect_coords] : layer_rect_to_coords) {
    for (const auto& [rect, coords] : rect_coords) {
      const auto& [x_coords, y_coords] = coords;
      createMultipleAccessPoints(inst_term,
                                 aps,
                                 apset,
                                 rect,
                                 layer_num,
                                 x_coords,
                                 y_coords,
                                 lower_type,
                                 upper_type);
    }
  }
}

void FlexPA::genAPsFromPinShapes(
    LayerToRectCoordsMap& layer_rect_to_coords,
    frInstTerm* inst_term,
    const std::vector<gtl::polygon_90_set_data<frCoord>>& pin_shapes,
    const frAccessPointEnum lower_type,
    const frAccessPointEnum upper_type)
{
  //  only VIA_ACCESS_LAYERNUM layer can have via access
  frLayerNum layer_num = 0;
  for (const auto& layer_shapes : pin_shapes) {
    if (!layer_shapes.empty()
        && getDesign()->getTech()->getLayer(layer_num)->isRoutable()) {
      genAPsFromLayerShapes(layer_rect_to_coords,
                            inst_term,
                            layer_shapes,
                            layer_num,
                            lower_type,
                            upper_type);
    }
    layer_num++;
  }
}

Point FlexPA::genEndPoint(
    const std::vector<gtl::polygon_90_data<frCoord>>& layer_polys,
    const Point& begin_point,
    const frLayerNum layer_num,
    const frDirEnum dir,
    const bool is_block)
{
  const int step_size_multiplier = 3;
  frCoord x = begin_point.x();
  frCoord y = begin_point.y();
  const frCoord width = getDesign()->getTech()->getLayer(layer_num)->getWidth();
  const frCoord step_size = step_size_multiplier * width;
  const frCoord pitch = getDesign()->getTech()->getLayer(layer_num)->getPitch();
  gtl::rectangle_data<frCoord> rect;
  if (is_block) {
    gtl::extents(rect, layer_polys[0]);
    if (layer_polys.size() > 1) {
      logger_->warn(DRT, 6000, "Macro pin has more than 1 polygon");
    }
  }
  switch (dir) {
    case (frDirEnum::W):
      if (is_block) {
        x = gtl::xl(rect) - pitch;
      } else {
        x -= step_size;
      }
      break;
    case (frDirEnum::E):
      if (is_block) {
        x = gtl::xh(rect) + pitch;
      } else {
        x += step_size;
      }
      break;
    case (frDirEnum::S):
      if (is_block) {
        y = gtl::yl(rect) - pitch;
      } else {
        y -= step_size;
      }
      break;
    case (frDirEnum::N):
      if (is_block) {
        y = gtl::yh(rect) + pitch;
      } else {
        y += step_size;
      }
      break;
    default:
      logger_->error(DRT, 70, "Unexpected direction in getPlanarEP.");
  }
  return {x, y};
}

bool FlexPA::isPointOutsideShapes(
    const Point& point,
    const std::vector<gtl::polygon_90_data<frCoord>>& layer_polys)
{
  const gtl::point_data<frCoord> pt(point.getX(), point.getY());
  for (auto& layer_poly : layer_polys) {
    if (gtl::contains(layer_poly, pt)) {
      return false;
      break;
    }
  }
  return true;
}

template <typename T>
bool FlexPA::filterPlanarAccess(
    frAccessPoint* ap,
    const std::vector<gtl::polygon_90_data<frCoord>>& layer_polys,
    frDirEnum dir,
    T* pin,
    frInstTerm* inst_term)
{
  const Point begin_point = ap->getPoint();
  // skip viaonly access
  if (!ap->hasAccess(dir)) {
    return false;
  }
  const bool is_block
      = inst_term
        && inst_term->getInst()->getMaster()->getMasterType().isBlock();
  const Point end_point
      = genEndPoint(layer_polys, begin_point, ap->getLayerNum(), dir, is_block);
  const bool is_outside = isPointOutsideShapes(end_point, layer_polys);
  // skip if two width within shape for standard cell
  if (!is_outside) {
    ap->setAccess(dir, false);
    return false;
  }
  // TODO: EDIT HERE Wrongdirection segments
  frLayer* layer = getDesign()->getTech()->getLayer(ap->getLayerNum());
  auto ps = std::make_unique<frPathSeg>();
  auto style = layer->getDefaultSegStyle();
  const bool vert_dir = (dir == frDirEnum::S || dir == frDirEnum::N);
  const bool wrong_dir
      = (layer->getDir() == dbTechLayerDir::HORIZONTAL && vert_dir)
        || (layer->getDir() == dbTechLayerDir::VERTICAL && !vert_dir);
  if (dir == frDirEnum::W || dir == frDirEnum::S) {
    ps->setPoints(end_point, begin_point);
    style.setEndStyle(frcTruncateEndStyle, 0);
  } else {
    ps->setPoints(begin_point, end_point);
    style.setBeginStyle(frcTruncateEndStyle, 0);
  }
  if (wrong_dir) {
    style.setWidth(layer->getWrongDirWidth());
  }
  ps->setLayerNum(ap->getLayerNum());
  ps->setStyle(style);
  if (inst_term && inst_term->hasNet()) {
    ps->addToNet(inst_term->getNet());
  } else {
    ps->addToPin(pin);
  }

  const bool no_drv
      = isPlanarViolationFree(ap, pin, ps.get(), inst_term, begin_point, layer);
  ap->setAccess(dir, no_drv);

  return no_drv;
}

template <typename T>
bool FlexPA::isPlanarViolationFree(frAccessPoint* ap,
                                   T* pin,
                                   frPathSeg* ps,
                                   frInstTerm* inst_term,
                                   const Point point,
                                   frLayer* layer)
{
  // Runs the DRC Engine to check for any violations
  FlexGCWorker design_rule_checker(getTech(), logger_, router_cfg_);
  design_rule_checker.setIgnoreMinArea();
  design_rule_checker.setIgnoreCornerSpacing();
  const auto pitch = layer->getPitch();
  const auto extension = 5 * pitch;
  Rect tmp_box(point, point);
  Rect ext_box;
  tmp_box.bloat(extension, ext_box);
  design_rule_checker.setExtBox(ext_box);
  design_rule_checker.setDrcBox(ext_box);
  if (inst_term) {
    design_rule_checker.addTargetObj(inst_term->getInst());
  } else {
    design_rule_checker.addTargetObj(pin->getTerm());
  }
  design_rule_checker.initPA0(getDesign());
  auto pin_term = pin->getTerm();
  frBlockObject* owner;
  if (inst_term) {
    if (inst_term->hasNet()) {
      owner = inst_term->getNet();
    } else {
      owner = inst_term;
    }
  } else {
    if (pin_term->hasNet()) {
      owner = pin_term->getNet();
    } else {
      owner = pin_term;
    }
  }
  design_rule_checker.addPAObj(ps, owner);
  for (auto& apPs : ap->getPathSegs()) {
    design_rule_checker.addPAObj(&apPs, owner);
  }
  design_rule_checker.initPA1();
  design_rule_checker.main();

  if (graphics_) {
    graphics_->setPlanarAP(ap, ps, design_rule_checker.getMarkers());
  }

  return design_rule_checker.getMarkers().empty();
}

void FlexPA::getViasFromMetalWidthMap(
    const Point& pt,
    const frLayerNum layer_num,
    const gtl::polygon_90_set_data<frCoord>& polyset,
    std::vector<std::pair<int, const frViaDef*>>& via_defs)
{
  const auto tech = getTech();
  if (layer_num == tech->getTopLayerNum()) {
    return;
  }
  const auto cut_layer = tech->getLayer(layer_num + 1)->getDbLayer();
  // If the upper layer has an NDR special handling will be needed
  // here. Assuming normal min-width routing for now.
  const frCoord top_width = tech->getLayer(layer_num + 2)->getMinWidth();
  const auto width_orient
      = tech->isHorizontalLayer(layer_num) ? gtl::VERTICAL : gtl::HORIZONTAL;
  frCoord bottom_width = -1;
  auto viaMap = cut_layer->getTech()->getMetalWidthViaMap();
  for (auto entry : viaMap) {
    if (entry->getCutLayer() != cut_layer) {
      continue;
    }

    if (entry->isPgVia()) {
      continue;
    }

    if (entry->isViaCutClass()) {
      logger_->warn(
          DRT,
          519,
          "Via cut classes in LEF58_METALWIDTHVIAMAP are not supported.");
      continue;
    }

    if (entry->getAboveLayerWidthLow() > top_width
        || entry->getAboveLayerWidthHigh() < top_width) {
      continue;
    }

    if (bottom_width < 0) {  // compute bottom_width once
      std::vector<gtl::rectangle_data<frCoord>> maxrects;
      gtl::get_max_rectangles(maxrects, polyset);
      for (auto& rect : maxrects) {
        if (contains(rect, gtl::point_data<frCoord>(pt.x(), pt.y()))) {
          const frCoord width = delta(rect, width_orient);
          bottom_width = std::max(bottom_width, width);
        }
      }
    }

    if (entry->getBelowLayerWidthLow() > bottom_width
        || entry->getBelowLayerWidthHigh() < bottom_width) {
      continue;
    }

    via_defs.emplace_back(via_defs.size(), tech->getVia(entry->getViaName()));
  }
}

template <typename T>
void FlexPA::filterViaAccess(
    frAccessPoint* ap,
    const std::vector<gtl::polygon_90_data<frCoord>>& layer_polys,
    const gtl::polygon_90_set_data<frCoord>& polyset,
    T* pin,
    frInstTerm* inst_term,
    bool deep_search)
{
  const Point begin_point = ap->getPoint();
  const auto layer_num = ap->getLayerNum();
  // skip planar only access
  if (!ap->isViaAllowed()) {
    return;
  }

  bool via_in_pin = false;
  const auto lower_type = ap->getType(true);
  const auto upper_type = ap->getType(false);
  if (layer_num >= router_cfg_->VIAINPIN_BOTTOMLAYERNUM
      && layer_num <= router_cfg_->VIAINPIN_TOPLAYERNUM) {
    via_in_pin = true;
  } else if ((lower_type == frAccessPointEnum::EncOpt
              && upper_type != frAccessPointEnum::NearbyGrid)
             || (upper_type == frAccessPointEnum::EncOpt
                 && lower_type != frAccessPointEnum::NearbyGrid)) {
    via_in_pin = true;
  }

  // check if ap is on the left/right boundary of the cell
  Rect boundary_bbox;
  bool is_side_bound = false;
  if (inst_term) {
    boundary_bbox = inst_term->getInst()->getBoundaryBBox();
    frCoord width = getDesign()->getTech()->getLayer(layer_num)->getWidth();
    if (begin_point.x() <= boundary_bbox.xMin() + 3 * width
        || begin_point.x() >= boundary_bbox.xMax() - 3 * width) {
      is_side_bound = true;
    }
  }
  const int max_num_via_trial = 2;
  // use std:pair to ensure deterministic behavior
  std::vector<std::pair<int, const frViaDef*>> via_defs;
  getViasFromMetalWidthMap(begin_point, layer_num, polyset, via_defs);

  if (via_defs.empty()) {  // no via map entry
    // hardcode first two single vias
    for (auto& [tup, via_def] : layer_num_to_via_defs_[layer_num + 1][1]) {
      via_defs.emplace_back(via_defs.size(), via_def);
      if (via_defs.size() >= max_num_via_trial && !deep_search) {
        break;
      }
    }
  }

  std::set<std::tuple<frCoord, int, const frViaDef*>> valid_via_defs;
  for (auto& [idx, via_def] : via_defs) {
    auto via = std::make_unique<frVia>(via_def);
    via->setOrigin(begin_point);
    const Rect box = via->getLayer1BBox();
    if (inst_term) {
      if (!boundary_bbox.contains(box)) {
        continue;
      }
      Rect layer2_boundary_box = via->getLayer2BBox();
      if (!boundary_bbox.contains(layer2_boundary_box)) {
        continue;
      }
    }

    frCoord max_ext = 0;
    const gtl::rectangle_data<frCoord> viarect(
        box.xMin(), box.yMin(), box.xMax(), box.yMax());
    using boost::polygon::operators::operator+=;
    using boost::polygon::operators::operator&=;
    gtl::polygon_90_set_data<frCoord> intersection;
    intersection += viarect;
    intersection &= polyset;
    // via ranking criteria: max extension distance beyond pin shape
    std::vector<gtl::rectangle_data<frCoord>> int_rects;
    intersection.get_rectangles(int_rects,
                                gtl::orientation_2d_enum::HORIZONTAL);
    for (const auto& r : int_rects) {
      max_ext = std::max(max_ext, box.xMax() - gtl::xh(r));
      max_ext = std::max(max_ext, gtl::xl(r) - box.xMin());
    }
    if (!is_side_bound) {
      if (int_rects.size() > 1) {
        int_rects.clear();
        intersection.get_rectangles(int_rects,
                                    gtl::orientation_2d_enum::VERTICAL);
      }
      for (const auto& r : int_rects) {
        max_ext = std::max(max_ext, box.yMax() - gtl::yh(r));
        max_ext = std::max(max_ext, gtl::yl(r) - box.yMin());
      }
    }
    if (via_in_pin && max_ext) {
      continue;
    }
    if (checkViaPlanarAccess(ap, via.get(), pin, inst_term, layer_polys)) {
      valid_via_defs.insert({max_ext, idx, via_def});
      if (valid_via_defs.size() >= max_num_via_trial) {
        break;
      }
    }
  }
  ap->setAccess(frDirEnum::U, !valid_via_defs.empty());
  for (auto& [ext, idx, via_def] : valid_via_defs) {
    ap->addViaDef(via_def);
  }
}

template <typename T>
bool FlexPA::validateAPForPlanarAccess(
    frAccessPoint* ap,
    const std::vector<std::vector<gtl::polygon_90_data<frCoord>>>& layer_polys,
    T* pin,
    frInstTerm* inst_term)
{
  bool allow_planar_access = false;
  for (const frDirEnum dir : frDirEnumPlanar) {
    allow_planar_access |= filterPlanarAccess(
        ap, layer_polys[ap->getLayerNum()], dir, pin, inst_term);
  }
  return allow_planar_access;
}

template <typename T>
bool FlexPA::checkViaPlanarAccess(
    frAccessPoint* ap,
    frVia* via,
    T* pin,
    frInstTerm* inst_term,
    const std::vector<gtl::polygon_90_data<frCoord>>& layer_polys)
{
  for (const frDirEnum dir : frDirEnumPlanar) {
    if (checkDirectionalViaAccess(ap, via, pin, inst_term, layer_polys, dir)) {
      return true;
    }
  }
  return false;
}

template <typename T>
bool FlexPA::checkDirectionalViaAccess(
    frAccessPoint* ap,
    frVia* via,
    T* pin,
    frInstTerm* inst_term,
    const std::vector<gtl::polygon_90_data<frCoord>>& layer_polys,
    frDirEnum dir)
{
  auto upper_layer = getTech()->getLayer(via->getViaDef()->getLayer2Num());
  const bool vert_dir = (dir == frDirEnum::S || dir == frDirEnum::N);
  const bool wrong_dir = (upper_layer->isHorizontal() && vert_dir)
                         || (upper_layer->isVertical() && !vert_dir);
  auto style = upper_layer->getDefaultSegStyle();

  if (wrong_dir) {
    if (!router_cfg_->USENONPREFTRACKS || upper_layer->isUnidirectional()) {
      return false;
    }
    style.setWidth(upper_layer->getWrongDirWidth());
  }

  const Point begin_point = ap->getPoint();
  const bool is_block
      = inst_term
        && inst_term->getInst()->getMaster()->getMasterType().isBlock();
  const Point end_point = genEndPoint(layer_polys,
                                      begin_point,
                                      via->getViaDef()->getLayer2Num(),
                                      dir,
                                      is_block);

  if (inst_term && inst_term->hasNet()) {
    via->addToNet(inst_term->getNet());
  } else {
    via->addToPin(pin);
  }
  // PS
  auto ps = std::make_unique<frPathSeg>();
  if (dir == frDirEnum::W || dir == frDirEnum::S) {
    ps->setPoints(end_point, begin_point);
    style.setEndStyle(frcTruncateEndStyle, 0);
  } else {
    ps->setPoints(begin_point, end_point);
    style.setBeginStyle(frcTruncateEndStyle, 0);
  }
  ps->setLayerNum(upper_layer->getLayerNum());
  ps->setStyle(style);
  if (inst_term && inst_term->hasNet()) {
    ps->addToNet(inst_term->getNet());
  } else {
    ps->addToPin(pin);
  }
  return isViaViolationFree(ap, via, pin, ps.get(), inst_term, begin_point);
}

template <typename T>
bool FlexPA::isViaViolationFree(frAccessPoint* ap,
                                frVia* via,
                                T* pin,
                                frPathSeg* ps,
                                frInstTerm* inst_term,
                                const Point point)
{
  // Runs the DRC Engine to check for any violations
  FlexGCWorker design_rule_checker(getTech(), logger_, router_cfg_);
  design_rule_checker.setIgnoreMinArea();
  design_rule_checker.setIgnoreLongSideEOL();
  design_rule_checker.setIgnoreCornerSpacing();
  const auto pitch = getTech()->getLayer(ap->getLayerNum())->getPitch();
  const auto extension = 5 * pitch;
  Rect tmp_box(point, point);
  Rect ext_box;
  tmp_box.bloat(extension, ext_box);
  auto pin_term = pin->getTerm();
  auto pin_net = pin_term->getNet();
  design_rule_checker.setExtBox(ext_box);
  design_rule_checker.setDrcBox(ext_box);
  if (inst_term) {
    if (!inst_term->getNet() || !inst_term->getNet()->getNondefaultRule()
        || router_cfg_->AUTO_TAPER_NDR_NETS) {
      design_rule_checker.addTargetObj(inst_term->getInst());
    }
  } else {
    if (!pin_net || !pin_net->getNondefaultRule()
        || router_cfg_->AUTO_TAPER_NDR_NETS) {
      design_rule_checker.addTargetObj(pin_term);
    }
  }

  design_rule_checker.initPA0(getDesign());
  frBlockObject* owner;
  if (inst_term) {
    if (inst_term->hasNet()) {
      owner = inst_term->getNet();
    } else {
      owner = inst_term;
    }
  } else {
    if (pin_term->hasNet()) {
      owner = pin_net;
    } else {
      owner = pin_term;
    }
  }
  design_rule_checker.addPAObj(ps, owner);
  design_rule_checker.addPAObj(via, owner);
  for (auto& apPs : ap->getPathSegs()) {
    design_rule_checker.addPAObj(&apPs, owner);
  }
  design_rule_checker.initPA1();
  design_rule_checker.main();

  const bool no_drv = design_rule_checker.getMarkers().empty();

  if (graphics_) {
    graphics_->setViaAP(ap, via, design_rule_checker.getMarkers());
  }
  return no_drv;
}

template <typename T>
void FlexPA::filterMultipleAPAccesses(
    std::vector<std::unique_ptr<frAccessPoint>>& aps,
    const std::vector<gtl::polygon_90_set_data<frCoord>>& pin_shapes,
    T* pin,
    frInstTerm* inst_term,
    const bool& is_std_cell_pin)
{
  std::vector<std::vector<gtl::polygon_90_data<frCoord>>> layer_polys(
      pin_shapes.size());
  for (int i = 0; i < (int) pin_shapes.size(); i++) {
    pin_shapes[i].get_polygons(layer_polys[i]);
  }
  bool has_access = false;
  for (auto& ap : aps) {
    const auto layer_num = ap->getLayerNum();
    filterViaAccess(ap.get(),
                    layer_polys[layer_num],
                    pin_shapes[layer_num],
                    pin,
                    inst_term);
    if (is_std_cell_pin) {
      has_access |= ((layer_num == router_cfg_->VIA_ACCESS_LAYERNUM
                      && ap->hasAccess(frDirEnum::U))
                     || (layer_num != router_cfg_->VIA_ACCESS_LAYERNUM
                         && ap->hasAccess()));
    } else {
      has_access |= ap->hasAccess();
    }
  }
  if (!has_access) {
    for (auto& ap : aps) {
      const auto layer_num = ap->getLayerNum();
      filterViaAccess(ap.get(),
                      layer_polys[layer_num],
                      pin_shapes[layer_num],
                      pin,
                      inst_term,
                      true);
    }
  }
}

void FlexPA::updatePinStats(
    const std::vector<std::unique_ptr<frAccessPoint>>& new_aps,
    frInstTerm* inst_term)
{
  if (!inst_term) {
    return;
  }
  bool is_std_cell_pin = isStdCell(inst_term->getInst());
  bool is_macro_cell_pin = isMacroCell(inst_term->getInst());
  for (auto& ap : new_aps) {
    if (ap->hasPlanarAccess()) {
      if (is_std_cell_pin) {
#pragma omp atomic
        std_cell_pin_valid_planar_ap_cnt_++;
      }
      if (is_macro_cell_pin) {
#pragma omp atomic
        macro_cell_pin_valid_planar_ap_cnt_++;
      }
    }
    if (ap->hasAccess(frDirEnum::U)) {
      if (is_std_cell_pin) {
#pragma omp atomic
        std_cell_pin_valid_via_ap_cnt_++;
      }
      if (is_macro_cell_pin) {
#pragma omp atomic
        macro_cell_pin_valid_via_ap_cnt_++;
      }
    }
  }
}

bool FlexPA::EnoughSparsePoints(
    std::vector<std::unique_ptr<frAccessPoint>>& aps,
    frInstTerm* inst_term)
{
  const bool is_std_cell_pin = inst_term && isStdCell(inst_term->getInst());
  const bool is_macro_cell_pin = inst_term && isMacroCell(inst_term->getInst());
  /* This is a Max Clique problem, each ap is a node, draw an edge between two
   aps if they are far away as to not intersect. n_sparse_access_points,
   ideally, is the Max Clique of this graph. the current implementation gives a
   very rough approximation, it works, but I think it can be improved.
   */
  int n_sparse_access_points = (int) aps.size();
  for (int i = 0; i < (int) aps.size(); i++) {
    const int colision_dist
        = design_->getTech()->getLayer(aps[i]->getLayerNum())->getWidth() / 2;
    Rect ap_colision_box;
    Rect(aps[i]->getPoint(), aps[i]->getPoint())
        .bloat(colision_dist, ap_colision_box);
    for (int j = i + 1; j < (int) aps.size(); j++) {
      if (aps[i]->getLayerNum() == aps[j]->getLayerNum()
          && ap_colision_box.intersects(aps[j]->getPoint())) {
        n_sparse_access_points--;
        break;
      }
    }
  }

  if (is_std_cell_pin
      && n_sparse_access_points >= router_cfg_->MINNUMACCESSPOINT_STDCELLPIN) {
    return true;
  }
  if (is_macro_cell_pin
      && n_sparse_access_points
             >= router_cfg_->MINNUMACCESSPOINT_MACROCELLPIN) {
    return true;
  }
  return false;
}

bool FlexPA::EnoughPointsFarFromEdge(
    std::vector<std::unique_ptr<frAccessPoint>>& aps,
    frInstTerm* inst_term)
{
  const int far_from_edge_requirement = 1;
  Rect cell_box = inst_term->getInst()->getBBox();
  int total_far_from_edge = 0;
  for (auto& ap : aps) {
    const int colision_dist
        = design_->getTech()->getLayer(ap->getLayerNum())->getWidth() * 2;
    Rect ap_colision_box;
    Rect(ap->getPoint(), ap->getPoint()).bloat(colision_dist, ap_colision_box);
    if (cell_box.contains(ap_colision_box)) {
      total_far_from_edge++;
      if (total_far_from_edge >= far_from_edge_requirement) {
        return true;
      }
    }
  }
  return false;
}

bool FlexPA::EnoughAccessPoints(
    std::vector<std::unique_ptr<frAccessPoint>>& aps,
    frInstTerm* inst_term,
    pa_requirements_met& reqs)
{
  const bool is_io_pin = (inst_term == nullptr);

  if (is_io_pin) {
    return !aps.empty();
  }

  reqs.sparse_points = EnoughSparsePoints(aps, inst_term);

  return (reqs.sparse_points);
}

template <typename T>
bool FlexPA::genPinAccessCostBounded(
    std::vector<std::unique_ptr<frAccessPoint>>& aps,
    std::set<std::pair<Point, frLayerNum>>& apset,
    const std::vector<gtl::polygon_90_set_data<frCoord>>& pin_shapes,
    const std::vector<std::vector<gtl::polygon_90_data<frCoord>>>& layer_polys,
    T* pin,
    frInstTerm* inst_term,
    const frAccessPointEnum lower_type,
    const frAccessPointEnum upper_type,
    pa_requirements_met& reqs)
{
  const bool is_std_cell_pin = inst_term && isStdCell(inst_term->getInst());
  const bool is_macro_cell_pin = inst_term && isMacroCell(inst_term->getInst());
  const bool is_io_pin = (inst_term == nullptr);

  std::vector<std::unique_ptr<frAccessPoint>> new_aps;
  LayerToRectCoordsMap layer_rect_to_coords;
  genAPsFromPinShapes(
<<<<<<< HEAD
      layer_rect_to_coords, inst_term, pin_shapes, lower_type, upper_type);
  createAPsFromLayerToRectCoordsMap(
      layer_rect_to_coords, new_aps, apset, inst_term, lower_type, upper_type);
=======
      new_aps, apset, inst_term, pin_shapes, lower_type, upper_type);
  for (auto& ap : new_aps) {
    validateAPForPlanarAccess(ap.get(), layer_polys, pin, inst_term);
  }
>>>>>>> 54da3cdb
  filterMultipleAPAccesses(
      new_aps, pin_shapes, pin, inst_term, is_std_cell_pin);
  if (graphics_) {
    graphics_->setAPs(new_aps, lower_type, upper_type);
  }
  for (auto& ap : new_aps) {
    if (!ap->hasAccess()) {
      continue;
    }
    // for stdcell, add (i) planar access if layer_num != VIA_ACCESS_LAYERNUM,
    // and (ii) access if exist access for macro, allow pure planar ap
    if (is_std_cell_pin) {
      const bool ap_in_via_acc_layer
          = (ap->getLayerNum() == router_cfg_->VIA_ACCESS_LAYERNUM);
      if (!ap_in_via_acc_layer || ap->hasAccess(frDirEnum::U)) {
        aps.push_back(std::move(ap));
      }
    } else if (is_macro_cell_pin || is_io_pin) {
      aps.push_back(std::move(ap));
    }
  }

  if (!EnoughAccessPoints(aps, inst_term, reqs)) {
    return false;
  }

  updatePinStats(aps, inst_term);
  // IO term pin always only have one access
  const int pin_access_idx
      = inst_term ? inst_term->getInst()->getPinAccessIdx() : 0;
  // write to pa
  for (auto& ap : aps) {
    pin->getPinAccess(pin_access_idx)->addAccessPoint(std::move(ap));
  }
  return true;
}

template <typename T>
std::vector<gtl::polygon_90_set_data<frCoord>>
FlexPA::mergePinShapes(T* pin, frInstTerm* inst_term, const bool is_shrink)
{
  frInst* inst = nullptr;
  if (inst_term) {
    inst = inst_term->getInst();
  }

  dbTransform xform;
  if (inst) {
    xform = inst->getDBTransform();
  }

  frTechObject* tech = getDesign()->getTech();
  std::size_t num_layers = tech->getLayers().size();

  std::vector<frCoord> layer_widths;
  if (is_shrink) {
    layer_widths.resize(num_layers, 0);
    for (int i = 0; i < int(layer_widths.size()); i++) {
      layer_widths[i] = tech->getLayer(i)->getWidth();
    }
  }

  std::vector<gtl::polygon_90_set_data<frCoord>> pin_shapes(num_layers);

  for (auto& shape : pin->getFigs()) {
    if (shape->typeId() == frcRect) {
      auto obj = static_cast<frRect*>(shape.get());
      auto layer_num = obj->getLayerNum();
      auto layer = tech->getLayer(layer_num);
      dbTechLayerDir dir = layer->getDir();
      if (!layer->isRoutable()) {
        continue;
      }
      Rect box = obj->getBBox();
      xform.apply(box);
      gtl::rectangle_data<frCoord> rect(
          box.xMin(), box.yMin(), box.xMax(), box.yMax());
      if (is_shrink) {
        if (dir == dbTechLayerDir::HORIZONTAL) {
          gtl::shrink(rect, gtl::VERTICAL, layer_widths[layer_num] / 2);
        } else if (dir == dbTechLayerDir::VERTICAL) {
          gtl::shrink(rect, gtl::HORIZONTAL, layer_widths[layer_num] / 2);
        }
      }
      using boost::polygon::operators::operator+=;
      pin_shapes[layer_num] += rect;
    } else if (shape->typeId() == frcPolygon) {
      auto obj = static_cast<frPolygon*>(shape.get());
      auto layer_num = obj->getLayerNum();
      std::vector<gtl::point_data<frCoord>> points;
      // must be copied pts
      for (Point pt : obj->getPoints()) {
        xform.apply(pt);
        points.emplace_back(pt.x(), pt.y());
      }
      gtl::polygon_90_data<frCoord> poly;
      poly.set(points.begin(), points.end());
      using boost::polygon::operators::operator+=;
      pin_shapes[layer_num] += poly;
    } else {
      logger_->error(DRT, 67, "FlexPA mergePinShapes unsupported shape.");
    }
  }
  return pin_shapes;
}

// first create all access points with costs
template <typename T>
int FlexPA::genPinAccess(T* pin, frInstTerm* inst_term)
{
  // aps are after xform
  // before checkPoints, ap->hasAccess(dir) indicates whether to check drc
  std::vector<std::unique_ptr<frAccessPoint>> aps;
  std::set<std::pair<Point, frLayerNum>> apset;

  if (graphics_) {
    frOrderedIdSet<frInst*>* inst_class = nullptr;
    if (inst_term) {
      inst_class = unique_insts_.getClass(inst_term->getInst());
    }
    graphics_->startPin(pin, inst_term, inst_class);
  }

  std::vector<gtl::polygon_90_set_data<frCoord>> pin_shapes
      = mergePinShapes(pin, inst_term);

  std::vector<std::vector<gtl::polygon_90_data<frCoord>>> layer_polys(
      pin_shapes.size());
  for (int i = 0; i < (int) pin_shapes.size(); i++) {
    pin_shapes[i].get_polygons(layer_polys[i]);
  }

  pa_requirements_met reqs;

  for (auto upper : {frAccessPointEnum::OnGrid,
                     frAccessPointEnum::HalfGrid,
                     frAccessPointEnum::Center,
                     frAccessPointEnum::EncOpt,
                     frAccessPointEnum::NearbyGrid}) {
    for (auto lower : {frAccessPointEnum::OnGrid,
                       frAccessPointEnum::HalfGrid,
                       frAccessPointEnum::Center,
                       frAccessPointEnum::EncOpt}) {
      if (upper == frAccessPointEnum::NearbyGrid && !aps.empty()) {
        // Only use NearbyGrid as a last resort (at least until
        // nangate45/aes is resolved).
        continue;
      }
      if (genPinAccessCostBounded(aps,
                                  apset,
                                  pin_shapes,
                                  layer_polys,
                                  pin,
                                  inst_term,
                                  lower,
                                  upper,
                                  reqs)) {
        return aps.size();
      }
    }
  }

  if (inst_term) {
    std::string unmet_requirements;
    if (!reqs.sparse_points) {
      unmet_requirements
          += "\n\tAt least "
             + (isStdCell(inst_term->getInst())
                    ? std::to_string(router_cfg_->MINNUMACCESSPOINT_STDCELLPIN)
                    : std::to_string(
                          router_cfg_->MINNUMACCESSPOINT_MACROCELLPIN))
             + " sparse access points";
    }
    debugPrint(logger_,
               utl::DRT,
               "pin_access",
               1,
               "Access point generation for {} did not meet :{}",
               inst_term->getName(),
               unmet_requirements);
  }

  // inst_term aps are written back here if not early stopped
  // IO term aps are are written back in genPinAccessCostBounded and always
  // early stopped
  updatePinStats(aps, inst_term);
  const int n_aps = aps.size();
  if (n_aps == 0) {
    if (inst_term && isStdCell(inst_term->getInst())) {
      std_cell_pin_no_ap_cnt_++;
    }
    if (inst_term && isMacroCell(inst_term->getInst())) {
      macro_cell_pin_no_ap_cnt_++;
    }
  } else {
    if (inst_term == nullptr) {
      logger_->error(DRT, 254, "inst_term can not be nullptr");
    }
    // write to pa
    const int pin_access_idx = inst_term->getInst()->getPinAccessIdx();
    for (auto& ap : aps) {
      pin->getPinAccess(pin_access_idx)->addAccessPoint(std::move(ap));
    }
  }
  return n_aps;
}

void FlexPA::genInstAccessPoints(frInst* unique_inst)
{
  ProfileTask profile("PA:uniqueInstance");
  for (auto& inst_term : unique_inst->getInstTerms()) {
    // only do for normal and clock terms
    if (isSkipInstTerm(inst_term.get())) {
      continue;
    }
    int n_aps = 0;
    for (auto& pin : inst_term->getTerm()->getPins()) {
      n_aps += genPinAccess(pin.get(), inst_term.get());
    }
    if (!n_aps) {
      logger_->error(DRT,
                     73,
                     "No access point for {}/{} ({}).",
                     inst_term->getInst()->getName(),
                     inst_term->getTerm()->getName(),
                     inst_term->getInst()->getMaster()->getName());
    }
  }
}

void FlexPA::genAllAccessPoints()
{
  ProfileTask profile("PA:point");
  int pin_count = 0;

  omp_set_num_threads(router_cfg_->MAX_THREADS);
  ThreadException exception;

  const std::vector<frInst*>& unique = unique_insts_.getUnique();
#pragma omp parallel for schedule(dynamic)
  for (frInst* unique_inst : unique) {  // NOLINT
    try {
      // only do for core and block cells
      if (!isStdCell(unique_inst) && !isMacroCell(unique_inst)) {
        continue;
      }

      genInstAccessPoints(unique_inst);
      if (router_cfg_->VERBOSE <= 0) {
        continue;
      }

      int inst_terms_cnt = static_cast<int>(unique_inst->getInstTerms().size());
#pragma omp critical
      for (int j = 0; j < inst_terms_cnt; j++) {
        pin_count++;
        if (pin_count % (pin_count > 10000 ? 10000 : 1000) == 0) {
          logger_->info(DRT, 76, "  Complete {} pins.", pin_count);
        }
      }
    } catch (...) {
      exception.capture();
    }
  }
  exception.rethrow();

  // PA for IO terms
  if (target_insts_.empty()) {
    omp_set_num_threads(router_cfg_->MAX_THREADS);
#pragma omp parallel for schedule(dynamic)
    for (unsigned i = 0;  // NOLINT
         i < getDesign()->getTopBlock()->getTerms().size();
         i++) {
      try {
        auto& term = getDesign()->getTopBlock()->getTerms()[i];
        if (term->getType().isSupply()) {
          continue;
        }
        auto net = term->getNet();
        if (!net || net->isSpecial()) {
          continue;
        }
        int n_aps = 0;
        for (auto& pin : term->getPins()) {
          n_aps += genPinAccess(pin.get(), nullptr);
        }
        if (!n_aps) {
          logger_->error(
              DRT, 74, "No access point for PIN/{}.", term->getName());
        }
      } catch (...) {
        exception.capture();
      }
    }
    exception.rethrow();
  }

  if (router_cfg_->VERBOSE > 0) {
    logger_->info(DRT, 78, "  Complete {} pins.", pin_count);
  }
}

void FlexPA::revertAccessPoints()
{
  const auto& unique = unique_insts_.getUnique();
  for (frInst* inst : unique) {
    const dbTransform xform = inst->getTransform();
    const Point offset(xform.getOffset());
    dbTransform revertXform(Point(-offset.getX(), -offset.getY()));

    const auto pin_access_idx = inst->getPinAccessIdx();
    for (auto& inst_term : inst->getInstTerms()) {
      // if (isSkipInstTerm(inst_term.get())) {
      //   continue;
      // }

      for (auto& pin : inst_term->getTerm()->getPins()) {
        auto pin_access = pin->getPinAccess(pin_access_idx);
        for (auto& access_point : pin_access->getAccessPoints()) {
          Point unique_AP_point(access_point->getPoint());
          revertXform.apply(unique_AP_point);
          access_point->setPoint(unique_AP_point);
          for (auto& ps : access_point->getPathSegs()) {
            Point begin = ps.getBeginPoint();
            Point end = ps.getEndPoint();
            revertXform.apply(begin);
            revertXform.apply(end);
            if (end < begin) {
              Point tmp = begin;
              begin = end;
              end = tmp;
            }
            ps.setPoints(begin, end);
          }
        }
      }
    }
  }
}

}  // namespace drt<|MERGE_RESOLUTION|>--- conflicted
+++ resolved
@@ -1224,16 +1224,12 @@
   std::vector<std::unique_ptr<frAccessPoint>> new_aps;
   LayerToRectCoordsMap layer_rect_to_coords;
   genAPsFromPinShapes(
-<<<<<<< HEAD
       layer_rect_to_coords, inst_term, pin_shapes, lower_type, upper_type);
   createAPsFromLayerToRectCoordsMap(
       layer_rect_to_coords, new_aps, apset, inst_term, lower_type, upper_type);
-=======
-      new_aps, apset, inst_term, pin_shapes, lower_type, upper_type);
   for (auto& ap : new_aps) {
     validateAPForPlanarAccess(ap.get(), layer_polys, pin, inst_term);
   }
->>>>>>> 54da3cdb
   filterMultipleAPAccesses(
       new_aps, pin_shapes, pin, inst_term, is_std_cell_pin);
   if (graphics_) {
