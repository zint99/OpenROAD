/* Authors: Lutong Wang, Bangqi Xu*/
/*
 * Copyright (c) 2019, The Regents of the University of California
 * Copyright (c) 2024, Precision Innovations Inc.
 * All rights reserved.
 *
 * Redistribution and use in source and binary forms, with or without
 * modification, are permitted provided that the following conditions are met:
 *     * Redistributions of source code must retain the above copyright
 *       notice, this list of conditions and the following disclaimer.
 *     * Redistributions in binary form must reproduce the above copyright
 *       notice, this list of conditions and the following disclaimer in the
 *       documentation and/or other materials provided with the distribution.
 *     * Neither the name of the University nor the
 *       names of its contributors may be used to endorse or promote products
 *       derived from this software without specific prior written permission.
 *
 * THIS SOFTWARE IS PROVIDED BY THE COPYRIGHT HOLDERS AND CONTRIBUTORS "AS IS"
 * AND ANY EXPRESS OR IMPLIED WARRANTIES, INCLUDING, BUT NOT LIMITED TO, THE
 * IMPLIED WARRANTIES OF MERCHANTABILITY AND FITNESS FOR A PARTICULAR PURPOSE
 * ARE DISCLAIMED. IN NO EVENT SHALL THE REGENTS BE LIABLE FOR ANY DIRECT,
 * INDIRECT, INCIDENTAL, SPECIAL, EXEMPLARY, OR CONSEQUENTIAL DAMAGES
 * (INCLUDING, BUT NOT LIMITED TO, PROCUREMENT OF SUBSTITUTE GOODS OR SERVICES;
 * LOSS OF USE, DATA, OR PROFITS; OR BUSINESS INTERRUPTION) HOWEVER CAUSED AND
 * ON ANY THEORY OF LIABILITY, WHETHER IN CONTRACT, STRICT LIABILITY, OR TORT
 * (INCLUDING NEGLIGENCE OR OTHERWISE) ARISING IN ANY WAY OUT OF THE USE OF THIS
 * SOFTWARE, EVEN IF ADVISED OF THE POSSIBILITY OF SUCH DAMAGE.
 */

#include <omp.h>

#include <chrono>
#include <fstream>
#include <iostream>
#include <sstream>

#include "FlexPA.h"
#include "db/infra/frTime.h"
#include "distributed/PinAccessJobDescription.h"
#include "distributed/frArchive.h"
#include "dst/Distributed.h"
#include "dst/JobMessage.h"
#include "frProfileTask.h"
#include "gc/FlexGC.h"
#include "serialization.h"
#include "utl/exception.h"

namespace drt {

using utl::ThreadException;

static inline void serializeInstRows(
    const std::vector<std::vector<frInst*>>& inst_rows,
    const std::string& file_name)
{
  paUpdate update;
  update.setInstRows(inst_rows);
  paUpdate::serialize(update, file_name);
}

void FlexPA::prepPatternInstRows(std::vector<std::vector<frInst*>> inst_rows)
{
  ThreadException exception;
  int cnt = 0;
  if (isDistributed()) {
    omp_set_num_threads(cloud_sz_);
    const int batch_size = inst_rows.size() / cloud_sz_;
    paUpdate all_updates;
#pragma omp parallel for schedule(dynamic)
    for (int i = 0; i < cloud_sz_; i++) {
      try {
        std::vector<std::vector<frInst*>>::const_iterator start
            = inst_rows.begin() + (i * batch_size);
        std::vector<std::vector<frInst*>>::const_iterator end
            = (i == cloud_sz_ - 1) ? inst_rows.end() : start + batch_size;
        std::vector<std::vector<frInst*>> batch(start, end);
        std::string path = fmt::format("{}/batch_{}.bin", shared_vol_, i);
        serializeInstRows(batch, path);
        dst::JobMessage msg(dst::JobMessage::PIN_ACCESS,
                            dst::JobMessage::UNICAST),
            result;
        std::unique_ptr<PinAccessJobDescription> uDesc
            = std::make_unique<PinAccessJobDescription>();
        uDesc->setPath(path);
        uDesc->setType(PinAccessJobDescription::INST_ROWS);
        msg.setJobDescription(std::move(uDesc));
        const bool ok
            = dist_->sendJob(msg, remote_host_.c_str(), remote_port_, result);
        if (!ok) {
          logger_->error(utl::DRT, 329, "Error sending INST_ROWS Job to cloud");
        }
        auto desc
            = static_cast<PinAccessJobDescription*>(result.getJobDescription());
        paUpdate update;
        paUpdate::deserialize(design_, update, desc->getPath());
        for (const auto& [term, aps] : update.getGroupResults()) {
          term->setAccessPoints(aps);
        }
#pragma omp critical
        {
          for (const auto& res : update.getGroupResults()) {
            all_updates.addGroupResult(res);
          }
          for (i = 0; i < batch.size(); i++) {
            cnt++;
            if (router_cfg_->VERBOSE > 0) {
              if (cnt % (cnt > 100000 ? 100000 : 10000) == 0) {
                logger_->info(DRT, 110, "  Complete {} groups.", cnt);
              }
            }
          }
        }
      } catch (...) {
        exception.capture();
      }
    }
    // send updates back to workers
    dst::JobMessage msg(dst::JobMessage::PIN_ACCESS,
                        dst::JobMessage::BROADCAST),
        result;
    const std::string updates_path
        = fmt::format("{}/final_updates.bin", shared_vol_);
    paUpdate::serialize(all_updates, updates_path);
    std::unique_ptr<PinAccessJobDescription> uDesc
        = std::make_unique<PinAccessJobDescription>();
    uDesc->setPath(updates_path);
    uDesc->setType(PinAccessJobDescription::UPDATE_PA);
    msg.setJobDescription(std::move(uDesc));
    const bool ok
        = dist_->sendJob(msg, remote_host_.c_str(), remote_port_, result);
    if (!ok) {
      logger_->error(utl::DRT, 332, "Error sending UPDATE_PA Job to cloud");
    }
  } else {
    omp_set_num_threads(router_cfg_->MAX_THREADS);
    // choose access pattern of a row of insts
#pragma omp parallel for schedule(dynamic)
    for (auto& inst_row : inst_rows) {  // NOLINT
      try {
        genInstRowPattern(inst_row);
#pragma omp critical
        {
          cnt++;
          if (router_cfg_->VERBOSE > 0) {
            if (cnt % (cnt > 100000 ? 100000 : 10000) == 0) {
              logger_->info(DRT, 82, "  Complete {} groups.", cnt);
            }
          }
        }
      } catch (...) {
        exception.capture();
      }
    }
  }
  exception.rethrow();
  if (router_cfg_->VERBOSE > 0) {
    logger_->info(DRT, 84, "  Complete {} groups.", cnt);
  }
}

// calculate which pattern to be used for each inst
// the insts must be in the same row and sorted from left to right
void FlexPA::genInstRowPattern(std::vector<frInst*>& insts)
{
  if (insts.empty()) {
    return;
  }

  std::vector<std::vector<std::unique_ptr<FlexDPNode>>> nodes(insts.size() + 2);

  genInstRowPatternInit(nodes, insts);
  genInstRowPatternPerform(nodes, insts);
  genInstRowPatternCommit(nodes, insts);
}

// init dp node array for valid access patterns
void FlexPA::genInstRowPatternInit(
    std::vector<std::vector<std::unique_ptr<FlexDPNode>>>& nodes,
    const std::vector<frInst*>& insts)
{
  // init virtual nodes
  const int source_node_idx = insts.size() + 1;
  nodes[source_node_idx] = std::vector<std::unique_ptr<FlexDPNode>>(1);
  nodes[source_node_idx][0] = std::make_unique<FlexDPNode>();
  nodes[source_node_idx][0]->setNodeCost(0);
  nodes[source_node_idx][0]->setPathCost(0);
  nodes[source_node_idx][0]->setIdx({insts.size() + 1, 0});
  nodes[source_node_idx][0]->setAsSource();

  const int sink_node_idx = insts.size();
  nodes[sink_node_idx] = std::vector<std::unique_ptr<FlexDPNode>>(1);
  nodes[sink_node_idx][0] = std::make_unique<FlexDPNode>();
  nodes[sink_node_idx][0]->setNodeCost(0);
  nodes[sink_node_idx][0]->setIdx({insts.size(), 0});
  nodes[sink_node_idx][0]->setAsSink();

  // init inst nodes
  for (int inst_idx = 0; inst_idx < (int) insts.size(); inst_idx++) {
    auto& inst = insts[inst_idx];
    auto unique_inst = unique_insts_.getUnique(inst);
    auto& inst_patterns = unique_inst_patterns_[unique_inst];
    nodes[inst_idx]
        = std::vector<std::unique_ptr<FlexDPNode>>(inst_patterns.size());
    for (int acc_pattern_idx = 0; acc_pattern_idx < (int) inst_patterns.size();
         acc_pattern_idx++) {
      nodes[inst_idx][acc_pattern_idx] = std::make_unique<FlexDPNode>();
      auto access_pattern = inst_patterns[acc_pattern_idx].get();
      nodes[inst_idx][acc_pattern_idx]->setNodeCost(access_pattern->getCost());
      nodes[inst_idx][acc_pattern_idx]->setIdx({inst_idx, acc_pattern_idx});
    }
  }
}

void FlexPA::genInstRowPatternPerform(
    std::vector<std::vector<std::unique_ptr<FlexDPNode>>>& nodes,
    const std::vector<frInst*>& insts)
{
  const int source_node_idx = insts.size() + 1;
  for (int curr_inst_idx = 0; curr_inst_idx <= (int) insts.size();
       curr_inst_idx++) {
    for (int curr_acc_pattern_idx = 0;
         curr_acc_pattern_idx < nodes[curr_inst_idx].size();
         curr_acc_pattern_idx++) {
      FlexDPNode* curr_node = nodes[curr_inst_idx][curr_acc_pattern_idx].get();
      if (curr_node->getNodeCost() == std::numeric_limits<int>::max()) {
        continue;
      }
      const int prev_inst_idx
          = curr_inst_idx > 0 ? curr_inst_idx - 1 : source_node_idx;
      for (int prev_acc_pattern_idx = 0;
           prev_acc_pattern_idx < nodes[prev_inst_idx].size();
           prev_acc_pattern_idx++) {
        FlexDPNode* prev_node
            = nodes[prev_inst_idx][prev_acc_pattern_idx].get();
        if (prev_node->getPathCost() == std::numeric_limits<int>::max()) {
          continue;
        }

        const int edge_cost = getEdgeCost(prev_node, curr_node, insts);
        if (curr_node->getPathCost() == std::numeric_limits<int>::max()
            || curr_node->getPathCost()
                   > prev_node->getPathCost() + edge_cost) {
          curr_node->setPathCost(prev_node->getPathCost() + edge_cost);
          curr_node->setPrevNode(prev_node);
        }
      }
    }
  }
}

void FlexPA::genInstRowPatternCommit(
    std::vector<std::vector<std::unique_ptr<FlexDPNode>>>& nodes,
    const std::vector<frInst*>& insts)
{
  const bool is_debug_mode = false;

  const FlexDPNode* source_node = nodes[insts.size() + 1][0].get();
  const FlexDPNode* sink_node = nodes[insts.size()][0].get();

  FlexDPNode* curr_node = sink_node->getPrevNode();
  std::vector<int> inst_access_pattern_idx(insts.size(), -1);
  while (curr_node != source_node) {
    if (!curr_node) {
      std::string inst_names;
      for (frInst* inst : insts) {
        inst_names += '\n' + inst->getName();
      }
      logger_->error(DRT,
                     85,
                     "Valid access pattern combination not found for {}",
                     inst_names);
    }

<<<<<<< HEAD
  if (inst_cnt != -1) {
    std::string inst_names;
    for (frInst* inst : insts) {
      inst_names += '\n' + inst->getName() + "/" + inst->getMaster()->getName();
=======
    // non-virtual node
    auto [curr_inst_idx, curr_acc_patterns_idx] = curr_node->getIdx();
    inst_access_pattern_idx[curr_inst_idx] = curr_acc_patterns_idx;

    frInst* inst = insts[curr_inst_idx];
    int access_point_idx = 0;
    frInst* unique_inst = unique_insts_.getUnique(inst);
    auto access_pattern
        = unique_inst_patterns_[unique_inst][curr_acc_patterns_idx].get();
    auto& access_points = access_pattern->getPattern();

    // update inst_term ap
    for (auto& inst_term : inst->getInstTerms()) {
      if (isSkipInstTerm(inst_term.get())) {
        continue;
      }

      // to avoid unused variable warning in GCC
      for (int pin_idx = 0; pin_idx < inst_term->getTerm()->getPins().size();
           pin_idx++) {
        frAccessPoint* access_point = access_points[access_point_idx];
        inst_term->setAccessPoint(pin_idx, access_point);
        access_point_idx++;
      }
>>>>>>> d6409997
    }
    curr_node = curr_node->getPrevNode();
  }

  if (is_debug_mode) {
    genInstRowPatternPrint(nodes, insts);
  }
}

void FlexPA::genInstRowPatternPrint(
    std::vector<std::vector<std::unique_ptr<FlexDPNode>>>& nodes,
    const std::vector<frInst*>& insts)
{
  FlexDPNode* curr_node = nodes[insts.size()][0].get();
  int inst_cnt = insts.size();
  std::vector<int> inst_access_pattern_idx(insts.size(), -1);

  while (curr_node->hasPrevNode()) {
    // non-virtual node
    if (inst_cnt != (int) insts.size()) {
      auto [curr_inst_idx, curr_acc_pattern_idx] = curr_node->getIdx();
      inst_access_pattern_idx[curr_inst_idx] = curr_acc_pattern_idx;

      // print debug information
      auto& inst = insts[curr_inst_idx];
      int access_point_idx = 0;
      auto unique_inst = unique_insts_.getUnique(inst);
      auto access_pattern
          = unique_inst_patterns_[unique_inst][curr_acc_pattern_idx].get();
      auto& access_points = access_pattern->getPattern();

      for (auto& inst_term : inst->getInstTerms()) {
        if (isSkipInstTerm(inst_term.get())) {
          continue;
        }

        // for (auto &pin: inst_term->getTerm()->getPins()) {
        //  to avoid unused variable warning in GCC
        for (int i = 0; i < (int) (inst_term->getTerm()->getPins().size());
             i++) {
          auto& access_point = access_points[access_point_idx];
          if (access_point) {
            const Point& pt(access_point->getPoint());
            if (inst_term->hasNet()) {
              std::cout << " gcclean2via " << inst->getName() << " "
                        << inst_term->getTerm()->getName() << " "
                        << access_point->getViaDef()->getName() << " " << pt.x()
                        << " " << pt.y() << " " << inst->getOrient().getString()
                        << "\n";
              inst_term_valid_via_ap_cnt_++;
            }
          }
          access_point_idx++;
        }
      }
    }
    curr_node = curr_node->getPrevNode();
    inst_cnt--;
  }

  std::cout << std::flush;

  if (inst_cnt != -1) {
    logger_->error(DRT, 276, "Valid access pattern combination not found.");
  }
}

int FlexPA::getEdgeCost(FlexDPNode* prev_node,
                        FlexDPNode* curr_node,
                        const std::vector<frInst*>& insts)
{
  int edge_cost = 0;
  auto [prev_inst_idx, prev_acc_pattern_idx] = prev_node->getIdx();
  auto [curr_inst_idx, curr_acc_pattern_idx] = curr_node->getIdx();
  if (prev_node->isSource() || curr_node->isSink()) {
    return edge_cost;
  }

  // check DRC
  std::vector<std::unique_ptr<frVia>> temp_vias;
  std::vector<std::pair<frConnFig*, frBlockObject*>> objs;
  // push the vias from prev inst access pattern and curr inst access pattern
  const auto prev_inst = insts[prev_inst_idx];
  const auto prev_unique_inst = unique_insts_.getUnique(prev_inst);
  const auto curr_inst = insts[curr_inst_idx];
  const auto curr_unique_inst = unique_insts_.getUnique(curr_inst);
  const auto prev_pin_access_pattern
      = unique_inst_patterns_[prev_unique_inst][prev_acc_pattern_idx].get();
  const auto curr_pin_access_pattern
      = unique_inst_patterns_[curr_unique_inst][curr_acc_pattern_idx].get();
  addAccessPatternObj(
      prev_inst, prev_pin_access_pattern, objs, temp_vias, true);
  addAccessPatternObj(
      curr_inst, curr_pin_access_pattern, objs, temp_vias, false);

  const bool has_vio = !genPatternsGC({prev_inst, curr_inst}, objs, Edge);
  if (!has_vio) {
    const int prev_node_cost = prev_node->getNodeCost();
    const int curr_node_cost = curr_node->getNodeCost();
    edge_cost = (prev_node_cost + curr_node_cost) / 2;
  } else {
    edge_cost = 1000;
  }

  return edge_cost;
}

void FlexPA::addAccessPatternObj(
    frInst* inst,
    FlexPinAccessPattern* access_pattern,
    std::vector<std::pair<frConnFig*, frBlockObject*>>& objs,
    std::vector<std::unique_ptr<frVia>>& vias,
    const bool isPrev)
{
  const dbTransform xform = inst->getNoRotationTransform();
  int access_point_idx = 0;
  auto& access_points = access_pattern->getPattern();

  for (auto& inst_term : inst->getInstTerms()) {
    if (isSkipInstTerm(inst_term.get())) {
      continue;
    }

    // to avoid unused variable warning in GCC
    for (int i = 0; i < (int) (inst_term->getTerm()->getPins().size()); i++) {
      auto& access_point = access_points[access_point_idx];
      if (!access_point
          || (isPrev && access_point != access_pattern->getBoundaryAP(false))) {
        access_point_idx++;
        continue;
      }
      if ((!isPrev) && access_point != access_pattern->getBoundaryAP(true)) {
        access_point_idx++;
        continue;
      }
      if (access_point->hasAccess(frDirEnum::U)) {
        auto via = std::make_unique<frVia>(access_point->getViaDef());
        Point pt(access_point->getPoint());
        xform.apply(pt);
        via->setOrigin(pt);
        auto rvia = via.get();
        if (inst_term->hasNet()) {
          objs.emplace_back(rvia, inst_term->getNet());
        } else {
          objs.emplace_back(rvia, inst_term.get());
        }
        vias.push_back(std::move(via));
      }
      access_point_idx++;
    }
  }
}

}  // namespace drt<|MERGE_RESOLUTION|>--- conflicted
+++ resolved
@@ -271,12 +271,6 @@
                      inst_names);
     }
 
-<<<<<<< HEAD
-  if (inst_cnt != -1) {
-    std::string inst_names;
-    for (frInst* inst : insts) {
-      inst_names += '\n' + inst->getName() + "/" + inst->getMaster()->getName();
-=======
     // non-virtual node
     auto [curr_inst_idx, curr_acc_patterns_idx] = curr_node->getIdx();
     inst_access_pattern_idx[curr_inst_idx] = curr_acc_patterns_idx;
@@ -301,7 +295,6 @@
         inst_term->setAccessPoint(pin_idx, access_point);
         access_point_idx++;
       }
->>>>>>> d6409997
     }
     curr_node = curr_node->getPrevNode();
   }
