/* Authors: Lutong Wang and Bangqi Xu */
/*
 * Copyright (c) 2019, The Regents of the University of California
 * All rights reserved.
 *
 * Redistribution and use in source and binary forms, with or without
 * modification, are permitted provided that the following conditions are met:
 *     * Redistributions of source code must retain the above copyright
 *       notice, this list of conditions and the following disclaimer.
 *     * Redistributions in binary form must reproduce the above copyright
 *       notice, this list of conditions and the following disclaimer in the
 *       documentation and/or other materials provided with the distribution.
 *     * Neither the name of the University nor the
 *       names of its contributors may be used to endorse or promote products
 *       derived from this software without specific prior written permission.
 *
 * THIS SOFTWARE IS PROVIDED BY THE COPYRIGHT HOLDERS AND CONTRIBUTORS "AS IS"
 * AND ANY EXPRESS OR IMPLIED WARRANTIES, INCLUDING, BUT NOT LIMITED TO, THE
 * IMPLIED WARRANTIES OF MERCHANTABILITY AND FITNESS FOR A PARTICULAR PURPOSE
 * ARE DISCLAIMED. IN NO EVENT SHALL THE REGENTS BE LIABLE FOR ANY DIRECT,
 * INDIRECT, INCIDENTAL, SPECIAL, EXEMPLARY, OR CONSEQUENTIAL DAMAGES
 * (INCLUDING, BUT NOT LIMITED TO, PROCUREMENT OF SUBSTITUTE GOODS OR SERVICES;
 * LOSS OF USE, DATA, OR PROFITS; OR BUSINESS INTERRUPTION) HOWEVER CAUSED AND
 * ON ANY THEORY OF LIABILITY, WHETHER IN CONTRACT, STRICT LIABILITY, OR TORT
 * (INCLUDING NEGLIGENCE OR OTHERWISE) ARISING IN ANY WAY OUT OF THE USE OF THIS
 * SOFTWARE, EVEN IF ADVISED OF THE POSSIBILITY OF SUCH DAMAGE.
 */

#include "dr/FlexDR.h"

#include <dst/JobMessage.h>
#include <omp.h>

#include <boost/archive/text_iarchive.hpp>
#include <boost/archive/text_oarchive.hpp>
#include <boost/io/ios_state.hpp>
#include <chrono>
#include <cstdio>
#include <fstream>
#include <iomanip>
#include <numeric>
#include <sstream>

#include "db/infra/KDTree.hpp"
#include "db/infra/frTime.h"
#include "distributed/RoutingJobDescription.h"
#include "distributed/frArchive.h"
#include "dr/FlexDR_conn.h"
#include "dr/FlexDR_graphics.h"
#include "dst/BalancerJobDescription.h"
#include "dst/Distributed.h"
#include "frProfileTask.h"
#include "gc/FlexGC.h"
#include "io/io.h"
#include "ord/OpenRoad.hh"
#include "serialization.h"
#include "utl/exception.h"

BOOST_CLASS_EXPORT(drt::RoutingJobDescription)

namespace drt {

using utl::ThreadException;

enum class SerializationType
{
  READ,
  WRITE
};

void serializeWorker(FlexDRWorker* worker, std::string& workerStr)
{
  std::stringstream stream(std::ios_base::binary | std::ios_base::in
                           | std::ios_base::out);
  frOArchive ar(stream);
  registerTypes(ar);
  ar << *worker;
  workerStr = stream.str();
}

void deserializeWorker(FlexDRWorker* worker,
                       frDesign* design,
                       const std::string& workerStr)
{
  std::stringstream stream(
      workerStr,
      std::ios_base::binary | std::ios_base::in | std::ios_base::out);
  frIArchive ar(stream);
  ar.setDesign(design);
  registerTypes(ar);
  ar >> *worker;
}

void serializeViaData(const FlexDRViaData& viaData, std::string& serializedStr)
{
  std::stringstream stream(std::ios_base::binary | std::ios_base::in
                           | std::ios_base::out);
  frOArchive ar(stream);
  registerTypes(ar);
  ar << viaData;
  serializedStr = stream.str();
}

FlexDR::FlexDR(TritonRoute* router,
               frDesign* designIn,
               Logger* loggerIn,
               odb::dbDatabase* dbIn,
               RouterConfiguration* router_cfg)
    : router_(router),
      design_(designIn),
      logger_(loggerIn),
      db_(dbIn),
      router_cfg_(router_cfg),
      numWorkUnits_(0),
      dist_(nullptr),
      dist_on_(false),
      dist_port_(0),
      increaseClipsize_(false),
      clipSizeInc_(0),
      iter_(0)
{
}

FlexDR::~FlexDR() = default;

void FlexDR::setDebug(frDebugSettings* settings)
{
  bool on = settings->debugDR;
  graphics_
      = on && FlexDRGraphics::guiActive()
            ? std::make_unique<FlexDRGraphics>(settings, design_, db_, logger_)
            : nullptr;
}

std::string FlexDRWorker::reloadedMain()
{
  init(design_);
  debugPrint(logger_,
             utl::DRT,
             "autotuner",
             1,
             "Init number of markers {}",
             getInitNumMarkers());
  if (!skipRouting_) {
    route_queue();
  }
  setGCWorker(nullptr);
  cleanup();
  std::string workerStr;
  serializeWorker(this, workerStr);
  return workerStr;
}

void FlexDRWorker::writeUpdates(const std::string& file_name)
{
  std::vector<std::vector<drUpdate>> updates(1);
  for (const auto& net : getDesign()->getTopBlock()->getNets()) {
    for (const auto& guide : net->getGuides()) {
      for (const auto& connFig : guide->getRoutes()) {
        drUpdate update(drUpdate::ADD_GUIDE);
        frPathSeg* pathSeg = static_cast<frPathSeg*>(connFig.get());
        update.setPathSeg(*pathSeg);
        update.setIndexInOwner(guide->getIndexInOwner());
        update.setNet(net.get());
        updates.back().push_back(update);
      }
    }
    for (const auto& shape : net->getShapes()) {
      drUpdate update;
      auto pathSeg = static_cast<frPathSeg*>(shape.get());
      update.setPathSeg(*pathSeg);
      update.setNet(net.get());
      update.setUpdateType(drUpdate::ADD_SHAPE);
      updates.back().push_back(update);
    }
    for (const auto& shape : net->getVias()) {
      drUpdate update;
      auto via = static_cast<frVia*>(shape.get());
      update.setVia(*via);
      update.setNet(net.get());
      update.setUpdateType(drUpdate::ADD_SHAPE);
      updates.back().push_back(update);
    }
    for (const auto& shape : net->getPatchWires()) {
      drUpdate update;
      auto patch = static_cast<frPatchWire*>(shape.get());
      update.setPatchWire(*patch);
      update.setNet(net.get());
      update.setUpdateType(drUpdate::ADD_SHAPE);
      updates.back().push_back(update);
    }
  }
  for (const auto& marker : getDesign()->getTopBlock()->getMarkers()) {
    drUpdate update;
    update.setMarker(*(marker.get()));
    update.setUpdateType(drUpdate::ADD_SHAPE);
    updates.back().push_back(update);
  }
  std::ofstream file(file_name.c_str());
  frOArchive ar(file);
  registerTypes(ar);
  ar << updates;
  file.close();
}

int FlexDRWorker::main(frDesign* design)
{
  ProfileTask profile("DRW:main");
  using std::chrono::high_resolution_clock;
  high_resolution_clock::time_point t0 = high_resolution_clock::now();
  auto micronPerDBU = 1.0 / getTech()->getDBUPerUU();
  if (router_cfg_->VERBOSE > 1) {
    logger_->report("start DR worker (BOX) ( {} {} ) ( {} {} )",
                    routeBox_.xMin() * micronPerDBU,
                    routeBox_.yMin() * micronPerDBU,
                    routeBox_.xMax() * micronPerDBU,
                    routeBox_.yMax() * micronPerDBU);
  }
  initMarkers(design);
  if (getDRIter() && getInitNumMarkers() == 0 && !needRecheck_) {
    skipRouting_ = true;
  }
  if (debugSettings_->debugDumpDR
      && (debugSettings_->box == Rect(-1, -1, -1, -1)
          || routeBox_.intersects(debugSettings_->box))
      && !skipRouting_
      && (debugSettings_->iter == getDRIter()
          || debugSettings_->dumpLastWorker)) {
    std::string workerPath = fmt::format("{}/workerx{}_y{}",
                                         debugSettings_->dumpDir,
                                         routeBox_.xMin(),
                                         routeBox_.yMin());
    if (debugSettings_->dumpLastWorker) {
      workerPath = fmt::format("{}/workerx{}_y{}",
                               debugSettings_->dumpDir,
                               debugSettings_->box.xMin(),
                               debugSettings_->box.yMin());
    }
    if (mkdir(workerPath.c_str(), 0777) != 0) {
      logger_->error(
          DRT, 152, "Directory {} could not be created.", workerPath);
    }

    writeUpdates(fmt::format("{}/updates.bin", workerPath));
    {
      std::string viaDataStr;
      serializeViaData(*via_data_, viaDataStr);
      std::ofstream viaDataFile(
          fmt::format("{}/viadata.bin", workerPath).c_str());
      viaDataFile << viaDataStr;
      viaDataFile.close();
    }
    {
      std::string workerStr;
      serializeWorker(this, workerStr);
      std::ofstream workerFile(
          fmt::format("{}/worker.bin", workerPath).c_str());
      workerFile << workerStr;
      workerFile.close();
    }
    {
      std::ofstream router_cfgFile(
          fmt::format("{}/worker_router_cfg_->bin", workerPath).c_str());
      frOArchive ar(router_cfgFile);
      registerTypes(ar);
      serializeGlobals(ar, router_cfg_);
      router_cfgFile.close();
    }
  }
  if (!skipRouting_) {
    init(design);
  }
  high_resolution_clock::time_point t1 = high_resolution_clock::now();
  if (!skipRouting_) {
    route_queue();
  }
  high_resolution_clock::time_point t2 = high_resolution_clock::now();
  const int num_markers = getNumMarkers();
  cleanup();
  high_resolution_clock::time_point t3 = high_resolution_clock::now();

  using std::chrono::duration;
  using std::chrono::duration_cast;
  duration<double> time_span0 = duration_cast<duration<double>>(t1 - t0);
  duration<double> time_span1 = duration_cast<duration<double>>(t2 - t1);
  duration<double> time_span2 = duration_cast<duration<double>>(t3 - t2);

  if (router_cfg_->VERBOSE > 1) {
    std::stringstream ss;
    ss << "time (INIT/ROUTE/POST) " << time_span0.count() << " "
       << time_span1.count() << " " << time_span2.count() << " " << std::endl;
    std::cout << ss.str() << std::flush;
  }

  debugPrint(logger_,
             DRT,
             "autotuner",
             1,
             "worker ({:.3f} {:.3f}) ({:.3f} {:.3f}) time {} prev_#DRVs {} "
             "curr_#DRVs {}",
             routeBox_.xMin() * micronPerDBU,
             routeBox_.yMin() * micronPerDBU,
             routeBox_.xMax() * micronPerDBU,
             routeBox_.yMax() * micronPerDBU,
             duration_cast<duration<double>>(t3 - t0).count(),
             getInitNumMarkers(),
             num_markers);

  return 0;
}

void FlexDRWorker::distributedMain(frDesign* design)
{
  ProfileTask profile("DR:main");
  if (router_cfg_->VERBOSE > 1) {
    logger_->report("start DR worker (BOX) ( {} {} ) ( {} {} )",
                    routeBox_.xMin() * 1.0 / getTech()->getDBUPerUU(),
                    routeBox_.yMin() * 1.0 / getTech()->getDBUPerUU(),
                    routeBox_.xMax() * 1.0 / getTech()->getDBUPerUU(),
                    routeBox_.yMax() * 1.0 / getTech()->getDBUPerUU());
  }
  initMarkers(design);
  if (getDRIter() && getInitNumMarkers() == 0 && !needRecheck_) {
    skipRouting_ = true;
    return;
  }
}

void FlexDR::initFromTA()
{
  // initialize lists
  for (auto& net : getDesign()->getTopBlock()->getNets()) {
    for (auto& guide : net->getGuides()) {
      for (auto& connFig : guide->getRoutes()) {
        if (connFig->typeId() == frcPathSeg) {
          std::unique_ptr<frShape> ps = std::make_unique<frPathSeg>(
              *(static_cast<frPathSeg*>(connFig.get())));
          auto [bp, ep] = static_cast<frPathSeg*>(ps.get())->getPoints();

          // skip TA dummy segment
          if (Point::manhattanDistance(ep, bp) != 1) {
            net->addShape(std::move(ps));
          }
        } else {
          std::cout << "Error: initFromTA unsupported shape" << std::endl;
        }
      }
    }
  }
}

void FlexDR::initGCell2BoundaryPin()
{
  // initialize size
  auto topBlock = getDesign()->getTopBlock();
  auto gCellPatterns = topBlock->getGCellPatterns();
  auto& xgp = gCellPatterns.at(0);
  auto& ygp = gCellPatterns.at(1);
  auto tmpVec = std::vector<std::map<frNet*,
                                     std::set<std::pair<Point, frLayerNum>>,
                                     frBlockObjectComp>>((int) ygp.getCount());
  gcell2BoundaryPin_
      = std::vector<std::vector<std::map<frNet*,
                                         std::set<std::pair<Point, frLayerNum>>,
                                         frBlockObjectComp>>>(
          (int) xgp.getCount(), tmpVec);
  for (auto& net : topBlock->getNets()) {
    auto netPtr = net.get();
    for (auto& guide : net->getGuides()) {
      for (auto& connFig : guide->getRoutes()) {
        if (connFig->typeId() == frcPathSeg) {
          auto ps = static_cast<frPathSeg*>(connFig.get());
          auto [bp, ep] = ps->getPoints();
          frLayerNum layerNum = ps->getLayerNum();
          // skip TA dummy segment
          auto mdist = Point::manhattanDistance(ep, bp);
          if (mdist == 1 || mdist == 0) {
            continue;
          }
          Point idx1 = design_->getTopBlock()->getGCellIdx(bp);
          Point idx2 = design_->getTopBlock()->getGCellIdx(ep);

          // update gcell2BoundaryPin
          // horizontal
          if (bp.y() == ep.y()) {
            int x1 = idx1.x();
            int x2 = idx2.x();
            int y = idx1.y();
            for (auto x = x1; x <= x2; ++x) {
              Rect gcellBox = topBlock->getGCellBox(Point(x, y));
              frCoord leftBound = gcellBox.xMin();
              frCoord rightBound = gcellBox.xMax();
              const bool hasLeftBound = bp.x() < leftBound;
              const bool hasRightBound = ep.x() >= rightBound;
              if (hasLeftBound) {
                Point boundaryPt(leftBound, bp.y());
                gcell2BoundaryPin_[x][y][netPtr].emplace(boundaryPt, layerNum);
              }
              if (hasRightBound) {
                Point boundaryPt(rightBound, ep.y());
                gcell2BoundaryPin_[x][y][netPtr].emplace(boundaryPt, layerNum);
              }
            }
          } else if (bp.x() == ep.x()) {
            int x = idx1.x();
            int y1 = idx1.y();
            int y2 = idx2.y();
            for (auto y = y1; y <= y2; ++y) {
              Rect gcellBox = topBlock->getGCellBox(Point(x, y));
              frCoord bottomBound = gcellBox.yMin();
              frCoord topBound = gcellBox.yMax();
              const bool hasBottomBound = bp.y() < bottomBound;
              const bool hasTopBound = ep.y() >= topBound;
              if (hasBottomBound) {
                Point boundaryPt(bp.x(), bottomBound);
                gcell2BoundaryPin_[x][y][netPtr].emplace(boundaryPt, layerNum);
              }
              if (hasTopBound) {
                Point boundaryPt(ep.x(), topBound);
                gcell2BoundaryPin_[x][y][netPtr].emplace(boundaryPt, layerNum);
              }
            }
          } else {
            std::cout
                << "Error: non-orthogonal pathseg in initGCell2BoundryPin\n";
          }
        }
      }
    }
  }
}

void FlexDR::init_halfViaEncArea()
{
  auto bottomLayerNum = getTech()->getBottomLayerNum();
  auto topLayerNum = getTech()->getTopLayerNum();
  auto& halfViaEncArea = via_data_.halfViaEncArea;
  for (int i = bottomLayerNum; i <= topLayerNum; i++) {
    if (getTech()->getLayer(i)->getType() != dbTechLayerType::ROUTING) {
      continue;
    }
    if (i + 1 <= topLayerNum
        && getTech()->getLayer(i + 1)->getType() == dbTechLayerType::CUT) {
      auto viaDef = getTech()->getLayer(i + 1)->getDefaultViaDef();
      if (viaDef) {
        frVia via(viaDef);
        Rect layer1Box = via.getLayer1BBox();
        Rect layer2Box = via.getLayer2BBox();
        auto layer1HalfArea = layer1Box.area() / 2;
        auto layer2HalfArea = layer2Box.area() / 2;
        halfViaEncArea.emplace_back(layer1HalfArea, layer2HalfArea);
      } else {
        halfViaEncArea.emplace_back(0, 0);
      }
    } else {
      halfViaEncArea.emplace_back(0, 0);
    }
  }
}

void FlexDR::init()
{
  ProfileTask profile("DR:init");
  frTime t;
  if (router_cfg_->VERBOSE > 0) {
    logger_->info(DRT, 187, "Start routing data preparation.");
  }
  initGCell2BoundaryPin();
  getRegionQuery()->initDRObj();  // first init in postProcess

  init_halfViaEncArea();

  if (router_cfg_->VERBOSE > 0) {
    t.print(logger_);
  }

  iter_ = 0;

  if (router_cfg_->VERBOSE > 0) {
    logger_->info(DRT, 194, "Start detail routing.");
  }
  for (const auto& net : getDesign()->getTopBlock()->getNets()) {
    if (net->hasInitialRouting()) {
      for (const auto& via : net->getVias()) {
        auto bottomBox = via->getLayer1BBox();
        auto topBox = via->getLayer2BBox();
        for (auto term : net->getInstTerms()) {
          if (term->getBBox(true).intersects(bottomBox)) {
            std::vector<frRect> shapes;
            term->getShapes(shapes, true);
            for (const auto& shape : shapes) {
              if (shape.getLayerNum() != via->getViaDef()->getLayer1Num()) {
                continue;
              }
              if (!shape.intersects(bottomBox)) {
                continue;
              }
              via->setBottomConnected(true);
              break;
            }
          }
          if (via->isBottomConnected()) {
            continue;
          }
          if (term->getBBox(true).intersects(topBox)) {
            std::vector<frRect> shapes;
            term->getShapes(shapes, true);
            for (const auto& shape : shapes) {
              if (shape.getLayerNum() != via->getViaDef()->getLayer2Num()) {
                continue;
              }
              if (!shape.intersects(topBox)) {
                continue;
              }
              via->setTopConnected(true);
              break;
            }
          }
        }
      }
    }
  }
}

void FlexDR::removeGCell2BoundaryPin()
{
  gcell2BoundaryPin_.clear();
  gcell2BoundaryPin_.shrink_to_fit();
}

std::map<frNet*, std::set<std::pair<Point, frLayerNum>>, frBlockObjectComp>
FlexDR::initDR_mergeBoundaryPin(int startX,
                                int startY,
                                int size,
                                const Rect& routeBox) const
{
  std::map<frNet*, std::set<std::pair<Point, frLayerNum>>, frBlockObjectComp>
      bp;
  auto gCellPatterns = getDesign()->getTopBlock()->getGCellPatterns();
  auto& xgp = gCellPatterns.at(0);
  auto& ygp = gCellPatterns.at(1);
  for (int i = startX; i < (int) xgp.getCount() && i < startX + size; i++) {
    for (int j = startY; j < (int) ygp.getCount() && j < startY + size; j++) {
      auto& currBp = gcell2BoundaryPin_[i][j];
      for (auto& [net, s] : currBp) {
        for (auto& [pt, lNum] : s) {
          if (pt.x() == routeBox.xMin() || pt.x() == routeBox.xMax()
              || pt.y() == routeBox.yMin() || pt.y() == routeBox.yMax()) {
            bp[net].emplace(pt, lNum);
          }
        }
      }
    }
  }
  return bp;
}

void FlexDR::getBatchInfo(int& batchStepX, int& batchStepY)
{
  batchStepX = 2;
  batchStepY = 2;
}

std::unique_ptr<FlexDRWorker> FlexDR::createWorker(const int x_offset,
                                                   const int y_offset,
                                                   const SearchRepairArgs& args,
                                                   Rect routeBox)
{
  auto worker
      = std::make_unique<FlexDRWorker>(&via_data_, getDesign(), logger_);
  if (routeBox == Rect(0, 0, 0, 0)) {
    auto gCellPatterns = getDesign()->getTopBlock()->getGCellPatterns();
    auto& xgp = gCellPatterns.at(0);
    auto& ygp = gCellPatterns.at(1);
    Rect routeBox1
        = getDesign()->getTopBlock()->getGCellBox(Point(x_offset, y_offset));
    const int max_i
        = std::min((int) xgp.getCount() - 1, x_offset + args.size - 1);
    const int max_j = std::min((int) ygp.getCount(), y_offset + args.size - 1);
    Rect routeBox2
        = getDesign()->getTopBlock()->getGCellBox(Point(max_i, max_j));
    routeBox.init(
        routeBox1.xMin(), routeBox1.yMin(), routeBox2.xMax(), routeBox2.yMax());
  }
  Rect extBox;
  Rect drcBox;
  routeBox.bloat(MTSAFEDIST, extBox);
  routeBox.bloat(DRCSAFEDIST, drcBox);
  worker->setRouteBox(routeBox);
  worker->setExtBox(extBox);
  worker->setDrcBox(drcBox);
  worker->setMazeEndIter(args.mazeEndIter);
  worker->setDRIter(iter_);
  worker->setDebugSettings(router_->getDebugSettings());
  if (dist_on_) {
    worker->setDistributed(dist_, dist_ip_, dist_port_, dist_dir_);
  }
  if (!iter_) {
    auto bp = initDR_mergeBoundaryPin(x_offset, y_offset, args.size, routeBox);
    worker->setDRIter(0, bp);
  }
  worker->setRipupMode(args.ripupMode);
  worker->setFollowGuide(args.followGuide);
  // TODO: only pass to relevant workers
  worker->setGraphics(graphics_.get());
  worker->setCost(args.workerDRCCost,
                  args.workerMarkerCost,
                  args.workerFixedShapeCost,
                  args.workerMarkerDecay);
  return worker;
}

namespace {
void printIteration(Logger* logger, const int iter, const bool stubborn_flow)
{
  if (VERBOSE == 0) {
    return;
  }
<<<<<<< HEAD
  std::string suffix;
  if (iter == 1 || (iter > 20 && iter % 10 == 1)) {
    suffix = "st";
  } else if (iter == 2 || (iter > 20 && iter % 10 == 2)) {
    suffix = "nd";
  } else if (iter == 3 || (iter > 20 && iter % 10 == 3)) {
    suffix = "rd";
  } else {
    suffix = "th";
  }
  logger->info(DRT,
               195,
               "Start {}{} {} iteration.",
               iter,
               suffix,
               stubborn_flow ? "stubborn tiles" : "optimization");
}

void printIterationProgress(Logger* logger,
                            FlexDR::IterationProgress& iter_prog,
                            const int num_markers,
                            const int max_perc = 90)
{
  iter_prog.cnt_done_workers++;
  if (VERBOSE == 0) {
    return;
  }
  if ((iter_prog.cnt_done_workers * 1.0 / iter_prog.total_num_workers)
          >= (iter_prog.last_reported_perc / 100.0 + 0.1)
      && iter_prog.last_reported_perc < max_perc) {
    iter_prog.last_reported_perc += 10;
    logger->report("    Completing {}% with {} violations.",
                   iter_prog.last_reported_perc,
                   num_markers);
    logger->report("    {}.", iter_prog.time);
  }
}
}  // namespace

void FlexDR::reportIterationViolations() const
{
  if (VERBOSE > 0) {
    logger_->info(DRT,
                  199,
                  "  Number of violations = {}.",
                  getDesign()->getTopBlock()->getNumMarkers());
    if (getDesign()->getTopBlock()->getNumMarkers() > 0) {
      // report violations
      std::map<std::string, std::map<frLayerNum, uint>> violations;
      std::set<frLayerNum> layers;
      const std::map<std::string, std::string> relabel
          = {{"Lef58SpacingEndOfLine", "EOL"},
             {"Lef58CutSpacingTable", "CutSpcTbl"},
             {"Lef58EolKeepOut", "eolKeepOut"}};
      for (const auto& marker : getDesign()->getTopBlock()->getMarkers()) {
        if (!marker->getConstraint()) {
          continue;
        }
        auto type = marker->getConstraint()->getViolName();
        if (relabel.find(type) != relabel.end()) {
          type = relabel.at(type);
        }
        violations[type][marker->getLayerNum()]++;
        layers.insert(marker->getLayerNum());
      }
      std::string line = fmt::format("{:<15}", "Viol/Layer");
      for (auto lNum : layers) {
        std::string lName = getTech()->getLayer(lNum)->getName();
        if (lName.size() >= 7) {
          lName = lName.substr(0, 2) + ".." + lName.substr(lName.size() - 2, 2);
        }
        line += fmt::format("{:>7}", lName);
      }
      logger_->report(line);
      for (auto& [type, typeViolations] : violations) {
        std::string typeName = type;
        if (typeName.size() >= 15) {
          typeName = typeName.substr(0, 12) + "..";
        }
        line = fmt::format("{:<15}", typeName);
        for (auto lNum : layers) {
          line += fmt::format("{:>7}", typeViolations[lNum]);
        }
        logger_->report(line);
      }
    }
  }
  if ((DRC_RPT_ITER_STEP && iter_ > 0 && iter_ % DRC_RPT_ITER_STEP.value() == 0)
      || logger_->debugCheck(DRT, "autotuner", 1)
      || logger_->debugCheck(DRT, "report", 1)) {
    router_->reportDRC(DRC_RPT_FILE + '-' + std::to_string(iter_) + ".rpt",
                       design_->getTopBlock()->getMarkers(),
                       "DRC - iter " + std::to_string(iter_));
  }
}

void FlexDR::processWorkersBatch(
    std::vector<std::unique_ptr<FlexDRWorker>>& workers_batch,
    IterationProgress& iter_prog)
{
  const int num_markers = getDesign()->getTopBlock()->getNumMarkers();
  ThreadException exception;
#pragma omp parallel for schedule(dynamic)
  for (int i = 0; i < (int) workers_batch.size(); i++) {  // NOLINT
    try {
      workers_batch[i]->main(getDesign());
#pragma omp critical
      {
        printIterationProgress(logger_, iter_prog, num_markers);
      }
    } catch (...) {
      exception.capture();
    }
  }
  exception.rethrow();
}

void FlexDR::processWorkersBatchDistributed(
    std::vector<std::unique_ptr<FlexDRWorker>>& workers_batch,
    int& version,
    IterationProgress& iter_prog)
{
  router_->dist_pool_.join();
  if (version++ == 0 && !design_->hasUpdates()) {
    std::string serializedViaData;
    serializeViaData(via_data_, serializedViaData);
    router_->sendGlobalsUpdates(globals_path_, serializedViaData);
  } else {
    router_->sendDesignUpdates(globals_path_);
  }

  ProfileTask task("DIST: PROCESS_BATCH");
  const int num_markers = getDesign()->getTopBlock()->getNumMarkers();
  // multi thread
  ThreadException exception;
#pragma omp parallel for schedule(dynamic)
  for (int i = 0; i < (int) workers_batch.size(); i++) {  // NOLINT
    try {
      workers_batch[i]->distributedMain(getDesign());
    } catch (...) {
      exception.capture();
    }
  }
  exception.rethrow();
  int j = 0;
  std::vector<std::vector<std::pair<int, FlexDRWorker*>>> distWorkerBatches(
      router_->getCloudSize());
  for (int i = 0; i < workers_batch.size(); i++) {
    auto worker = workers_batch.at(i).get();
    if (!worker->isSkipRouting()) {
      distWorkerBatches[j].push_back({i, worker});
      j = (j + 1) % router_->getCloudSize();
    }
  }
  {
    ProfileTask task("DIST: SERIALIZE+SEND");
#pragma omp parallel for schedule(dynamic)
    for (int i = 0; i < distWorkerBatches.size(); i++)  // NOLINT
      sendWorkers(distWorkerBatches.at(i), workers_batch);
  }
  std::vector<std::pair<int, std::string>> workers;
  router_->getWorkerResults(workers);
  {
    ProfileTask task("DIST: DESERIALIZING_BATCH");
#pragma omp parallel for schedule(dynamic)
    for (int i = 0; i < workers.size(); i++) {  // NOLINT
      deserializeWorker(workers_batch.at(workers.at(i).first).get(),
                        design_,
                        workers.at(i).second);
#pragma omp critical
      {
        printIterationProgress(logger_, iter_prog, num_markers);
      }
    }
  }
}

void FlexDR::endWorkersBatch(
    std::vector<std::unique_ptr<FlexDRWorker>>& workers_batch)
{
  ProfileTask profile("DR:end_batch");
  // single thread
  for (auto& worker : workers_batch) {
    if (worker->end(getDesign())) {
      numWorkUnits_ += 1;
    }
    if (worker->isCongested()) {
      increaseClipsize_ = true;
    }
  }
  workers_batch.clear();
}

Rect FlexDR::getDRVBBox(const Rect& drv_rect) const
{
  Rect route_box = drv_rect;
  auto min_idx = getDesign()->getTopBlock()->getGCellIdx(route_box.ll());
  auto max_idx = getDesign()->getTopBlock()->getGCellIdx(route_box.ur());
  return {min_idx, max_idx};
}

namespace stub_tiles {
/**
 * @brief Clusters DRV boxes.
 *
 * The function uses a greedy algorithm. It starts with a box and tries to merge
 * all other boxes with the following condition:
 * - The resulting merged box is smaller than or equal to 5x5 GCells.
 * It keeps merging untill there is no other possible merges.
 *
 * @param drv_boxes A list of gcell rectangles(with the gcell indices) that hold
 * the violations.
 * @returns a list of merged boxes.
 */
std::vector<Rect> mergeBoxes(std::vector<Rect>& drv_boxes)
{
  std::vector<Rect> merge_boxes;
  for (auto& box : drv_boxes) {
    merge_boxes.emplace_back(box);
  }
  bool merged;
  do {
    merged = false;
    for (auto it1 = merge_boxes.begin(); it1 != merge_boxes.end(); ++it1) {
      for (auto it2 = it1 + 1; it2 != merge_boxes.end(); ++it2) {
        Rect merge_box = (*it1);
        merge_box.merge((*it2));
        if (merge_box.dx() > 4 || merge_box.dy() > 4) {
          continue;
        }
        (*it1).merge((*it2));
        merge_boxes.erase(it2);
        merged = true;
        break;
      }
      if (merged) {
        break;
      }
=======
  if (dist_on_) {
    if ((iter % 10 == 0 && iter != 60) || iter == 3 || iter == 15) {
      router_cfg_path_ = fmt::format("{}router_cfg_->{}.ar", dist_dir_, iter);
      router_->writeGlobals(router_cfg_path_);
    }
  }
  frTime t;
  if (router_cfg_->VERBOSE > 0) {
    std::string suffix;
    if (iter == 1 || (iter > 20 && iter % 10 == 1)) {
      suffix = "st";
    } else if (iter == 2 || (iter > 20 && iter % 10 == 2)) {
      suffix = "nd";
    } else if (iter == 3 || (iter > 20 && iter % 10 == 3)) {
      suffix = "rd";
    } else {
      suffix = "th";
>>>>>>> f827c104
    }
  } while (merged);
  return merge_boxes;
}
/**
 * @brief Checks if the passed rectangle intersects with any other rectangle in
 * the grid.
 *
 * @param grid A 2-d grid representing the current grid. (-1 value means
 * unoccupied).
 * @param rect_id the current rectangle id to disregard in the check.
 * @return True if the rectangle intersects with an occupied cell by another
 * rectangle.
 */
bool hasOtherRect(const std::vector<std::vector<int>>& grid,
                  const Rect& rect,
                  const int rect_id)
{
  return std::any_of(grid.begin() + rect.xMin(),
                     grid.begin() + rect.xMax() + 1,
                     [&](const std::vector<int>& row) {
                       return std::any_of(row.begin() + rect.yMin(),
                                          row.begin() + rect.yMax() + 1,
                                          [rect_id](int id) {
                                            return id != -1 && id != rect_id;
                                          });
                     });
}
/**
 * @brief Expands the passed rectangle in the required direction.
 *
 * The function expands the passed rectangle in the required direction a gcell
 * at a time with the following conditions:
 * - The expansion is less than or equal to the max_expansion
 * - The expansion does not result a rectangle that intersects with another
 *   rectangle in the grid.
 * @param box The rectangle to be expanded.
 * @param id The rectangle's id.
 * @param grid A 2-d grid representing the current grid. (-1 value means
 * unoccupied).
 * @param dir The direction of the expansion (East, West, North, South).
 * @return The number of expanded gcells (less than or equal to max_expansion)
 */
int expandBox(Rect& box,
              const int id,
              const std::vector<std::vector<int>>& grid,
              const frDirEnum dir,
              const int max_expansion)
{
  auto min_idx = box.ll();
  auto max_idx = box.ur();
  for (int i = 1; i <= max_expansion; i++) {
    switch (dir) {
      case frDirEnum::E:
        max_idx.addX(1);
        break;
      case frDirEnum::W:
        if (min_idx.x() == 0) {
          return i - 1;
        }
        min_idx.addX(-1);
        break;
      case frDirEnum::N:
        max_idx.addY(1);
        break;
      case frDirEnum::S:
        if (min_idx.y() == 0) {
          return i - 1;
        }
        min_idx.addY(-1);
        break;
      default:
        break;
    }
    Rect expanded_box = {min_idx, max_idx};
    if (hasOtherRect(grid, expanded_box, id)) {
      return i - 1;
    }
    box = expanded_box;
  }
  return max_expansion;
}

void populateGrid(std::vector<std::vector<int>>& grid,
                  const Rect& box,
                  const int id)
{
  for (auto x = box.xMin(); x <= box.xMax(); x++) {
    std::fill(
        grid[x].begin() + box.yMin(), grid[x].begin() + box.yMax() + 1, id);
  }
}

struct Wavefront
{
  int id;
  int expansions_done;
  int expansion_east;
  int expansion_west;
  int expansion_north;
  int expansion_south;
  bool operator<(const Wavefront& rhs) const
  {
    return expansions_done > rhs.expansions_done;
  }
};

/**
 * @brief Expand the boxes to reach a max size of 7x7 gcells.
 *
 * The function tries to expand each of the passed merged_boxes into a 7x7 gcell
 * grids. There are 5 variantions of expansions that we consider in this
 * function:
 * - DRVs in Center-Center (Highest priority)
 * - DRVs in Center-East
 * - DRVs in Center-West
 * - DRVs in Center-North
 * - DRVs in Center-South
 * We first expand the first type and then work on the other 4 types of
 * expansions. We prioritize boxes with lower number of expansions done. That
 * way we try to balance the resulting boxes so that each DRV box optimally has
 * the same number of expanded boxes.
 */
std::vector<std::set<Rect>> expandBoxes(std::vector<Rect>& merged_boxes)
{
  frUInt4 min_x_idx = std::numeric_limits<frUInt4>::max();
  frUInt4 min_y_idx = std::numeric_limits<frUInt4>::max();
  frUInt4 max_x_idx = std::numeric_limits<frUInt4>::min();
  frUInt4 max_y_idx = std::numeric_limits<frUInt4>::min();
  for (const auto& box : merged_boxes) {
    min_x_idx = std::min(min_x_idx, (frUInt4) box.xMin());
    min_y_idx = std::min(min_y_idx, (frUInt4) box.yMin());
    max_x_idx = std::max(max_x_idx, (frUInt4) box.xMax());
    max_y_idx = std::max(max_y_idx, (frUInt4) box.yMax());
  }
  max_x_idx += 7;
  max_y_idx += 7;
  std::vector<std::vector<int>> grid(max_x_idx);
  std::fill(grid.begin(),
            grid.end(),
            std::vector<int>(max_y_idx, -1));  // -1 means unoccupied
  int id = 0;
  for (const auto& box : merged_boxes) {
    populateGrid(grid, box, id++);
  }

  std::vector<std::set<Rect>> expanded_boxes;
  std::priority_queue<Wavefront> expansions;
  // first we create route boxes centering the violations
  id = 0;
  for (auto box : merged_boxes) {
    const int horizontal_expand = 6 - box.dx();
    const int half_horizontal_expand = horizontal_expand / 2;
    const int vertical_expand = 6 - box.dy();
    const int half_vertical_expand = vertical_expand / 2;
    const int expansion_east
        = expandBox(box, id, grid, frDirEnum::E, half_horizontal_expand);
    const int expansion_west = expandBox(
        box, id, grid, frDirEnum::W, horizontal_expand - expansion_east);
    const int expansion_north
        = expandBox(box, id, grid, frDirEnum::N, half_vertical_expand);
    const int expansion_south = expandBox(
        box, id, grid, frDirEnum::S, vertical_expand - expansion_north);

    expansions.push(
        {id, 1, 0, horizontal_expand, expansion_north, expansion_south});
    expansions.push(
        {id, 1, horizontal_expand, 0, expansion_north, expansion_south});
    expansions.push(
        {id, 1, expansion_east, expansion_west, 0, vertical_expand});
    expansions.push(
        {id, 1, expansion_east, expansion_west, vertical_expand, 0});
    expanded_boxes.push_back({box});
    populateGrid(grid, box, id++);
  }
  while (!expansions.empty()) {
    auto wavefront = expansions.top();
    expansions.pop();
    if (expanded_boxes[wavefront.id].size() != wavefront.expansions_done) {
      wavefront.expansions_done = expanded_boxes[wavefront.id].size();
      expansions.push(wavefront);
      continue;
    }
    auto box = merged_boxes[wavefront.id];
    expandBox(box, wavefront.id, grid, frDirEnum::E, wavefront.expansion_east);
    expandBox(box, wavefront.id, grid, frDirEnum::W, wavefront.expansion_west);
    expandBox(box, wavefront.id, grid, frDirEnum::N, wavefront.expansion_north);
    expandBox(box, wavefront.id, grid, frDirEnum::S, wavefront.expansion_south);
    expanded_boxes[wavefront.id].insert(box);
    populateGrid(grid, box, wavefront.id);
  }
  return expanded_boxes;
}

/**
 * @brief Distributes the workers into batches of non-intersecting borders.
 *
 * The function first calculates the external box to each of the passed route
 * boxes by bloating them by MTSAFEDIST. Then, it calculates the max box of
 * each worker by merging all possible variations of expanded boxes. Finally, it
 * distributes the workers into batches where each batch holds a set of workers
 * that do not intersect.
 */
std::vector<std::vector<int>> getWorkerBatchesBoxes(
    frDesign* design,
    std::vector<std::set<Rect>>& expanded_boxes)
{
  if (expanded_boxes.empty()) {
    return {};
  }
  std::vector<Rect> boxes_max;
  int id = 0;
  for (auto& boxes : expanded_boxes) {
    bool first = true;
    for (auto& box : boxes) {
      auto min_idx = box.ll();
      auto max_idx = box.ur();
      Rect rect(design->getTopBlock()->getGCellBox(min_idx).ll(),
                design->getTopBlock()->getGCellBox(max_idx).ur());
      rect.bloat(MTSAFEDIST, rect);
      if (first) {
        boxes_max.emplace_back(rect);
        first = false;
        continue;
      }
      boxes_max[id].merge(rect);
    }
    id++;
  }
  std::vector<std::vector<int>> batches;
  batches.push_back({0});
  for (int i = 1; i < boxes_max.size(); i++) {
    auto curr_box = boxes_max[i];
    bool added = false;
    for (auto& batch : batches) {
      bool intersects = false;
      for (const auto& id : batch) {
        if (curr_box.intersects(boxes_max[id])) {
          intersects = true;
          break;
        }
      }
      if (!intersects) {
        batch.emplace_back(i);
        added = true;
        break;
      }
    }
    if (!added) {
      batches.push_back({i});
    }
  }
  return batches;
}
}  // namespace stub_tiles

void FlexDR::stubbornTilesFlow(const SearchRepairArgs& args,
                               IterationProgress& iter_prog)
{
  if (graphics_) {
    graphics_->startIter(iter_);
  }
  std::vector<Rect> drv_boxes;
  for (const auto& marker : getDesign()->getTopBlock()->getMarkers()) {
    auto box = marker->getBBox();
    drv_boxes.push_back(getDRVBBox(box));
  }
  auto merged_boxes = stub_tiles::mergeBoxes(drv_boxes);
  auto expanded_boxes = stub_tiles::expandBoxes(merged_boxes);
  auto route_boxes_batches
      = stub_tiles::getWorkerBatchesBoxes(getDesign(), expanded_boxes);
  std::vector<frUInt4> drc_costs
      = {args.workerDRCCost, args.workerDRCCost / 2, args.workerDRCCost * 2};
  std::vector<frUInt4> marker_costs = {args.workerMarkerCost,
                                       args.workerMarkerCost / 2,
                                       args.workerMarkerCost * 2};
  std::vector<std::vector<std::unique_ptr<FlexDRWorker>>> workers_batches(
      route_boxes_batches.size());
  iter_prog.total_num_workers = 0;
  for (int batch_id = 0; batch_id < route_boxes_batches.size(); batch_id++) {
    auto& batch = route_boxes_batches[batch_id];
    for (const auto worker_id : batch) {
      for (auto gcell_box : expanded_boxes[worker_id]) {
        auto min_idx = gcell_box.ll();
        auto max_idx = gcell_box.ur();
        Rect route_box(getDesign()->getTopBlock()->getGCellBox(min_idx).ll(),
                       getDesign()->getTopBlock()->getGCellBox(max_idx).ur());
        for (auto drc_cost : drc_costs) {
          for (auto marker_cost : marker_costs) {
            auto worker_args = args;
            worker_args.workerDRCCost = drc_cost;
            worker_args.workerMarkerCost = marker_cost;
            workers_batches[batch_id].emplace_back(
                createWorker(0, 0, worker_args, route_box));
            workers_batches[batch_id].back()->setWorkerId(worker_id);
            iter_prog.total_num_workers++;
          }
        }
      }
    }
  }
  bool changed = false;
  omp_set_num_threads(MAX_THREADS);
  for (auto& batch : workers_batches) {
    processWorkersBatch(batch, iter_prog);
    std::map<int, FlexDRWorker*>
        worker_best_result;  // holds the best worker in results
    for (auto& worker : batch) {
      const int worker_id = worker->getWorkerId();
      if (worker_best_result.find(worker_id) == worker_best_result.end()
          || worker->getBestNumMarkers()
                 < worker_best_result[worker_id]->getBestNumMarkers()) {
        worker_best_result[worker_id] = worker.get();
      }
    }
    for (auto [_, worker] : worker_best_result) {
      changed
          |= (worker->end(getDesign())
              && worker->getBestNumMarkers() != worker->getInitNumMarkers());
    }
    batch.clear();
  }
  if (!changed) {
    control_.skip_till_changed = true;
    control_.last_args = args;
  }
}

void FlexDR::optimizationFlow(const SearchRepairArgs& args,
                              IterationProgress& iter_prog)
{
  if (graphics_) {
<<<<<<< HEAD
    graphics_->startIter(iter_);
=======
    graphics_->startIter(iter, router_cfg_);
>>>>>>> f827c104
  }
  auto gCellPatterns = getDesign()->getTopBlock()->getGCellPatterns();
  auto& xgp = gCellPatterns.at(0);
  auto& ygp = gCellPatterns.at(1);
  const int size = args.size;
  const int offset = args.offset;
  iter_prog.total_num_workers
      = (((int) xgp.getCount() - 1 - offset) / size + 1)
        * (((int) ygp.getCount() - 1 - offset) / size + 1);

  std::vector<std::unique_ptr<FlexDRWorker>> uworkers;
  int batchStepX, batchStepY;

  getBatchInfo(batchStepX, batchStepY);

  std::vector<std::vector<std::vector<std::unique_ptr<FlexDRWorker>>>> workers(
      batchStepX * batchStepY);

  int xIdx = 0, yIdx = 0;
  for (int i = offset; i < (int) xgp.getCount(); i += size) {
    for (int j = offset; j < (int) ygp.getCount(); j += size) {
<<<<<<< HEAD
      auto worker = createWorker(i, j, args);
      int batch_idx = (xIdx % batchStepX) * batchStepY + yIdx % batchStepY;
      const bool create_new_batch
          = workers[batch_idx].empty()
            || (!dist_on_ && workers[batch_idx].back().size() >= BATCHSIZE);
      if (create_new_batch) {
        workers[batch_idx].push_back(
=======
      auto worker = std::make_unique<FlexDRWorker>(
          &via_data_, design_, logger_, router_cfg_);
      Rect routeBox1 = getDesign()->getTopBlock()->getGCellBox(Point(i, j));
      const int max_i = std::min((int) xgp.getCount() - 1, i + size - 1);
      const int max_j = std::min((int) ygp.getCount(), j + size - 1);
      Rect routeBox2
          = getDesign()->getTopBlock()->getGCellBox(Point(max_i, max_j));
      Rect routeBox(routeBox1.xMin(),
                    routeBox1.yMin(),
                    routeBox2.xMax(),
                    routeBox2.yMax());
      Rect extBox;
      Rect drcBox;
      routeBox.bloat(router_cfg_->MTSAFEDIST, extBox);
      routeBox.bloat(router_cfg_->DRCSAFEDIST, drcBox);
      worker->setRouteBox(routeBox);
      worker->setExtBox(extBox);
      worker->setDrcBox(drcBox);
      worker->setGCellBox(Rect(i, j, max_i, max_j));
      worker->setMazeEndIter(mazeEndIter);
      worker->setDRIter(iter);
      worker->setDebugSettings(router_->getDebugSettings());
      if (dist_on_) {
        worker->setDistributed(dist_, dist_ip_, dist_port_, dist_dir_);
      }
      if (!iter) {
        // if (routeBox.xMin() == 441000 && routeBox.yMin() == 816100) {
        //   std::cout << "@@@ debug: " << i << " " << j << std::endl;
        // }
        // set boundary pin
        auto bp = initDR_mergeBoundaryPin(i, j, size, routeBox);
        worker->setDRIter(0, bp);
      }
      worker->setRipupMode(ripupMode);
      worker->setFollowGuide(followGuide);
      // TODO: only pass to relevant workers
      worker->setGraphics(graphics_.get());
      worker->setCost(workerDRCCost,
                      workerMarkerCost,
                      workerFixedShapeCost,
                      workerMarkerDecay);

      int batchIdx = (xIdx % batchStepX) * batchStepY + yIdx % batchStepY;
      if (workers[batchIdx].empty()
          || (!dist_on_
              && (int) workers[batchIdx].back().size()
                     >= router_cfg_->BATCHSIZE)) {
        workers[batchIdx].push_back(
>>>>>>> f827c104
            std::vector<std::unique_ptr<FlexDRWorker>>());
      }
      workers[batch_idx].back().push_back(std::move(worker));

      yIdx++;
    }
    yIdx = 0;
    xIdx++;
  }

  omp_set_num_threads(router_cfg_->MAX_THREADS);
  int version = 0;
  increaseClipsize_ = false;
  numWorkUnits_ = 0;
  // parallel execution
  for (auto& workerBatch : workers) {
    ProfileTask profile("DR:checkerboard");
    for (auto& workersInBatch : workerBatch) {
      {
        const std::string batch_name = std::string("DR:batch<")
                                       + std::to_string(workersInBatch.size())
                                       + ">";
        ProfileTask profile(batch_name.c_str());
        if (dist_on_) {
<<<<<<< HEAD
          processWorkersBatchDistributed(workersInBatch, version, iter_prog);
        } else {
          processWorkersBatch(workersInBatch, iter_prog);
=======
          router_->dist_pool_.join();
          if (version++ == 0 && !design_->hasUpdates()) {
            std::string serializedViaData;
            serializeViaData(via_data_, serializedViaData);
            router_->sendGlobalsUpdates(router_cfg_path_, serializedViaData);
          } else {
            router_->sendDesignUpdates(router_cfg_path_);
          }
        }
        {
          ProfileTask task("DIST: PROCESS_BATCH");
          // multi thread
          ThreadException exception;
#pragma omp parallel for schedule(dynamic)
          for (int i = 0; i < (int) workersInBatch.size(); i++) {  // NOLINT
            try {
              if (dist_on_) {
                workersInBatch[i]->distributedMain(getDesign());
              } else {
                workersInBatch[i]->main(getDesign());
              }
#pragma omp critical
              {
                cnt++;
                if (router_cfg_->VERBOSE > 0) {
                  if (cnt * 1.0 / tot >= prev_perc / 100.0 + 0.1
                      && prev_perc < 90) {
                    if (prev_perc == 0 && t.isExceed(0)) {
                      isExceed = true;
                    }
                    prev_perc += 10;
                    if (isExceed) {
                      logger_->report(
                          "    Completing {}% with {} violations.",
                          prev_perc,
                          getDesign()->getTopBlock()->getNumMarkers());
                      logger_->report("    {}.", t);
                    }
                  }
                }
              }
            } catch (...) {
              exception.capture();
            }
          }
          exception.rethrow();
          if (dist_on_) {
            int j = 0;
            std::vector<std::vector<std::pair<int, FlexDRWorker*>>>
                distWorkerBatches(router_->getCloudSize());
            for (int i = 0; i < workersInBatch.size(); i++) {
              auto worker = workersInBatch.at(i).get();
              if (!worker->isSkipRouting()) {
                distWorkerBatches[j].push_back({i, worker});
                j = (j + 1) % router_->getCloudSize();
              }
            }
            {
              ProfileTask task("DIST: SERIALIZE+SEND");
#pragma omp parallel for schedule(dynamic)
              for (int i = 0; i < distWorkerBatches.size(); i++)  // NOLINT
                sendWorkers(distWorkerBatches.at(i), workersInBatch);
            }
            logger_->report("    Received Batches:{}.", t);
            std::vector<std::pair<int, std::string>> workers;
            router_->getWorkerResults(workers);
            {
              ProfileTask task("DIST: DESERIALIZING_BATCH");
#pragma omp parallel for schedule(dynamic)
              for (int i = 0; i < workers.size(); i++) {  // NOLINT
                deserializeWorker(workersInBatch.at(workers.at(i).first).get(),
                                  design_,
                                  workers.at(i).second);
              }
            }
            logger_->report("    Deserialized Batches:{}.", t);
          }
        }
      }
      {
        ProfileTask profile("DR:end_batch");
        // single thread
        for (auto& worker : workersInBatch) {
          if (worker->end(getDesign())) {
            numWorkUnits_ += 1;
          }
          if (worker->isCongested()) {
            increaseClipsize_ = true;
          }
>>>>>>> f827c104
        }
      }
      endWorkersBatch(workersInBatch);
    }
  }

  if (!iter_) {
    removeGCell2BoundaryPin();
  }
<<<<<<< HEAD
}

void FlexDR::searchRepair(const SearchRepairArgs& args)
{
  const RipUpMode ripupMode = args.ripupMode;
  if ((ripupMode == RipUpMode::DRC || ripupMode == RipUpMode::NEARDRC)
      && getDesign()->getTopBlock()->getMarkers().empty()) {
    return;
  }
  ProfileTask profile(fmt::format("DR:searchRepair{}", iter_).c_str());

  if (dist_on_) {
    if ((iter_ % 10 == 0 && iter_ != 60) || iter_ == 3 || iter_ == 15) {
      globals_path_ = fmt::format("{}globals.{}.ar", dist_dir_, iter_);
      router_->writeGlobals(globals_path_);
=======
  if (router_cfg_->VERBOSE > 0) {
    if (cnt * 1.0 / tot >= prev_perc / 100.0 + 0.1 && prev_perc >= 90) {
      if (prev_perc == 0 && t.isExceed(0)) {
        isExceed = true;
      }
      prev_perc += 10;
      if (isExceed) {
        logger_->report("    Completing {}% with {} violations.",
                        prev_perc,
                        getDesign()->getTopBlock()->getNumMarkers());
        logger_->report("    {}.", t);
      }
>>>>>>> f827c104
    }
  }
  // start timer for the current iteration
  IterationProgress iter_prog;
  auto block = getDesign()->getTopBlock();
  const auto num_drvs = block->getNumMarkers();
  const bool stubborn_flow = num_drvs <= 11 && ripupMode != RipUpMode::ALL
                             && ripupMode != RipUpMode::INCR
                             && !control_.fixing_max_spacing;
  printIteration(logger_, iter_, stubborn_flow);
  if (stubborn_flow) {
    stubbornTilesFlow(args, iter_prog);
  } else {
    optimizationFlow(args, iter_prog);
  }

  if (VERBOSE > 0) {
    iter_prog.cnt_done_workers--;  // decrement 1 and increment again in
                                   // printIterationProgress
    printIterationProgress(
        logger_, iter_prog, getDesign()->getTopBlock()->getNumMarkers(), 100);
  }
  FlexDRConnectivityChecker checker(
<<<<<<< HEAD
      router_, logger_, graphics_.get(), dist_on_);
  checker.check(iter_);
  control_.fixing_max_spacing = false;
=======
      router_, logger_, router_cfg_, graphics_.get(), dist_on_);
  checker.check(iter);
>>>>>>> f827c104
  if (getDesign()->getTopBlock()->getNumMarkers() == 0
      && getTech()->hasMaxSpacingConstraints()) {
    fixMaxSpacing();
  }
  numViols_.push_back(getDesign()->getTopBlock()->getNumMarkers());
  debugPrint(logger_,
             utl::DRT,
             "workers",
             1,
             "Number of work units = {}.",
             numWorkUnits_);
<<<<<<< HEAD
  reportIterationViolations();
  if (VERBOSE > 0) {
    iter_prog.time.print(logger_);
    std::cout << std::flush;
  }
  end();
=======
  if (router_cfg_->VERBOSE > 0) {
    logger_->info(DRT,
                  199,
                  "  Number of violations = {}.",
                  getDesign()->getTopBlock()->getNumMarkers());
    if (getDesign()->getTopBlock()->getNumMarkers() > 0) {
      // report violations
      std::map<std::string, std::map<frLayerNum, uint>> violations;
      std::set<frLayerNum> layers;
      const std::map<std::string, std::string> relabel
          = {{"Lef58SpacingEndOfLine", "EOL"},
             {"Lef58CutSpacingTable", "CutSpcTbl"},
             {"Lef58EolKeepOut", "eolKeepOut"}};
      for (const auto& marker : getDesign()->getTopBlock()->getMarkers()) {
        if (!marker->getConstraint()) {
          continue;
        }
        auto type = marker->getConstraint()->getViolName();
        if (relabel.find(type) != relabel.end()) {
          type = relabel.at(type);
        }
        violations[type][marker->getLayerNum()]++;
        layers.insert(marker->getLayerNum());
      }
      std::string line = fmt::format("{:<15}", "Viol/Layer");
      for (auto lNum : layers) {
        std::string lName = getTech()->getLayer(lNum)->getName();
        if (lName.size() >= 7) {
          lName = lName.substr(0, 2) + ".." + lName.substr(lName.size() - 2, 2);
        }
        line += fmt::format("{:>7}", lName);
      }
      logger_->report(line);
      for (auto& [type, typeViolations] : violations) {
        std::string typeName = type;
        if (typeName.size() >= 15) {
          typeName = typeName.substr(0, 12) + "..";
        }
        line = fmt::format("{:<15}", typeName);
        for (auto lNum : layers) {
          line += fmt::format("{:>7}", typeViolations[lNum]);
        }
        logger_->report(line);
      }
    }
    t.print(logger_);
    std::cout << std::flush;
  }
  end();
  if ((router_cfg_->DRC_RPT_ITER_STEP && iter > 0
       && iter % router_cfg_->DRC_RPT_ITER_STEP.value() == 0)
      || logger_->debugCheck(DRT, "autotuner", 1)
      || logger_->debugCheck(DRT, "report", 1)) {
    router_->reportDRC(
        router_cfg_->DRC_RPT_FILE + '-' + std::to_string(iter) + ".rpt",
        design_->getTopBlock()->getMarkers(),
        "DRC - iter " + std::to_string(iter));
  }
>>>>>>> f827c104
}

void FlexDR::end(bool done)
{
  if (done) {
    router_->reportDRC(
        router_cfg_->DRC_RPT_FILE, design_->getTopBlock()->getMarkers(), "DRC");
  }
  if (done && router_cfg_->VERBOSE > 0) {
    logger_->info(DRT, 198, "Complete detail routing.");
  }

  using ULL = uint64_t;
  const auto size = getTech()->getLayers().size();
  std::vector<ULL> wlen(size, 0);
  std::vector<ULL> sCut(size, 0);
  std::vector<ULL> mCut(size, 0);
  auto topBlock = getDesign()->getTopBlock();
  for (auto& net : topBlock->getNets()) {
    for (auto& shape : net->getShapes()) {
      if (shape->typeId() == frcPathSeg) {
        auto obj = static_cast<frPathSeg*>(shape.get());
        auto [bp, ep] = obj->getPoints();
        auto lNum = obj->getLayerNum();
        frCoord psLen = Point::manhattanDistance(ep, bp);
        wlen[lNum] += psLen;
      }
    }
    for (auto& via : net->getVias()) {
      auto lNum = via->getViaDef()->getCutLayerNum();
      if (via->getViaDef()->isMultiCut()) {
        ++mCut[lNum];
      } else {
        ++sCut[lNum];
      }
    }
  }

  const ULL totWlen = std::accumulate(wlen.begin(), wlen.end(), ULL(0));
  const ULL totSCut = std::accumulate(sCut.begin(), sCut.end(), ULL(0));
  const ULL totMCut = std::accumulate(mCut.begin(), mCut.end(), ULL(0));

  if (done) {
    logger_->metric("route__drc_errors", topBlock->getNumMarkers());
    logger_->metric("route__wirelength", totWlen / topBlock->getDBUPerUU());
    logger_->metric("route__vias", totSCut + totMCut);
    logger_->metric("route__vias__singlecut", totSCut);
    logger_->metric("route__vias__multicut", totMCut);
  } else {
    logger_->metric(fmt::format("route__drc_errors__iter:{}", iter_),
                    topBlock->getNumMarkers());
    logger_->metric(fmt::format("route__wirelength__iter:{}", iter_),
                    totWlen / topBlock->getDBUPerUU());
  }

  if (router_cfg_->VERBOSE > 0) {
    logger_->report("Total wire length = {} um.",
                    totWlen / topBlock->getDBUPerUU());

    for (int i = getTech()->getBottomLayerNum();
         i <= getTech()->getTopLayerNum();
         i++) {
      if (getTech()->getLayer(i)->getType() == dbTechLayerType::ROUTING) {
        logger_->report("Total wire length on LAYER {} = {} um.",
                        getTech()->getLayer(i)->getName(),
                        wlen[i] / topBlock->getDBUPerUU());
      }
    }
    logger_->report("Total number of vias = {}.", totSCut + totMCut);
    if (totMCut > 0) {
      logger_->report("Total number of multi-cut vias = {} ({:5.1f}%).",
                      totMCut,
                      totMCut * 100.0 / (totSCut + totMCut));
      logger_->report("Total number of single-cut vias = {} ({:5.1f}%).",
                      totSCut,
                      totSCut * 100.0 / (totSCut + totMCut));
    }
    logger_->report("Up-via summary (total {}):", totSCut + totMCut);
    int nameLen = 0;
    for (int i = getTech()->getBottomLayerNum();
         i <= getTech()->getTopLayerNum();
         i++) {
      if (getTech()->getLayer(i)->getType() == dbTechLayerType::CUT) {
        nameLen = std::max(nameLen,
                           (int) getTech()->getLayer(i - 1)->getName().size());
      }
    }
    int maxL = 1 + nameLen + 4 + (int) std::to_string(totSCut).length();
    if (totMCut) {
      maxL += 9 + 4 + (int) std::to_string(totMCut).length() + 9 + 4
              + (int) std::to_string(totSCut + totMCut).length();
    }
    std::ostringstream msg;
    if (totMCut) {
      msg << " "
          << std::setw(nameLen + 4 + (int) std::to_string(totSCut).length() + 9)
          << "single-cut";
      msg << std::setw(4 + (int) std::to_string(totMCut).length() + 9)
          << "multi-cut"
          << std::setw(4 + (int) std::to_string(totSCut + totMCut).length())
          << "total";
    }
    msg << std::endl;
    for (int i = 0; i < maxL; i++) {
      msg << "-";
    }
    msg << std::endl;
    for (int i = getTech()->getBottomLayerNum();
         i <= getTech()->getTopLayerNum();
         i++) {
      if (getTech()->getLayer(i)->getType() == dbTechLayerType::CUT) {
        msg << " " << std::setw(nameLen)
            << getTech()->getLayer(i - 1)->getName() << "    "
            << std::setw((int) std::to_string(totSCut).length()) << sCut[i];
        if (totMCut) {
          msg << " (" << std::setw(5)
              << (double) ((sCut[i] + mCut[i])
                               ? sCut[i] * 100.0 / (sCut[i] + mCut[i])
                               : 0.0)
              << "%)";
          msg << "    " << std::setw((int) std::to_string(totMCut).length())
              << mCut[i] << " (" << std::setw(5)
              << (double) ((sCut[i] + mCut[i])
                               ? mCut[i] * 100.0 / (sCut[i] + mCut[i])
                               : 0.0)
              << "%)"
              << "    "
              << std::setw((int) std::to_string(totSCut + totMCut).length())
              << sCut[i] + mCut[i];
        }
        msg << std::endl;
      }
    }
    for (int i = 0; i < maxL; i++) {
      msg << "-";
    }
    msg << std::endl;
    msg << " " << std::setw(nameLen) << ""
        << "    " << std::setw((int) std::to_string(totSCut).length())
        << totSCut;
    if (totMCut) {
      msg << " (" << std::setw(5)
          << (double) ((totSCut + totMCut)
                           ? totSCut * 100.0 / (totSCut + totMCut)
                           : 0.0)
          << "%)";
      msg << "    " << std::setw((int) std::to_string(totMCut).length())
          << totMCut << " (" << std::setw(5)
          << (double) ((totSCut + totMCut)
                           ? totMCut * 100.0 / (totSCut + totMCut)
                           : 0.0)
          << "%)"
          << "    "
          << std::setw((int) std::to_string(totSCut + totMCut).length())
          << totSCut + totMCut;
    }
    msg << std::endl << std::endl;
    logger_->report("{}", msg.str());
  }
}

std::vector<FlexDR::SearchRepairArgs> strategy(const frUInt4 shapeCost,
                                               const frUInt4 markerCost)
{
  // clang-format off
  return {
    {7,  0,  3,      shapeCost,               0,       shapeCost, 0.950, RipUpMode::ALL    ,  true}, //  0
    {7, -2,  3,      shapeCost,       shapeCost,       shapeCost, 0.950, RipUpMode::ALL    ,  true}, //  1
    {7, -5,  3,      shapeCost,       shapeCost,       shapeCost, 0.950, RipUpMode::ALL    ,  true}, //  2
    {7,  0,  8,      shapeCost,      markerCost,   2 * shapeCost, 0.950, RipUpMode::DRC    , false}, //  3
    {7, -1,  8,      shapeCost,      markerCost,   2 * shapeCost, 0.950, RipUpMode::DRC    , false}, //  4
    {7, -2,  8,      shapeCost,      markerCost,   2 * shapeCost, 0.950, RipUpMode::DRC    , false}, //  5
    {7, -3,  8,      shapeCost,      markerCost,   2 * shapeCost, 0.950, RipUpMode::DRC    , false}, //  6
    {7, -4,  8,      shapeCost,      markerCost,   2 * shapeCost, 0.950, RipUpMode::DRC    , false}, //  7
    {7, -5,  8,      shapeCost,      markerCost,   2 * shapeCost, 0.950, RipUpMode::DRC    , false}, //  8
    {7, -6,  8,      shapeCost,      markerCost,   2 * shapeCost, 0.950, RipUpMode::DRC    , false}, //  9
    {7,  0,  8,  2 * shapeCost,      markerCost,   3 * shapeCost, 0.950, RipUpMode::DRC    , false}, // 10
    {7, -1,  8,  2 * shapeCost,      markerCost,   3 * shapeCost, 0.950, RipUpMode::DRC    , false}, // 11
    {7, -2,  8,  2 * shapeCost,      markerCost,   3 * shapeCost, 0.950, RipUpMode::DRC    , false}, // 12
    {7, -3,  8,  2 * shapeCost,      markerCost,   3 * shapeCost, 0.950, RipUpMode::DRC    , false}, // 13
    {7, -4,  8,  2 * shapeCost,      markerCost,   3 * shapeCost, 0.950, RipUpMode::DRC    , false}, // 14
    {7, -5,  8,  2 * shapeCost,      markerCost,   4 * shapeCost, 0.950, RipUpMode::DRC    , false}, // 15
    {7, -6,  8,  2 * shapeCost,      markerCost,   4 * shapeCost, 0.950, RipUpMode::DRC    , false}, // 16
    {7, -3,  8,      shapeCost,      markerCost,   4 * shapeCost, 0.950, RipUpMode::ALL    , false}, // 17
    {7,  0,  8,  4 * shapeCost,      markerCost,   4 * shapeCost, 0.950, RipUpMode::DRC    , false}, // 18
    {7, -1,  8,  4 * shapeCost,      markerCost,   4 * shapeCost, 0.950, RipUpMode::DRC    , false}, // 19
    {7, -2,  8,  4 * shapeCost,      markerCost,  10 * shapeCost, 0.950, RipUpMode::DRC    , false}, // 20
    {7, -3,  8,  4 * shapeCost,      markerCost,  10 * shapeCost, 0.950, RipUpMode::DRC    , false}, // 21
    {7, -4,  8,  4 * shapeCost,      markerCost,  10 * shapeCost, 0.950, RipUpMode::DRC    , false}, // 22
    {7, -5,  8,      shapeCost,      markerCost,  10 * shapeCost, 0.950, RipUpMode::NEARDRC, false}, // 23
    {7, -6,  8,  4 * shapeCost,      markerCost,  10 * shapeCost, 0.950, RipUpMode::DRC    , false}, // 24
    {5, -2,  8,      shapeCost,      markerCost,  10 * shapeCost, 0.950, RipUpMode::ALL    , false}, // 25
    {7,  0,  8,  8 * shapeCost,  2 * markerCost,  10 * shapeCost, 0.950, RipUpMode::DRC    , false}, // 26
    {7, -1,  8,  8 * shapeCost,  2 * markerCost,  10 * shapeCost, 0.950, RipUpMode::DRC    , false}, // 27
    {7, -2,  8,  8 * shapeCost,  2 * markerCost,  10 * shapeCost, 0.950, RipUpMode::DRC    , false}, // 28
    {7, -3,  8,  8 * shapeCost,  2 * markerCost,  10 * shapeCost, 0.950, RipUpMode::DRC    , false}, // 29
    {7, -4,  8,      shapeCost,      markerCost,  50 * shapeCost, 0.950, RipUpMode::NEARDRC, false}, // 30
    {7, -5,  8,  8 * shapeCost,  2 * markerCost,  50 * shapeCost, 0.950, RipUpMode::DRC    , false}, // 31
    {7, -6,  8,  8 * shapeCost,  2 * markerCost,  50 * shapeCost, 0.950, RipUpMode::DRC    , false}, // 32
    {3, -1,  8,      shapeCost,      markerCost,  50 * shapeCost, 0.950, RipUpMode::ALL    , false}, // 33
    {7,  0,  8, 16 * shapeCost,  4 * markerCost,  50 * shapeCost, 0.950, RipUpMode::DRC    , false}, // 34
    {7, -1,  8, 16 * shapeCost,  4 * markerCost,  50 * shapeCost, 0.950, RipUpMode::DRC    , false}, // 35
    {7, -2,  8, 16 * shapeCost,  4 * markerCost,  50 * shapeCost, 0.950, RipUpMode::DRC    , false}, // 36
    {7, -3,  8,      shapeCost,      markerCost,  50 * shapeCost, 0.950, RipUpMode::NEARDRC, false}, // 37
    {7, -4,  8, 16 * shapeCost,  4 * markerCost,  50 * shapeCost, 0.950, RipUpMode::DRC    , false}, // 38
    {7, -5,  8, 16 * shapeCost,  4 * markerCost,  50 * shapeCost, 0.950, RipUpMode::DRC    , false}, // 39
    {7, -6,  8, 16 * shapeCost,  4 * markerCost, 100 * shapeCost, 0.990, RipUpMode::DRC    , false}, // 40
    {3, -2,  8,      shapeCost,      markerCost, 100 * shapeCost, 0.990, RipUpMode::ALL    , false}, // 41
    {7,  0, 16, 16 * shapeCost,  4 * markerCost, 100 * shapeCost, 0.990, RipUpMode::DRC    , false}, // 42
    {7, -1, 16, 16 * shapeCost,  4 * markerCost, 100 * shapeCost, 0.990, RipUpMode::DRC    , false}, // 43
    {7, -2, 16,      shapeCost,      markerCost, 100 * shapeCost, 0.990, RipUpMode::NEARDRC, false}, // 44
    {7, -3, 16, 16 * shapeCost,  4 * markerCost, 100 * shapeCost, 0.990, RipUpMode::DRC    , false}, // 45
    {7, -4, 16, 16 * shapeCost,  4 * markerCost, 100 * shapeCost, 0.990, RipUpMode::DRC    , false}, // 46
    {7, -5, 16, 16 * shapeCost,  4 * markerCost, 100 * shapeCost, 0.990, RipUpMode::DRC    , false}, // 47
    {7, -6, 16, 16 * shapeCost,  4 * markerCost, 100 * shapeCost, 0.990, RipUpMode::DRC    , false}, // 48
    {3, -0,  8,      shapeCost,      markerCost, 100 * shapeCost, 0.990, RipUpMode::ALL    , false}, // 49
    {7,  0, 32, 32 * shapeCost,  8 * markerCost, 100 * shapeCost, 0.999, RipUpMode::DRC    , false}, // 50
    {7, -1, 32,      shapeCost,      markerCost, 100 * shapeCost, 0.999, RipUpMode::NEARDRC, false}, // 51
    {7, -2, 32, 32 * shapeCost,  8 * markerCost, 100 * shapeCost, 0.999, RipUpMode::DRC    , false}, // 52
    {7, -3, 32, 32 * shapeCost,  8 * markerCost, 100 * shapeCost, 0.999, RipUpMode::DRC    , false}, // 53
    {7, -4, 32, 32 * shapeCost,  8 * markerCost, 100 * shapeCost, 0.999, RipUpMode::DRC    , false}, // 54
    {7, -5, 32, 32 * shapeCost,  8 * markerCost, 100 * shapeCost, 0.999, RipUpMode::DRC    , false}, // 55
    {7, -6, 32, 32 * shapeCost,  8 * markerCost, 100 * shapeCost, 0.999, RipUpMode::DRC    , false}, // 56
    {3, -1,  8,      shapeCost,      markerCost, 100 * shapeCost, 0.999, RipUpMode::ALL    , false}, // 57
    {7,  0, 64,      shapeCost,      markerCost, 100 * shapeCost, 0.999, RipUpMode::NEARDRC, false}, // 58
    {7, -1, 64, 64 * shapeCost, 16 * markerCost, 100 * shapeCost, 0.999, RipUpMode::DRC    , false}, // 59
    {7, -2, 64, 64 * shapeCost, 16 * markerCost, 100 * shapeCost, 0.999, RipUpMode::DRC    , false}, // 60
    {7, -3, 64, 64 * shapeCost, 16 * markerCost, 100 * shapeCost, 0.999, RipUpMode::DRC    , false}, // 61
    {7, -4, 64, 64 * shapeCost, 16 * markerCost, 100 * shapeCost, 0.999, RipUpMode::DRC    , false}, // 62
    {7, -5, 64, 64 * shapeCost, 16 * markerCost, 100 * shapeCost, 0.999, RipUpMode::DRC    , false}, // 63
    {7, -6, 64, 64 * shapeCost, 16 * markerCost, 100 * shapeCost, 0.999, RipUpMode::DRC    , false}  // 64
  };
  // clang-format on
}

void addRectToPolySet(gtl::polygon_90_set_data<frCoord>& polySet, Rect rect)
{
  gtl::polygon_90_data<frCoord> poly;
  std::vector<gtl::point_data<frCoord>> points;
  for (const auto& point : rect.getPoints()) {
    points.emplace_back(point.x(), point.y());
  }
  poly.set(points.begin(), points.end());
  using boost::polygon::operators::operator+=;
  polySet += poly;
}

void FlexDR::reportGuideCoverage()
{
  using boost::polygon::operators::operator&;

  const auto numLayers = getTech()->getLayers().size();
  std::vector<uint64_t> totalAreaByLayerNum(numLayers, 0);
  std::vector<uint64_t> totalCoveredAreaByLayerNum(numLayers, 0);
  std::map<frNet*, std::vector<float>> netsCoverage;
  const auto& nets = getDesign()->getTopBlock()->getNets();
  omp_set_num_threads(router_cfg_->MAX_THREADS);
#pragma omp parallel for schedule(dynamic)
  for (int i = 0; i < nets.size(); i++) {  // NOLINT
    const auto& net = nets.at(i);
    std::vector<gtl::polygon_90_set_data<frCoord>> routeSetByLayerNum(
        numLayers),
        guideSetByLayerNum(numLayers);
    for (const auto& shape : net->getShapes()) {
      odb::Rect rect = shape->getBBox();
      addRectToPolySet(routeSetByLayerNum[shape->getLayerNum()], rect);
    }
    for (const auto& pwire : net->getPatchWires()) {
      odb::Rect rect = pwire->getBBox();
      addRectToPolySet(routeSetByLayerNum[pwire->getLayerNum()], rect);
    }
    for (const auto& via : net->getVias()) {
      {
        odb::Rect rect = via->getLayer1BBox();
        addRectToPolySet(routeSetByLayerNum[via->getViaDef()->getLayer1Num()],
                         rect);
      }
      {
        odb::Rect rect = via->getLayer2BBox();
        addRectToPolySet(routeSetByLayerNum[via->getViaDef()->getLayer2Num()],
                         rect);
      }
    }

    for (const auto& shape : net->getOrigGuides()) {
      odb::Rect rect = shape.getBBox();
      addRectToPolySet(guideSetByLayerNum[shape.getLayerNum()], rect);
    }

    for (frLayerNum lNum = 0; lNum < numLayers; lNum++) {
      if (getTech()->getLayer(lNum)->getType() != dbTechLayerType::ROUTING
          || lNum > router_cfg_->TOP_ROUTING_LAYER) {
        continue;
      }
      float coveredPercentage = -1.0;
      uint64_t routingArea = 0;
      uint64_t coveredArea = 0;
      if (!routeSetByLayerNum[lNum].empty()) {
        routingArea = gtl::area(routeSetByLayerNum[lNum]);
        coveredArea
            = gtl::area(routeSetByLayerNum[lNum] & guideSetByLayerNum[lNum]);
        if (routingArea == 0) {
          coveredPercentage = -1.0;
        } else {
          coveredPercentage = (coveredArea / (double) routingArea) * 100;
        }
      }

#pragma omp critical
      {
        netsCoverage[net.get()].push_back(coveredPercentage);
        totalAreaByLayerNum[lNum] += routingArea;
        totalCoveredAreaByLayerNum[lNum] += coveredArea;
      }
    }
  }

  std::ofstream file(router_cfg_->GUIDE_REPORT_FILE);
  file << "Net,";
  for (const auto& layer : getTech()->getLayers()) {
    if (layer->getType() == dbTechLayerType::ROUTING
        && layer->getLayerNum() <= router_cfg_->TOP_ROUTING_LAYER) {
      file << layer->getName() << ",";
    }
  }
  file << std::endl;
  for (const auto& [net, coverage] : netsCoverage) {
    file << net->getName() << ",";
    for (auto coveredPercentage : coverage) {
      if (coveredPercentage < 0.0) {
        file << "NA,";
      } else {
        file << fmt::format("{:.2f}%,", coveredPercentage);
      }
    }
    file << std::endl;
  }
  file << "Total,";
  uint64_t totalArea = 0;
  uint64_t totalCoveredArea = 0;
  for (const auto& layer : getTech()->getLayers()) {
    if (layer->getType() == dbTechLayerType::ROUTING
        && layer->getLayerNum() <= router_cfg_->TOP_ROUTING_LAYER) {
      if (totalAreaByLayerNum[layer->getLayerNum()] == 0) {
        file << "NA,";
        continue;
      }
      totalArea += totalAreaByLayerNum[layer->getLayerNum()];
      totalCoveredArea += totalCoveredAreaByLayerNum[layer->getLayerNum()];
      auto coveredPercentage
          = (totalCoveredAreaByLayerNum[layer->getLayerNum()]
             / (double) totalAreaByLayerNum[layer->getLayerNum()])
            * 100;
      file << fmt::format("{:.2f}%,", coveredPercentage);
    }
  }
  if (totalArea == 0) {
    file << "NA";
  } else {
    auto totalCoveredPercentage = (totalCoveredArea / (double) totalArea) * 100;
    file << fmt::format("{:.2f}%,", totalCoveredPercentage);
  }
  file.close();
}
void FlexDR::fixMaxSpacing()
{
  logger_->info(DRT, 227, "Checking For LEF58_MAXSPACING violations");
  io::Parser parser(db_, getDesign(), logger_, router_cfg_);
  parser.initSecondaryVias();
  std::vector<frVia*> lonely_vias;
  for (const auto& layer : getTech()->getLayers()) {
    if (layer->getType() == odb::dbTechLayerType::CUT) {
      if (!layer->hasLef58MaxSpacingConstraints()) {
        continue;
      }
      for (const auto& rule : layer->getLef58MaxSpacingConstraints()) {
        auto result = getLonelyVias(
            layer.get(), rule->getMaxSpacing(), rule->getCutClassIdx());
        lonely_vias.insert(lonely_vias.end(), result.begin(), result.end());
      }
    }
  }
  std::vector<Rect> lonely_vias_regions;
  lonely_vias_regions.reserve(lonely_vias.size());
  for (const auto& via : lonely_vias) {
    // Create LEF58_MAXSPACING Markers for the lonely vias
    auto marker = std::make_unique<frMarker>();
    marker->setBBox(via->getBBox());
    auto layer = getTech()->getLayer(via->getViaDef()->getCutLayerNum());
    marker->setLayerNum(layer->getLayerNum());
    marker->setConstraint(layer->getLef58MaxSpacingConstraints().at(0));
    marker->addSrc(via->getNet());
    marker->addVictim(
        via->getNet(),
        std::make_tuple(layer->getLayerNum(), via->getBBox(), false));
    marker->addAggressor(
        via->getNet(),
        std::make_tuple(layer->getLayerNum(), via->getBBox(), false));
    getRegionQuery()->addMarker(marker.get());
    getDesign()->getTopBlock()->addMarker(std::move(marker));
    // Define the lonely via region needed for drWorker creation
    // The region is of size 3x3 GCELLBOX with the via in the center GCELLBOX
    auto origin = via->getOrigin();
    auto block = getDesign()->getTopBlock();
    auto gcell_idx = block->getGCellIdx(origin);
    Rect region, tmp_box;
    tmp_box = block->getGCellBox({gcell_idx.x() - 1, gcell_idx.y() - 1});
    region.set_xlo(tmp_box.xMin());
    region.set_ylo(tmp_box.yMin());
    tmp_box = block->getGCellBox({gcell_idx.x() + 1, gcell_idx.y() + 1});
    region.set_xhi(tmp_box.xMax());
    region.set_yhi(tmp_box.yMax());
    lonely_vias_regions.emplace_back(region);
  }
  // merge intersecting regions
  std::sort(lonely_vias_regions.begin(),
            lonely_vias_regions.end(),
            [](const Rect& a, const Rect& b) { return a.xMin() < b.xMin(); });
  std::vector<Rect> merged_regions;
  for (const auto& region : lonely_vias_regions) {
    bool found = false;
    for (auto& merged_region : merged_regions) {
      if (region.intersects(merged_region)) {
        merged_region.merge(region);
        found = true;
        break;
      }
    }
    if (!found) {
      merged_regions.emplace_back(region);
    }
  }
  // create drWorkers for the final regions
  omp_set_num_threads(router_cfg_->MAX_THREADS);
#pragma omp parallel for schedule(dynamic)
  for (size_t i = 0; i < merged_regions.size(); i++) {
    auto route_box = merged_regions.at(i);
    auto worker = std::make_unique<FlexDRWorker>(
        &via_data_, design_, logger_, router_cfg_);
    Rect ext_box;
    Rect drc_box;
    route_box.bloat(router_cfg_->MTSAFEDIST, ext_box);
    route_box.bloat(router_cfg_->DRCSAFEDIST, drc_box);
    worker->setRouteBox(route_box);
    worker->setExtBox(ext_box);
    worker->setDrcBox(drc_box);
    worker->setDRIter(64);
    worker->setDebugSettings(router_->getDebugSettings());
    worker->setRipupMode(RipUpMode::VIASWAP);
    worker->setGraphics(graphics_.get());
    worker->main(getDesign());
#pragma omp critical
    {
      worker->end(getDesign());
    }
  }
  control_.fixing_max_spacing = true;
}

std::vector<frVia*> FlexDR::getLonelyVias(frLayer* layer,
                                          int max_spc,
                                          int cut_class)
{
  std::vector<frVia*> lonely_vias;
  if (layer->getSecondaryViaDefs().empty()) {
    return lonely_vias;
  }
  auto vias = getRegionQuery()->getVias(layer->getLayerNum());
  std::vector<Point> via_positions;
  via_positions.reserve(vias.size());
  for (auto [obj, box] : vias) {
    via_positions.emplace_back(box.xCenter(), box.yCenter());
  }
  KDTree tree(via_positions);
  std::vector<std::atomic_bool> visited(via_positions.size());
  std::fill(visited.begin(), visited.end(), false);
  std::set<int> isolated_via_nodes;
  omp_set_num_threads(ord::OpenRoad::openRoad()->getThreadCount());
#pragma omp parallel for schedule(dynamic)
  for (int i = 0; i < via_positions.size(); i++) {
    if (visited[i].load()) {
      continue;
    }
    visited[i].store(true);
    std::vector<int> neighbors = tree.radiusSearch(via_positions[i], max_spc);
    // Check if there are neighbors other than the point itself
    bool is_isolated = true;
    for (const auto& neighbor : neighbors) {
      if (neighbor != i) {
        visited[neighbor].store(true);
        is_isolated = false;
      }
    }
    if (is_isolated) {
#pragma omp critical
      {
        isolated_via_nodes.insert(i);
      }
    }
  }
  for (auto i : isolated_via_nodes) {
    auto obj = vias[i].first;
    if (obj->typeId() != frcVia) {
      continue;
    }
    auto via = static_cast<frVia*>(obj);
    auto net = via->getNet();
    if (net == nullptr || net->isFake() || net->isSpecial()) {
      continue;
    }
    if (via->getViaDef()->getCutClassIdx() != cut_class) {
      continue;
    }
    via->setIsLonely(true);
    lonely_vias.emplace_back(via);
  }
  return lonely_vias;
}

int FlexDR::main()
{
  ProfileTask profile("DR:main");
  init();
  frTime t;
  bool incremental = false;
  bool hasFixed = false;
  for (const auto& net : getDesign()->getTopBlock()->getNets()) {
    incremental |= net->hasInitialRouting();
    hasFixed |= net->isFixed();
    if (incremental && hasFixed) {
      break;
    }
  }
<<<<<<< HEAD
  for (auto& args : strategy()) {
    if (iter_ > END_ITERATION) {
      break;
    }
=======

  for (auto& args :
       strategy(router_cfg_->ROUTESHAPECOST, router_cfg_->MARKERCOST)) {
>>>>>>> f827c104
    int clipSize = args.size;
    if (args.ripupMode != RipUpMode::ALL) {
      if (increaseClipsize_) {
        clipSizeInc_ += 2;
      } else {
        clipSizeInc_ = std::max((float) 0, clipSizeInc_ - 0.2f);
      }
      clipSize += std::min(router_cfg_->MAX_CLIPSIZE_INCREASE,
                           (int) round(clipSizeInc_));
    }
    args.size = clipSize;
    if (args.ripupMode == RipUpMode::ALL) {
      if (hasFixed || (incremental && iter_ <= 2)) {
        args.ripupMode = RipUpMode::INCR;
      }
    }
    if (control_.skip_till_changed
        && args.isEqualIgnoringSizeAndOffset(control_.last_args)) {
      if (VERBOSE > 0) {
        logger_->info(DRT, 200, "Skipping iteration {}", iter_);
      }
      ++iter_;
      continue;
    }
    control_.skip_till_changed = false;
    searchRepair(args);
    if (getDesign()->getTopBlock()->getNumMarkers() == 0) {
      break;
    }
<<<<<<< HEAD
=======
    if (iter_ > router_cfg_->END_ITERATION) {
      break;
    }
>>>>>>> f827c104
    if (logger_->debugCheck(DRT, "snapshot", 1)) {
      io::Writer writer(getDesign(), logger_);
      writer.updateDb(db_, router_cfg_, false, true);
      ord::OpenRoad::openRoad()->writeDb(
          fmt::format("drt_iter{}.odb", iter_).c_str());
    }
    ++iter_;
  }

  end(/* done */ true);
  if (!router_cfg_->GUIDE_REPORT_FILE.empty()) {
    reportGuideCoverage();
  }
  if (router_cfg_->VERBOSE > 0) {
    t.print(logger_);
    std::cout << std::endl;
  }
  return 0;
}

void FlexDR::sendWorkers(
    const std::vector<std::pair<int, FlexDRWorker*>>& remote_batch,
    std::vector<std::unique_ptr<FlexDRWorker>>& batch)
{
  if (remote_batch.empty()) {
    return;
  }
  std::vector<std::pair<int, std::string>> workers;
  {
    ProfileTask task("DIST: SERIALIZE_BATCH");
    for (auto& [idx, worker] : remote_batch) {
      std::string workerStr;
      serializeWorker(worker, workerStr);
      workers.emplace_back(idx, workerStr);
    }
  }
  std::string remote_ip = dist_ip_;
  uint16_t remote_port = dist_port_;
  if (router_->getCloudSize() > 1) {
    dst::JobMessage msg(dst::JobMessage::BALANCER),
        result(dst::JobMessage::NONE);
    bool ok = dist_->sendJob(msg, dist_ip_.c_str(), dist_port_, result);
    if (!ok) {
      logger_->error(utl::DRT, 7461, "Balancer failed");
    } else {
      dst::BalancerJobDescription* desc
          = static_cast<dst::BalancerJobDescription*>(
              result.getJobDescription());
      remote_ip = desc->getWorkerIP();
      remote_port = desc->getWorkerPort();
    }
  }
  {
    dst::JobMessage msg(dst::JobMessage::ROUTING),
        result(dst::JobMessage::NONE);
    std::unique_ptr<dst::JobDescription> desc
        = std::make_unique<RoutingJobDescription>();
    RoutingJobDescription* rjd
        = static_cast<RoutingJobDescription*>(desc.get());
    rjd->setWorkers(workers);
    rjd->setSharedDir(dist_dir_);
    rjd->setSendEvery(20);
    msg.setJobDescription(std::move(desc));
    ProfileTask task("DIST: SENDJOB");
    bool ok = dist_->sendJobMultiResult(
        msg, remote_ip.c_str(), remote_port, result);
    if (!ok) {
      logger_->error(utl::DRT, 500, "Sending worker {} failed");
    }
    for (const auto& one_desc : result.getAllJobDescriptions()) {
      RoutingJobDescription* result_desc
          = static_cast<RoutingJobDescription*>(one_desc.get());
      router_->addWorkerResults(result_desc->getWorkers());
    }
  }
}

template <class Archive>
void FlexDRWorker::serialize(Archive& ar, const unsigned int version)
{
  // // We always serialize before calling main on the work unit so various
  // // fields are empty and don't need to be serialized.  I skip these to
  // // save having to write lots of serializers that will never be called.
  // if (!apSVia_.empty() || !nets_.empty() || !owner2nets_.empty()
  //     || !rq_.isEmpty() || gcWorker_) {
  //   logger_->error(DRT, 999, "Can't serialize used worker");
  // }

  // The logger_, graphics_ and debugSettings_ are handled by the caller to
  // use the current ones.
  if (is_loading(ar)) {
    frDesign* design = ar.getDesign();
    design_ = design;
  }
  (ar) & routeBox_;
  (ar) & extBox_;
  (ar) & drcBox_;
  (ar) & drIter_;
  (ar) & mazeEndIter_;
  (ar) & followGuide_;
  (ar) & needRecheck_;
  (ar) & skipRouting_;
  (ar) & ripupMode_;
  (ar) & workerDRCCost_;
  (ar) & workerMarkerCost_;
  (ar) & workerFixedShapeCost_;
  (ar) & workerMarkerDecay_;
  (ar) & initNumMarkers_;
  (ar) & nets_;
  (ar) & markers_;
  (ar) & bestMarkers_;
  (ar) & isCongested_;
  if (is_loading(ar)) {
    gridGraph_.setTech(design_->getTech());
    gridGraph_.setWorker(this);
    // boundaryPin_
    int sz = 0;
    (ar) & sz;
    while (sz--) {
      frBlockObject* obj;
      serializeBlockObject(ar, obj);
      std::set<std::pair<Point, frLayerNum>> val;
      (ar) & val;
      boundaryPin_[(frNet*) obj] = std::move(val);
    }
    // owner2nets_
    for (auto& net : nets_) {
      owner2nets_[net->getFrNet()].push_back(net.get());
    }
    dist_on_ = true;
  } else {
    // boundaryPin_
    int sz = boundaryPin_.size();
    (ar) & sz;
    for (auto& [net, value] : boundaryPin_) {
      frBlockObject* obj = (frBlockObject*) net;
      serializeBlockObject(ar, obj);
      (ar) & value;
    }
  }
}

std::unique_ptr<FlexDRWorker> FlexDRWorker::load(const std::string& workerStr,
                                                 utl::Logger* logger,
                                                 frDesign* design,
                                                 FlexDRGraphics* graphics)
{
  auto worker = std::make_unique<FlexDRWorker>();
  deserializeWorker(worker.get(), design, workerStr);

  // We need to fix up the fields we want from the current run rather
  // than the stored ones.
  worker->setLogger(logger);
  worker->setGraphics(graphics);

  return worker;
}

// Explicit instantiations
template void FlexDRWorker::serialize<frIArchive>(
    frIArchive& ar,
    const unsigned int file_version);

template void FlexDRWorker::serialize<frOArchive>(
    frOArchive& ar,
    const unsigned int file_version);

}  // namespace drt<|MERGE_RESOLUTION|>--- conflicted
+++ resolved
@@ -566,8 +566,8 @@
                                                    const SearchRepairArgs& args,
                                                    Rect routeBox)
 {
-  auto worker
-      = std::make_unique<FlexDRWorker>(&via_data_, getDesign(), logger_);
+  auto worker = std::make_unique<FlexDRWorker>(
+      &via_data_, getDesign(), logger_, router_cfg_);
   if (routeBox == Rect(0, 0, 0, 0)) {
     auto gCellPatterns = getDesign()->getTopBlock()->getGCellPatterns();
     auto& xgp = gCellPatterns.at(0);
@@ -584,8 +584,8 @@
   }
   Rect extBox;
   Rect drcBox;
-  routeBox.bloat(MTSAFEDIST, extBox);
-  routeBox.bloat(DRCSAFEDIST, drcBox);
+  routeBox.bloat(router_cfg_->MTSAFEDIST, extBox);
+  routeBox.bloat(router_cfg_->DRCSAFEDIST, drcBox);
   worker->setRouteBox(routeBox);
   worker->setExtBox(extBox);
   worker->setDrcBox(drcBox);
@@ -613,10 +613,6 @@
 namespace {
 void printIteration(Logger* logger, const int iter, const bool stubborn_flow)
 {
-  if (VERBOSE == 0) {
-    return;
-  }
-<<<<<<< HEAD
   std::string suffix;
   if (iter == 1 || (iter > 20 && iter % 10 == 1)) {
     suffix = "st";
@@ -641,9 +637,6 @@
                             const int max_perc = 90)
 {
   iter_prog.cnt_done_workers++;
-  if (VERBOSE == 0) {
-    return;
-  }
   if ((iter_prog.cnt_done_workers * 1.0 / iter_prog.total_num_workers)
           >= (iter_prog.last_reported_perc / 100.0 + 0.1)
       && iter_prog.last_reported_perc < max_perc) {
@@ -658,7 +651,7 @@
 
 void FlexDR::reportIterationViolations() const
 {
-  if (VERBOSE > 0) {
+  if (router_cfg_->VERBOSE > 0) {
     logger_->info(DRT,
                   199,
                   "  Number of violations = {}.",
@@ -704,12 +697,14 @@
       }
     }
   }
-  if ((DRC_RPT_ITER_STEP && iter_ > 0 && iter_ % DRC_RPT_ITER_STEP.value() == 0)
+  if ((router_cfg_->DRC_RPT_ITER_STEP && iter_ > 0
+       && iter_ % router_cfg_->DRC_RPT_ITER_STEP.value() == 0)
       || logger_->debugCheck(DRT, "autotuner", 1)
       || logger_->debugCheck(DRT, "report", 1)) {
-    router_->reportDRC(DRC_RPT_FILE + '-' + std::to_string(iter_) + ".rpt",
-                       design_->getTopBlock()->getMarkers(),
-                       "DRC - iter " + std::to_string(iter_));
+    router_->reportDRC(
+        router_cfg_->DRC_RPT_FILE + '-' + std::to_string(iter_) + ".rpt",
+        design_->getTopBlock()->getMarkers(),
+        "DRC - iter " + std::to_string(iter_));
   }
 }
 
@@ -725,7 +720,9 @@
       workers_batch[i]->main(getDesign());
 #pragma omp critical
       {
-        printIterationProgress(logger_, iter_prog, num_markers);
+        if (router_cfg_->VERBOSE > 0) {
+          printIterationProgress(logger_, iter_prog, num_markers);
+        }
       }
     } catch (...) {
       exception.capture();
@@ -743,9 +740,9 @@
   if (version++ == 0 && !design_->hasUpdates()) {
     std::string serializedViaData;
     serializeViaData(via_data_, serializedViaData);
-    router_->sendGlobalsUpdates(globals_path_, serializedViaData);
+    router_->sendGlobalsUpdates(router_cfg_path_, serializedViaData);
   } else {
-    router_->sendDesignUpdates(globals_path_);
+    router_->sendDesignUpdates(router_cfg_path_);
   }
 
   ProfileTask task("DIST: PROCESS_BATCH");
@@ -788,7 +785,9 @@
                         workers.at(i).second);
 #pragma omp critical
       {
-        printIterationProgress(logger_, iter_prog, num_markers);
+        if (router_cfg_->VERBOSE > 0) {
+          printIterationProgress(logger_, iter_prog, num_markers);
+        }
       }
     }
   }
@@ -855,25 +854,6 @@
       if (merged) {
         break;
       }
-=======
-  if (dist_on_) {
-    if ((iter % 10 == 0 && iter != 60) || iter == 3 || iter == 15) {
-      router_cfg_path_ = fmt::format("{}router_cfg_->{}.ar", dist_dir_, iter);
-      router_->writeGlobals(router_cfg_path_);
-    }
-  }
-  frTime t;
-  if (router_cfg_->VERBOSE > 0) {
-    std::string suffix;
-    if (iter == 1 || (iter > 20 && iter % 10 == 1)) {
-      suffix = "st";
-    } else if (iter == 2 || (iter > 20 && iter % 10 == 2)) {
-      suffix = "nd";
-    } else if (iter == 3 || (iter > 20 && iter % 10 == 3)) {
-      suffix = "rd";
-    } else {
-      suffix = "th";
->>>>>>> f827c104
     }
   } while (merged);
   return merge_boxes;
@@ -1079,7 +1059,8 @@
  */
 std::vector<std::vector<int>> getWorkerBatchesBoxes(
     frDesign* design,
-    std::vector<std::set<Rect>>& expanded_boxes)
+    std::vector<std::set<Rect>>& expanded_boxes,
+    const frCoord bloating_dist)
 {
   if (expanded_boxes.empty()) {
     return {};
@@ -1093,7 +1074,7 @@
       auto max_idx = box.ur();
       Rect rect(design->getTopBlock()->getGCellBox(min_idx).ll(),
                 design->getTopBlock()->getGCellBox(max_idx).ur());
-      rect.bloat(MTSAFEDIST, rect);
+      rect.bloat(bloating_dist, rect);
       if (first) {
         boxes_max.emplace_back(rect);
         first = false;
@@ -1134,7 +1115,7 @@
                                IterationProgress& iter_prog)
 {
   if (graphics_) {
-    graphics_->startIter(iter_);
+    graphics_->startIter(iter_, router_cfg_);
   }
   std::vector<Rect> drv_boxes;
   for (const auto& marker : getDesign()->getTopBlock()->getMarkers()) {
@@ -1143,8 +1124,8 @@
   }
   auto merged_boxes = stub_tiles::mergeBoxes(drv_boxes);
   auto expanded_boxes = stub_tiles::expandBoxes(merged_boxes);
-  auto route_boxes_batches
-      = stub_tiles::getWorkerBatchesBoxes(getDesign(), expanded_boxes);
+  auto route_boxes_batches = stub_tiles::getWorkerBatchesBoxes(
+      getDesign(), expanded_boxes, router_cfg_->MTSAFEDIST);
   std::vector<frUInt4> drc_costs
       = {args.workerDRCCost, args.workerDRCCost / 2, args.workerDRCCost * 2};
   std::vector<frUInt4> marker_costs = {args.workerMarkerCost,
@@ -1176,7 +1157,7 @@
     }
   }
   bool changed = false;
-  omp_set_num_threads(MAX_THREADS);
+  omp_set_num_threads(router_cfg_->MAX_THREADS);
   for (auto& batch : workers_batches) {
     processWorkersBatch(batch, iter_prog);
     std::map<int, FlexDRWorker*>
@@ -1206,11 +1187,7 @@
                               IterationProgress& iter_prog)
 {
   if (graphics_) {
-<<<<<<< HEAD
-    graphics_->startIter(iter_);
-=======
-    graphics_->startIter(iter, router_cfg_);
->>>>>>> f827c104
+    graphics_->startIter(iter_, router_cfg_);
   }
   auto gCellPatterns = getDesign()->getTopBlock()->getGCellPatterns();
   auto& xgp = gCellPatterns.at(0);
@@ -1232,64 +1209,14 @@
   int xIdx = 0, yIdx = 0;
   for (int i = offset; i < (int) xgp.getCount(); i += size) {
     for (int j = offset; j < (int) ygp.getCount(); j += size) {
-<<<<<<< HEAD
       auto worker = createWorker(i, j, args);
       int batch_idx = (xIdx % batchStepX) * batchStepY + yIdx % batchStepY;
       const bool create_new_batch
           = workers[batch_idx].empty()
-            || (!dist_on_ && workers[batch_idx].back().size() >= BATCHSIZE);
+            || (!dist_on_
+                && workers[batch_idx].back().size() >= router_cfg_->BATCHSIZE);
       if (create_new_batch) {
         workers[batch_idx].push_back(
-=======
-      auto worker = std::make_unique<FlexDRWorker>(
-          &via_data_, design_, logger_, router_cfg_);
-      Rect routeBox1 = getDesign()->getTopBlock()->getGCellBox(Point(i, j));
-      const int max_i = std::min((int) xgp.getCount() - 1, i + size - 1);
-      const int max_j = std::min((int) ygp.getCount(), j + size - 1);
-      Rect routeBox2
-          = getDesign()->getTopBlock()->getGCellBox(Point(max_i, max_j));
-      Rect routeBox(routeBox1.xMin(),
-                    routeBox1.yMin(),
-                    routeBox2.xMax(),
-                    routeBox2.yMax());
-      Rect extBox;
-      Rect drcBox;
-      routeBox.bloat(router_cfg_->MTSAFEDIST, extBox);
-      routeBox.bloat(router_cfg_->DRCSAFEDIST, drcBox);
-      worker->setRouteBox(routeBox);
-      worker->setExtBox(extBox);
-      worker->setDrcBox(drcBox);
-      worker->setGCellBox(Rect(i, j, max_i, max_j));
-      worker->setMazeEndIter(mazeEndIter);
-      worker->setDRIter(iter);
-      worker->setDebugSettings(router_->getDebugSettings());
-      if (dist_on_) {
-        worker->setDistributed(dist_, dist_ip_, dist_port_, dist_dir_);
-      }
-      if (!iter) {
-        // if (routeBox.xMin() == 441000 && routeBox.yMin() == 816100) {
-        //   std::cout << "@@@ debug: " << i << " " << j << std::endl;
-        // }
-        // set boundary pin
-        auto bp = initDR_mergeBoundaryPin(i, j, size, routeBox);
-        worker->setDRIter(0, bp);
-      }
-      worker->setRipupMode(ripupMode);
-      worker->setFollowGuide(followGuide);
-      // TODO: only pass to relevant workers
-      worker->setGraphics(graphics_.get());
-      worker->setCost(workerDRCCost,
-                      workerMarkerCost,
-                      workerFixedShapeCost,
-                      workerMarkerDecay);
-
-      int batchIdx = (xIdx % batchStepX) * batchStepY + yIdx % batchStepY;
-      if (workers[batchIdx].empty()
-          || (!dist_on_
-              && (int) workers[batchIdx].back().size()
-                     >= router_cfg_->BATCHSIZE)) {
-        workers[batchIdx].push_back(
->>>>>>> f827c104
             std::vector<std::unique_ptr<FlexDRWorker>>());
       }
       workers[batch_idx].back().push_back(std::move(worker));
@@ -1314,101 +1241,9 @@
                                        + ">";
         ProfileTask profile(batch_name.c_str());
         if (dist_on_) {
-<<<<<<< HEAD
           processWorkersBatchDistributed(workersInBatch, version, iter_prog);
         } else {
           processWorkersBatch(workersInBatch, iter_prog);
-=======
-          router_->dist_pool_.join();
-          if (version++ == 0 && !design_->hasUpdates()) {
-            std::string serializedViaData;
-            serializeViaData(via_data_, serializedViaData);
-            router_->sendGlobalsUpdates(router_cfg_path_, serializedViaData);
-          } else {
-            router_->sendDesignUpdates(router_cfg_path_);
-          }
-        }
-        {
-          ProfileTask task("DIST: PROCESS_BATCH");
-          // multi thread
-          ThreadException exception;
-#pragma omp parallel for schedule(dynamic)
-          for (int i = 0; i < (int) workersInBatch.size(); i++) {  // NOLINT
-            try {
-              if (dist_on_) {
-                workersInBatch[i]->distributedMain(getDesign());
-              } else {
-                workersInBatch[i]->main(getDesign());
-              }
-#pragma omp critical
-              {
-                cnt++;
-                if (router_cfg_->VERBOSE > 0) {
-                  if (cnt * 1.0 / tot >= prev_perc / 100.0 + 0.1
-                      && prev_perc < 90) {
-                    if (prev_perc == 0 && t.isExceed(0)) {
-                      isExceed = true;
-                    }
-                    prev_perc += 10;
-                    if (isExceed) {
-                      logger_->report(
-                          "    Completing {}% with {} violations.",
-                          prev_perc,
-                          getDesign()->getTopBlock()->getNumMarkers());
-                      logger_->report("    {}.", t);
-                    }
-                  }
-                }
-              }
-            } catch (...) {
-              exception.capture();
-            }
-          }
-          exception.rethrow();
-          if (dist_on_) {
-            int j = 0;
-            std::vector<std::vector<std::pair<int, FlexDRWorker*>>>
-                distWorkerBatches(router_->getCloudSize());
-            for (int i = 0; i < workersInBatch.size(); i++) {
-              auto worker = workersInBatch.at(i).get();
-              if (!worker->isSkipRouting()) {
-                distWorkerBatches[j].push_back({i, worker});
-                j = (j + 1) % router_->getCloudSize();
-              }
-            }
-            {
-              ProfileTask task("DIST: SERIALIZE+SEND");
-#pragma omp parallel for schedule(dynamic)
-              for (int i = 0; i < distWorkerBatches.size(); i++)  // NOLINT
-                sendWorkers(distWorkerBatches.at(i), workersInBatch);
-            }
-            logger_->report("    Received Batches:{}.", t);
-            std::vector<std::pair<int, std::string>> workers;
-            router_->getWorkerResults(workers);
-            {
-              ProfileTask task("DIST: DESERIALIZING_BATCH");
-#pragma omp parallel for schedule(dynamic)
-              for (int i = 0; i < workers.size(); i++) {  // NOLINT
-                deserializeWorker(workersInBatch.at(workers.at(i).first).get(),
-                                  design_,
-                                  workers.at(i).second);
-              }
-            }
-            logger_->report("    Deserialized Batches:{}.", t);
-          }
-        }
-      }
-      {
-        ProfileTask profile("DR:end_batch");
-        // single thread
-        for (auto& worker : workersInBatch) {
-          if (worker->end(getDesign())) {
-            numWorkUnits_ += 1;
-          }
-          if (worker->isCongested()) {
-            increaseClipsize_ = true;
-          }
->>>>>>> f827c104
         }
       }
       endWorkersBatch(workersInBatch);
@@ -1418,7 +1253,6 @@
   if (!iter_) {
     removeGCell2BoundaryPin();
   }
-<<<<<<< HEAD
 }
 
 void FlexDR::searchRepair(const SearchRepairArgs& args)
@@ -1432,22 +1266,8 @@
 
   if (dist_on_) {
     if ((iter_ % 10 == 0 && iter_ != 60) || iter_ == 3 || iter_ == 15) {
-      globals_path_ = fmt::format("{}globals.{}.ar", dist_dir_, iter_);
-      router_->writeGlobals(globals_path_);
-=======
-  if (router_cfg_->VERBOSE > 0) {
-    if (cnt * 1.0 / tot >= prev_perc / 100.0 + 0.1 && prev_perc >= 90) {
-      if (prev_perc == 0 && t.isExceed(0)) {
-        isExceed = true;
-      }
-      prev_perc += 10;
-      if (isExceed) {
-        logger_->report("    Completing {}% with {} violations.",
-                        prev_perc,
-                        getDesign()->getTopBlock()->getNumMarkers());
-        logger_->report("    {}.", t);
-      }
->>>>>>> f827c104
+      router_cfg_path_ = fmt::format("{}globals.{}.ar", dist_dir_, iter_);
+      router_->writeGlobals(router_cfg_path_);
     }
   }
   // start timer for the current iteration
@@ -1457,28 +1277,25 @@
   const bool stubborn_flow = num_drvs <= 11 && ripupMode != RipUpMode::ALL
                              && ripupMode != RipUpMode::INCR
                              && !control_.fixing_max_spacing;
-  printIteration(logger_, iter_, stubborn_flow);
+  if (router_cfg_->VERBOSE > 0) {
+    printIteration(logger_, iter_, stubborn_flow);
+  }
   if (stubborn_flow) {
     stubbornTilesFlow(args, iter_prog);
   } else {
     optimizationFlow(args, iter_prog);
   }
 
-  if (VERBOSE > 0) {
+  if (router_cfg_->VERBOSE > 0) {
     iter_prog.cnt_done_workers--;  // decrement 1 and increment again in
                                    // printIterationProgress
     printIterationProgress(
         logger_, iter_prog, getDesign()->getTopBlock()->getNumMarkers(), 100);
   }
   FlexDRConnectivityChecker checker(
-<<<<<<< HEAD
-      router_, logger_, graphics_.get(), dist_on_);
+      router_, logger_, router_cfg_, graphics_.get(), dist_on_);
   checker.check(iter_);
   control_.fixing_max_spacing = false;
-=======
-      router_, logger_, router_cfg_, graphics_.get(), dist_on_);
-  checker.check(iter);
->>>>>>> f827c104
   if (getDesign()->getTopBlock()->getNumMarkers() == 0
       && getTech()->hasMaxSpacingConstraints()) {
     fixMaxSpacing();
@@ -1490,73 +1307,12 @@
              1,
              "Number of work units = {}.",
              numWorkUnits_);
-<<<<<<< HEAD
   reportIterationViolations();
-  if (VERBOSE > 0) {
+  if (router_cfg_->VERBOSE > 0) {
     iter_prog.time.print(logger_);
     std::cout << std::flush;
   }
   end();
-=======
-  if (router_cfg_->VERBOSE > 0) {
-    logger_->info(DRT,
-                  199,
-                  "  Number of violations = {}.",
-                  getDesign()->getTopBlock()->getNumMarkers());
-    if (getDesign()->getTopBlock()->getNumMarkers() > 0) {
-      // report violations
-      std::map<std::string, std::map<frLayerNum, uint>> violations;
-      std::set<frLayerNum> layers;
-      const std::map<std::string, std::string> relabel
-          = {{"Lef58SpacingEndOfLine", "EOL"},
-             {"Lef58CutSpacingTable", "CutSpcTbl"},
-             {"Lef58EolKeepOut", "eolKeepOut"}};
-      for (const auto& marker : getDesign()->getTopBlock()->getMarkers()) {
-        if (!marker->getConstraint()) {
-          continue;
-        }
-        auto type = marker->getConstraint()->getViolName();
-        if (relabel.find(type) != relabel.end()) {
-          type = relabel.at(type);
-        }
-        violations[type][marker->getLayerNum()]++;
-        layers.insert(marker->getLayerNum());
-      }
-      std::string line = fmt::format("{:<15}", "Viol/Layer");
-      for (auto lNum : layers) {
-        std::string lName = getTech()->getLayer(lNum)->getName();
-        if (lName.size() >= 7) {
-          lName = lName.substr(0, 2) + ".." + lName.substr(lName.size() - 2, 2);
-        }
-        line += fmt::format("{:>7}", lName);
-      }
-      logger_->report(line);
-      for (auto& [type, typeViolations] : violations) {
-        std::string typeName = type;
-        if (typeName.size() >= 15) {
-          typeName = typeName.substr(0, 12) + "..";
-        }
-        line = fmt::format("{:<15}", typeName);
-        for (auto lNum : layers) {
-          line += fmt::format("{:>7}", typeViolations[lNum]);
-        }
-        logger_->report(line);
-      }
-    }
-    t.print(logger_);
-    std::cout << std::flush;
-  }
-  end();
-  if ((router_cfg_->DRC_RPT_ITER_STEP && iter > 0
-       && iter % router_cfg_->DRC_RPT_ITER_STEP.value() == 0)
-      || logger_->debugCheck(DRT, "autotuner", 1)
-      || logger_->debugCheck(DRT, "report", 1)) {
-    router_->reportDRC(
-        router_cfg_->DRC_RPT_FILE + '-' + std::to_string(iter) + ".rpt",
-        design_->getTopBlock()->getMarkers(),
-        "DRC - iter " + std::to_string(iter));
-  }
->>>>>>> f827c104
 }
 
 void FlexDR::end(bool done)
@@ -2090,16 +1846,11 @@
       break;
     }
   }
-<<<<<<< HEAD
-  for (auto& args : strategy()) {
-    if (iter_ > END_ITERATION) {
-      break;
-    }
-=======
-
   for (auto& args :
        strategy(router_cfg_->ROUTESHAPECOST, router_cfg_->MARKERCOST)) {
->>>>>>> f827c104
+    if (iter_ > router_cfg_->END_ITERATION) {
+      break;
+    }
     int clipSize = args.size;
     if (args.ripupMode != RipUpMode::ALL) {
       if (increaseClipsize_) {
@@ -2118,7 +1869,7 @@
     }
     if (control_.skip_till_changed
         && args.isEqualIgnoringSizeAndOffset(control_.last_args)) {
-      if (VERBOSE > 0) {
+      if (router_cfg_->VERBOSE > 0) {
         logger_->info(DRT, 200, "Skipping iteration {}", iter_);
       }
       ++iter_;
@@ -2129,12 +1880,6 @@
     if (getDesign()->getTopBlock()->getNumMarkers() == 0) {
       break;
     }
-<<<<<<< HEAD
-=======
-    if (iter_ > router_cfg_->END_ITERATION) {
-      break;
-    }
->>>>>>> f827c104
     if (logger_->debugCheck(DRT, "snapshot", 1)) {
       io::Writer writer(getDesign(), logger_);
       writer.updateDb(db_, router_cfg_, false, true);
