--- conflicted
+++ resolved
@@ -43,12 +43,8 @@
 using namespace fr;
 namespace gtl = boost::polygon;
 
-<<<<<<< HEAD
+bool debug = false;
 static frSquaredDistance pt2boxDistSquare(const Point& pt, const Rect& box)
-=======
-bool debug = false;
-static frSquaredDistance pt2boxDistSquare(const Point& pt, const frBox& box)
->>>>>>> 50f0e324
 {
   frCoord dx = max(max(box.xMin() - pt.x(), pt.x() - box.xMax()), 0);
   frCoord dy = max(max(box.yMin() - pt.y(), pt.y() - box.yMax()), 0);
@@ -2841,13 +2837,8 @@
 {
   if (!ndr || !ndr->getPrefVia(z))
     return gridGraph_.getHalfViaEncArea(z, isLayer1);
-<<<<<<< HEAD
-  frVia via(net->getFrNet()->getNondefaultRule()->getPrefVia(z));
+  frVia via(ndr->getPrefVia(z));
   Rect box;
-=======
-  frVia via(ndr->getPrefVia(z));
-  frBox box;
->>>>>>> 50f0e324
   if (isLayer1)
     via.getLayer1BBox(box);
   else
