/* Authors: Lutong Wang and Bangqi Xu */
/*
 * Copyright (c) 2019, The Regents of the University of California
 * All rights reserved.
 *
 * Redistribution and use in source and binary forms, with or without
 * modification, are permitted provided that the following conditions are met:
 *     * Redistributions of source code must retain the above copyright
 *       notice, this list of conditions and the following disclaimer.
 *     * Redistributions in binary form must reproduce the above copyright
 *       notice, this list of conditions and the following disclaimer in the
 *       documentation and/or other materials provided with the distribution.
 *     * Neither the name of the University nor the
 *       names of its contributors may be used to endorse or promote products
 *       derived from this software without specific prior written permission.
 *
 * THIS SOFTWARE IS PROVIDED BY THE COPYRIGHT HOLDERS AND CONTRIBUTORS "AS IS"
 * AND ANY EXPRESS OR IMPLIED WARRANTIES, INCLUDING, BUT NOT LIMITED TO, THE
 * IMPLIED WARRANTIES OF MERCHANTABILITY AND FITNESS FOR A PARTICULAR PURPOSE
 * ARE DISCLAIMED. IN NO EVENT SHALL THE REGENTS BE LIABLE FOR ANY DIRECT,
 * INDIRECT, INCIDENTAL, SPECIAL, EXEMPLARY, OR CONSEQUENTIAL DAMAGES
 * (INCLUDING, BUT NOT LIMITED TO, PROCUREMENT OF SUBSTITUTE GOODS OR SERVICES;
 * LOSS OF USE, DATA, OR PROFITS; OR BUSINESS INTERRUPTION) HOWEVER CAUSED AND
 * ON ANY THEORY OF LIABILITY, WHETHER IN CONTRACT, STRICT LIABILITY, OR TORT
 * (INCLUDING NEGLIGENCE OR OTHERWISE) ARISING IN ANY WAY OUT OF THE USE OF THIS
 * SOFTWARE, EVEN IF ADVISED OF THE POSSIBILITY OF SUCH DAMAGE.
 */

#include "io/io.h"

#include <exception>
#include <fstream>
#include <iostream>
#include <sstream>

#include "db/tech/frConstraint.h"
#include "frProfileTask.h"
#include "frRTree.h"
#include "global.h"
#include "odb/db.h"
#include "odb/dbShape.h"
#include "odb/dbWireCodec.h"
#include "triton_route/TritonRoute.h"
#include "utl/Logger.h"

namespace drt {

io::Parser::Parser(odb::dbDatabase* dbIn, frDesign* designIn, Logger* loggerIn)
    : db_(dbIn),
      design_(designIn),
      tech_(design_->getTech()),
      logger_(loggerIn),
      readLayerCnt_(0),
      masterSliceLayer_(nullptr)
{
}

void io::Parser::setDieArea(odb::dbBlock* block)
{
  std::vector<frBoundary> bounds;
  frBoundary bound;
  std::vector<Point> points;
  odb::Rect box = block->getDieArea();
  points.emplace_back(box.xMin(), box.yMin());
  points.emplace_back(box.xMax(), box.yMax());
  points.emplace_back(box.xMax(), box.yMin());
  points.emplace_back(box.xMin(), box.yMax());
  bound.setPoints(points);
  bounds.push_back(bound);
  getBlock()->setDBUPerUU(block->getDbUnitsPerMicron());
  getBlock()->setBoundaries(bounds);
}

void io::Parser::setTracks(odb::dbBlock* block)
{
  auto tracks = block->getTrackGrids();
  for (auto track : tracks) {
    if (tech_->name2layer_.find(track->getTechLayer()->getName())
        == tech_->name2layer_.end()) {
      logger_->error(
          DRT, 94, "Cannot find layer: {}.", track->getTechLayer()->getName());
    }
    int xPatternSize = track->getNumGridPatternsX();
    int yPatternSize = track->getNumGridPatternsY();
    for (int i = 0; i < xPatternSize; i++) {
      std::unique_ptr<frTrackPattern> tmpTrackPattern
          = std::make_unique<frTrackPattern>();
      tmpTrackPattern->setLayerNum(
          tech_->name2layer_.at(track->getTechLayer()->getName())
              ->getLayerNum());
      tmpTrackPattern->setHorizontal(true);
      int startCoord, numTracks, step;
      track->getGridPatternX(i, startCoord, numTracks, step);
      tmpTrackPattern->setStartCoord(startCoord);
      tmpTrackPattern->setNumTracks(numTracks);
      tmpTrackPattern->setTrackSpacing(step);
      getBlock()
          ->trackPatterns_.at(tmpTrackPattern->getLayerNum())
          .push_back(std::move(tmpTrackPattern));
    }
    for (int i = 0; i < yPatternSize; i++) {
      std::unique_ptr<frTrackPattern> tmpTrackPattern
          = std::make_unique<frTrackPattern>();
      tmpTrackPattern->setLayerNum(
          tech_->name2layer_.at(track->getTechLayer()->getName())
              ->getLayerNum());
      tmpTrackPattern->setHorizontal(false);
      int startCoord, numTracks, step;
      track->getGridPatternY(i, startCoord, numTracks, step);
      tmpTrackPattern->setStartCoord(startCoord);
      tmpTrackPattern->setNumTracks(numTracks);
      tmpTrackPattern->setTrackSpacing(step);
      getBlock()
          ->trackPatterns_.at(tmpTrackPattern->getLayerNum())
          .push_back(std::move(tmpTrackPattern));
    }
  }
}

void io::Parser::setInst(odb::dbInst* inst)
{
  frMaster* master = design_->name2master_.at(inst->getMaster()->getName());
  auto uInst = std::make_unique<frInst>(inst->getName(), master);
  auto tmpInst = uInst.get();

  int x, y;
  inst->getLocation(x, y);
  tmpInst->setOrigin(Point(x, y));
  tmpInst->setOrient(inst->getOrient());
  int numInstTerms = 0;
  tmpInst->setPinAccessIdx(inst->getPinAccessIdx());
  for (auto& uTerm : tmpInst->getMaster()->getTerms()) {
    auto term = uTerm.get();
    std::unique_ptr<frInstTerm> instTerm
        = std::make_unique<frInstTerm>(tmpInst, term);
    instTerm->setIndexInOwner(numInstTerms++);
    int pinCnt = term->getPins().size();
    instTerm->setAPSize(pinCnt);
    tmpInst->addInstTerm(std::move(instTerm));
  }
  for (auto& uBlk : tmpInst->getMaster()->getBlockages()) {
    auto blk = uBlk.get();
    std::unique_ptr<frInstBlockage> instBlk
        = std::make_unique<frInstBlockage>(tmpInst, blk);
    tmpInst->addInstBlockage(std::move(instBlk));
  }
  getBlock()->addInst(std::move(uInst));
}

void io::Parser::setInsts(odb::dbBlock* block)
{
  for (auto inst : block->getInsts()) {
    if (design_->name2master_.find(inst->getMaster()->getName())
        == design_->name2master_.end()) {
      logger_->error(
          DRT, 95, "Library cell {} not found.", inst->getMaster()->getName());
    }
    if (getBlock()->name2inst_.find(inst->getName())
        != getBlock()->name2inst_.end()) {
      logger_->error(DRT, 96, "Same cell name: {}.", inst->getName());
    }
    setInst(inst);
  }
}

void io::Parser::setObstructions(odb::dbBlock* block)
{
  for (auto blockage : block->getObstructions()) {
    std::string layerName = blockage->getBBox()->getTechLayer()->getName();
    if (tech_->name2layer_.find(layerName) == tech_->name2layer_.end()) {
      logger_->warn(
          DRT, 282, "Skipping blockage. Cannot find layer {}.", layerName);
      continue;
    }
    frLayerNum layerNum = tech_->name2layer_[layerName]->getLayerNum();
    auto blkIn = std::make_unique<frBlockage>();
    auto pinIn = std::make_unique<frBPin>();
    pinIn->setId(0);
    frCoord xl = blockage->getBBox()->xMin();
    frCoord yl = blockage->getBBox()->yMin();
    frCoord xh = blockage->getBBox()->xMax();
    frCoord yh = blockage->getBBox()->yMax();
    // pinFig
    std::unique_ptr<frRect> pinFig = std::make_unique<frRect>();
    pinFig->setBBox(Rect(xl, yl, xh, yh));
    pinFig->addToPin(pinIn.get());
    pinFig->setLayerNum(layerNum);
    // pinFig completed
    std::unique_ptr<frPinFig> uptr(std::move(pinFig));
    pinIn->addPinFig(std::move(uptr));

    blkIn->setPin(std::move(pinIn));
    getBlock()->addBlockage(std::move(blkIn));
  }
}

void io::Parser::setVias(odb::dbBlock* block)
{
  for (auto via : block->getVias()) {
    if (via->getViaGenerateRule() != nullptr && via->hasParams()) {
      const odb::dbViaParams params = via->getViaParams();
      frLayerNum cutLayerNum = 0;
      frLayerNum botLayerNum = 0;
      frLayerNum topLayerNum = 0;

      if (tech_->name2layer_.find(params.getCutLayer()->getName())
          == tech_->name2layer_.end()) {
        logger_->error(DRT,
                       97,
                       "Cannot find cut layer {}.",
                       params.getCutLayer()->getName());
      } else {
        cutLayerNum = tech_->name2layer_.find(params.getCutLayer()->getName())
                          ->second->getLayerNum();
      }
      if (tech_->name2layer_.find(params.getBottomLayer()->getName())
          == tech_->name2layer_.end()) {
        logger_->error(DRT,
                       98,
                       "Cannot find bottom layer {}.",
                       params.getBottomLayer()->getName());
      } else {
        if (params.getBottomLayer()->getType()
            == dbTechLayerType::MASTERSLICE) {
          logger_->warn(DRT,
                        190,
                        "Via {} with MASTERSLICE layer {} will be ignored.",
                        params.getBottomLayer()->getName(),
                        via->getName());
          continue;
        }
        botLayerNum
            = tech_->name2layer_.find(params.getBottomLayer()->getName())
                  ->second->getLayerNum();
      }

      if (tech_->name2layer_.find(params.getTopLayer()->getName())
          == tech_->name2layer_.end()) {
        logger_->error(DRT,
                       99,
                       "Cannot find top layer {}.",
                       params.getTopLayer()->getName());
      } else {
        if (params.getTopLayer()->getType() == dbTechLayerType::MASTERSLICE) {
          logger_->warn(DRT,
                        191,
                        "Via {} with MASTERSLICE layer {} will be ignored.",
                        params.getTopLayer()->getName(),
                        via->getName());
          continue;
        }
        topLayerNum = tech_->name2layer_.find(params.getTopLayer()->getName())
                          ->second->getLayerNum();
      }
      int xSize = params.getXCutSize();
      int ySize = params.getYCutSize();
      int xCutSpacing = params.getXCutSpacing();
      int yCutSpacing = params.getYCutSpacing();
      int xOffset = params.getXOrigin();
      int yOffset = params.getYOrigin();
      int xTopEnc = params.getXTopEnclosure();
      int yTopEnc = params.getYTopEnclosure();
      int xBotEnc = params.getXBottomEnclosure();
      int yBotEnc = params.getYBottomEnclosure();
      int xTopOffset = params.getXTopOffset();
      int yTopOffset = params.getYTopOffset();
      int xBotOffset = params.getXBottomOffset();
      int yBotOffset = params.getYBottomOffset();

      frCoord currX = 0;
      frCoord currY = 0;
      std::vector<std::unique_ptr<frShape>> cutFigs;
      for (int i = 0; i < params.getNumCutRows(); i++) {
        currX = 0;
        for (int j = 0; j < params.getNumCutCols(); j++) {
          auto rect = std::make_unique<frRect>();
          Rect tmpBox(currX, currY, currX + xSize, currY + ySize);
          rect->setBBox(tmpBox);
          rect->setLayerNum(cutLayerNum);
          cutFigs.push_back(std::move(rect));
          currX += xSize + xCutSpacing;
        }
        currY += ySize + yCutSpacing;
      }
      currX -= xCutSpacing;  // max cut X
      currY -= yCutSpacing;  // max cut Y
      dbTransform cutXform(Point(-currX / 2 + xOffset, -currY / 2 + yOffset));
      for (auto& uShape : cutFigs) {
        auto rect = static_cast<frRect*>(uShape.get());
        rect->move(cutXform);
      }
      std::unique_ptr<frShape> uBotFig = std::make_unique<frRect>();
      auto botFig = static_cast<frRect*>(uBotFig.get());
      std::unique_ptr<frShape> uTopFig = std::make_unique<frRect>();
      auto topFig = static_cast<frRect*>(uTopFig.get());

      Rect botBox(0 - xBotEnc, 0 - yBotEnc, currX + xBotEnc, currY + yBotEnc);
      Rect topBox(0 - xTopEnc, 0 - yTopEnc, currX + xTopEnc, currY + yTopEnc);

      dbTransform botXform(Point(-currX / 2 + xOffset + xBotOffset,
                                 -currY / 2 + yOffset + yBotOffset));
      dbTransform topXform(Point(-currX / 2 + xOffset + xTopOffset,
                                 -currY / 2 + yOffset + yTopOffset));
      botXform.apply(botBox);
      topXform.apply(topBox);

      botFig->setBBox(botBox);
      topFig->setBBox(topBox);
      botFig->setLayerNum(botLayerNum);
      topFig->setLayerNum(topLayerNum);

      auto viaDef = std::make_unique<frViaDef>(via->getName());
      viaDef->addLayer1Fig(std::move(uBotFig));
      viaDef->addLayer2Fig(std::move(uTopFig));
      auto cutLayer = tech_->getLayer(cutLayerNum);
      for (auto& uShape : cutFigs) {
        viaDef->addCutFig(std::move(uShape));
      }
      int cutClassIdx = -1;
      frLef58CutClass* cutClass = nullptr;
      for (auto& cutFig : viaDef->getCutFigs()) {
        Rect box = cutFig->getBBox();
        auto width = box.minDXDY();
        auto length = box.maxDXDY();
        cutClassIdx = cutLayer->getCutClassIdx(width, length);
        if (cutClassIdx != -1) {
          cutClass = cutLayer->getCutClass(cutClassIdx);
          break;
        }
      }
      if (cutClass) {
        viaDef->setCutClass(cutClass);
        viaDef->setCutClassIdx(cutClassIdx);
      }
      if (!tech_->addVia(std::move(viaDef))) {
        logger_->error(
            utl::DRT, 337, "Duplicated via definition for {}", via->getName());
      }
    } else {
      std::map<frLayerNum, std::set<odb::dbBox*>> lNum2Int;
      for (auto box : via->getBoxes()) {
        if (tech_->name2layer_.find(box->getTechLayer()->getName())
            == tech_->name2layer_.end()) {
          return;
        }
        auto layerNum = tech_->name2layer_.at(box->getTechLayer()->getName())
                            ->getLayerNum();
        lNum2Int[layerNum].insert(box);
      }
      if ((int) lNum2Int.size() != 3) {
        logger_->error(DRT, 100, "Unsupported via: {}.", via->getName());
      }
      if (lNum2Int.begin()->first + 2 != (--lNum2Int.end())->first) {
        logger_->error(
            DRT, 101, "Non-consecutive layers for via: {}.", via->getName());
      }
      auto viaDef = std::make_unique<frViaDef>(via->getName());
      int cnt = 0;
      for (auto& [layerNum, boxes] : lNum2Int) {
        for (auto box : boxes) {
          std::unique_ptr<frRect> pinFig = std::make_unique<frRect>();
          pinFig->setBBox(
              Rect(box->xMin(), box->yMin(), box->xMax(), box->yMax()));
          pinFig->setLayerNum(layerNum);
          switch (cnt) {
            case 0:
              viaDef->addLayer1Fig(std::move(pinFig));
              break;
            case 1:
              viaDef->addCutFig(std::move(pinFig));
              break;
            default:
              viaDef->addLayer2Fig(std::move(pinFig));
              break;
          }
        }
        cnt++;
      }
      if (via->isDefault()) {
        viaDef->setDefault(true);
      }
      if (!tech_->addVia(std::move(viaDef))) {
        logger_->error(
            utl::DRT, 338, "Duplicated via definition for {}", via->getName());
      }
    }
  }
}

namespace {
// Convert frLayerNum to zero-based routing layer index.(ignoring non-routing
// layers)
inline frMIdx getZIdx(frLayerNum lNum)
{
  return lNum / 2 - 1;
}
}  // namespace

void io::Parser::createNDR(odb::dbTechNonDefaultRule* ndr)
{
  if (design_->tech_->getNondefaultRule(ndr->getName())) {
    logger_->warn(DRT,
                  256,
                  "Skipping NDR {} because another rule with the same name "
                  "already exists.",
                  ndr->getName());
    return;
  }
  frNonDefaultRule* fnd;
  std::unique_ptr<frNonDefaultRule> ptnd;
  int z;
  ptnd = std::make_unique<frNonDefaultRule>();
  fnd = ptnd.get();
  design_->tech_->addNDR(std::move(ptnd));
  fnd->setName(ndr->getName().data());
  fnd->setHardSpacing(ndr->getHardSpacing());
  std::vector<odb::dbTechLayerRule*> lr;
  ndr->getLayerRules(lr);
  for (auto& l : lr) {
    auto layer = tech_->getLayer(l->getLayer()->getName());
    z = getZIdx(layer->getLayerNum());
    fnd->setWidth(l->getWidth(), z);
    fnd->setSpacing(l->getSpacing(), z);
    fnd->setWireExtension(l->getWireExtension(), z);
  }
  std::vector<odb::dbTechVia*> vias;
  ndr->getUseVias(vias);
  for (auto via : vias) {
    auto layer = tech_->getLayer(via->getBottomLayer()->getName());
    z = getZIdx(layer->getLayerNum());
    fnd->addVia(tech_->getVia(via->getName()), z);
  }
  std::vector<odb::dbTechViaGenerateRule*> viaRules;
  ndr->getUseViaRules(viaRules);
  z = std::numeric_limits<int>::max();
  for (auto via : viaRules) {
    for (int i = 0; i < (int) via->getViaLayerRuleCount(); i++) {
      if (via->getViaLayerRule(i)->getLayer()->getType()
          == odb::dbTechLayerType::CUT) {
        continue;
      }
      if (via->getViaLayerRule(i)->getLayer()->getNumber() / 2 < z) {
        z = via->getViaLayerRule(i)->getLayer()->getNumber() / 2;
      }
    }
    fnd->addViaRule(design_->getTech()->getViaRule(via->getName()), z);
  }
}

void io::Parser::setNDRs(odb::dbDatabase* db)
{
  for (auto ndr : db->getTech()->getNonDefaultRules()) {
    createNDR(ndr);
  }
  for (auto ndr : db->getChip()->getBlock()->getNonDefaultRules()) {
    createNDR(ndr);
  }
  for (auto& layer : design_->getTech()->getLayers()) {
    if (layer->getType() != dbTechLayerType::ROUTING) {
      continue;
    }
    MTSAFEDIST = std::max(MTSAFEDIST,
                          design_->getTech()->getMaxNondefaultSpacing(
                              getZIdx(layer->getLayerNum())));
  }
}

void io::Parser::getSBoxCoords(odb::dbSBox* box,
                               frCoord& beginX,
                               frCoord& beginY,
                               frCoord& endX,
                               frCoord& endY,
                               frCoord& width)
{
  int x1 = box->xMin();
  int y1 = box->yMin();
  int x2 = box->xMax();
  int y2 = box->yMax();
  uint dx = box->getDX();
  uint dy = box->getDY();
  uint w;
  switch (box->getDirection()) {
    case odb::dbSBox::UNDEFINED: {
      bool dx_even = ((dx & 1) == 0);
      bool dy_even = ((dy & 1) == 0);
      if (dx_even && dy_even) {
        if (dy < dx) {
          w = dy;
          uint dw = dy >> 1;
          y1 += dw;
          y2 -= dw;
          assert(y1 == y2);
        } else {
          w = dx;
          uint dw = dx >> 1;
          x1 += dw;
          x2 -= dw;
          assert(x1 == x2);
        }
      } else if (dx_even) {
        w = dx;
        uint dw = dx >> 1;
        x1 += dw;
        x2 -= dw;
        assert(x1 == x2);
      } else if (dy_even) {
        w = dy;
        uint dw = dy >> 1;
        y1 += dw;
        y2 -= dw;
        assert(y1 == y2);
      } else {
        logger_->error(DRT, 102, "Odd dimension in both directions.");
      }
      break;
    }
    case odb::dbSBox::HORIZONTAL: {
      w = dy;
      uint dw = dy >> 1;
      y1 += dw;
      y2 -= dw;
      assert(y1 == y2);
      break;
    }
    case odb::dbSBox::VERTICAL: {
      w = dx;
      uint dw = dx >> 1;
      x1 += dw;
      x2 -= dw;
      assert(x1 == x2);
      break;
    }
    case odb::dbSBox::OCTILINEAR: {
      odb::Oct oct = box->getOct();
      x1 = oct.getCenterLow().getX();
      y1 = oct.getCenterLow().getY();
      x2 = oct.getCenterHigh().getX();
      y2 = oct.getCenterHigh().getY();
      w = oct.getWidth();
      break;
    }
    default:
      logger_->error(DRT, 103, "Unknown direction.");
      break;
  }
  beginX = x1;
  endX = x2;
  beginY = y1;
  endY = y2;
  width = w;
}

void io::Parser::updateNetRouting(frNet* netIn, odb::dbNet* net)
{
  for (auto term : net->getBTerms()) {
    if (term->getSigType().isSupply() && !net->getSigType().isSupply()) {
      logger_->error(DRT,
                     306,
                     "Net {} of signal type {} cannot be connected to bterm "
                     "{} with signal type {}",
                     net->getName(),
                     net->getSigType().getString(),
                     term->getName(),
                     term->getSigType().getString());
    }
    if (getBlock()->name2term_.find(term->getName())
        == getBlock()->name2term_.end()) {
      logger_->error(DRT, 104, "Terminal {} not found.", term->getName());
    }
    auto frbterm = getBlock()->name2term_[term->getName()];  // frBTerm*
    frbterm->addToNet(netIn);
    netIn->addBTerm(frbterm);
    if (!net->isSpecial()) {
      // graph enablement
      auto termNode = std::make_unique<frNode>();
      termNode->setPin(frbterm);
      termNode->setType(frNodeTypeEnum::frcPin);
      netIn->addNode(termNode);
    }
  }
  for (auto term : net->getITerms()) {
    if (term->getSigType().isSupply() && !net->getSigType().isSupply()) {
      logger_->error(DRT,
                     307,
                     "Net {} of signal type {} cannot be connected to iterm "
                     "{} with signal type {}",
                     net->getName(),
                     net->getSigType().getString(),
                     term->getName(),
                     term->getSigType().getString());
    }
    if (getBlock()->name2inst_.find(term->getInst()->getName())
        == getBlock()->name2inst_.end()) {
      logger_->error(
          DRT, 105, "Component {} not found.", term->getInst()->getName());
    }
    auto inst = getBlock()->name2inst_[term->getInst()->getName()];
    // gettin inst term
    auto frterm = inst->getMaster()->getTerm(term->getMTerm()->getName());
    if (frterm == nullptr) {
      logger_->error(DRT, 106, "Component pin {} not found.", term->getName());
    }
    int idx = frterm->getIndexInOwner();
    auto& instTerms = inst->getInstTerms();
    auto instTerm = instTerms[idx].get();
    assert(instTerm->getTerm()->getName() == term->getMTerm()->getName());

    instTerm->addToNet(netIn);
    netIn->addInstTerm(instTerm);
    if (!net->isSpecial()) {
      // graph enablement
      auto instTermNode = std::make_unique<frNode>();
      instTermNode->setPin(instTerm);
      instTermNode->setType(frNodeTypeEnum::frcPin);
      netIn->addNode(instTermNode);
    }
  }
  if (!net->isSpecial() && net->getTermCount() > LARGE_NET_FANOUT_THRESHOLD) {
    logger_->warn(
        DRT,
        120,
        "Large net {} has {} pins which may impact routing performance. "
        "Consider optimization.",
        net->getName(),
        net->getTermCount());
  }
  if (net->getWire()
      && (net->getWireType() == odb::dbWireType::SHIELD
          || net->getWireType() == odb::dbWireType::COVER)) {
    logger_->error(DRT,
                   309,
                   "Unsupported net wiring {} for net {}",
                   net->getWireType().getString(),
                   net->getName());
  }
  bool db_net_routed
      = net->isSpecial()
        || (net->getWire()
            && (net->getWireType() == odb::dbWireType::ROUTED
                || net->getWireType() == odb::dbWireType::FIXED));
  bool fr_net_routed = !netIn->getShapes().empty() || !netIn->getVias().empty()
                       || !netIn->getPatchWires().empty();
  netIn->setHasInitialRouting(false);
  if (fr_net_routed) {
    if (!db_net_routed) {
      netIn->clearRoutes();
    } else {
      netIn->setHasInitialRouting(true);
    }
    return;
  }
  // initialize
  std::string layerName;
  std::string viaName;
  std::string shape;
  bool hasBeginPoint = false;
  bool hasEndPoint = false;
  bool orthogonal_conn = false;
  bool beginInVia = false;
  frCoord beginX = -1;
  frCoord beginY = -1;
  frCoord beginExt = -1;
  frCoord nextX = -1;
  frCoord nextY = -1;
  frCoord endX = -1;
  frCoord endY = -1;
  frCoord endExt = -1;
  odb::dbTechLayer* prevLayer = nullptr;
  odb::dbTechLayer* lower_layer = nullptr;
  odb::dbTechLayer* top_layer = nullptr;
  bool hasRect = false;
  frCoord left = -1;
  frCoord bottom = -1;
  frCoord right = -1;
  frCoord top = -1;
  frCoord width = 0;
  odb::dbWireDecoder decoder;

  if (!net->isSpecial() && net->getWire() != nullptr) {
    decoder.begin(net->getWire());
    odb::dbWireDecoder::OpCode pathId = decoder.next();
    if (decoder.getWireType() == odb::dbWireType::FIXED) {
      netIn->setFixed(true);
    } else if (decoder.getWireType() != odb::dbWireType::ROUTED) {
      logger_->error(DRT,
                     310,
                     "Unsupported net wiring {} for net {}",
                     decoder.getWireType().getString(),
                     net->getName());
    }
    while (pathId != odb::dbWireDecoder::END_DECODE) {
      // for each path start
      // when previous connection has a different direction of the current
      // connection, use the last end point as the new begin point. it avoids
      // missing segments between the connections with different directions.
      if (orthogonal_conn) {
        hasBeginPoint = true;
        beginX = endX;
        beginY = endY;
      } else {
        layerName = "";
        hasBeginPoint = false;
        beginX = -1;
        beginY = -1;
      }
      viaName = "";
      shape = "";
      hasEndPoint = false;
      beginInVia = false;
      orthogonal_conn = false;
      beginExt = -1;
      endX = -1;
      endY = -1;
      endExt = -1;
      hasRect = false;
      left = -1;
      bottom = -1;
      right = -1;
      top = -1;
      width = 0;
      bool endpath = false;
      do {
        switch (pathId) {
          case odb::dbWireDecoder::PATH:
          case odb::dbWireDecoder::JUNCTION:
          case odb::dbWireDecoder::SHORT:
          case odb::dbWireDecoder::VWIRE:
            prevLayer = decoder.getLayer();
            layerName = prevLayer->getName();
            if (tech_->name2layer_.find(layerName)
                == tech_->name2layer_.end()) {
              logger_->error(DRT, 107, "Unsupported layer {}.", layerName);
            }
            break;
          case odb::dbWireDecoder::POINT:
            if (!hasBeginPoint) {
              decoder.getPoint(beginX, beginY);
              hasBeginPoint = true;
            } else {
              decoder.getPoint(endX, endY);
              hasEndPoint = true;
            }
            break;
          case odb::dbWireDecoder::POINT_EXT:
            if (!hasBeginPoint) {
              decoder.getPoint(beginX, beginY, beginExt);
              hasBeginPoint = true;
            } else {
              decoder.getPoint(endX, endY, endExt);
              hasEndPoint = true;
            }
            break;
          case odb::dbWireDecoder::VIA:
            viaName = std::string(decoder.getVia()->getName());
            lower_layer = decoder.getVia()->getBottomLayer();
            top_layer = decoder.getVia()->getTopLayer();
            layerName = prevLayer == top_layer ? lower_layer->getName()
                                               : top_layer->getName();
            if (!hasBeginPoint) {
              beginX = nextX;
              beginY = nextY;
              hasBeginPoint = true;
              beginInVia = true;
            }
            break;
          case odb::dbWireDecoder::TECH_VIA:
            viaName = std::string(decoder.getTechVia()->getName());
            lower_layer = decoder.getTechVia()->getBottomLayer();
            top_layer = decoder.getTechVia()->getTopLayer();
            layerName = prevLayer == top_layer ? lower_layer->getName()
                                               : top_layer->getName();
            if (!hasBeginPoint) {
              beginX = nextX;
              beginY = nextY;
              hasBeginPoint = true;
              beginInVia = true;
            }
            break;
          case odb::dbWireDecoder::RECT:
            decoder.getRect(left, bottom, right, top);
            hasRect = true;
            break;
          case odb::dbWireDecoder::ITERM:
          case odb::dbWireDecoder::BTERM:
          case odb::dbWireDecoder::RULE:
          case odb::dbWireDecoder::END_DECODE:
            break;
          default:
            break;
        }
        pathId = decoder.next();

        if (pathId == odb::dbWireDecoder::POINT && hasEndPoint) {
          frCoord x, y;
          decoder.getPoint(x, y);
          bool curr_conn_vertical = beginX == endX;
          bool next_conn_vertical = endX == x;
          orthogonal_conn = curr_conn_vertical != next_conn_vertical;
        }

        if ((int) pathId <= 3 || pathId == odb::dbWireDecoder::TECH_VIA
            || pathId == odb::dbWireDecoder::VIA
            || pathId == odb::dbWireDecoder::END_DECODE || orthogonal_conn) {
          if (hasEndPoint) {
            nextX = endX;
            nextY = endY;
          } else {
            nextX = beginX;
            nextY = beginY;
          }
          endpath = true;
        }
      } while (!endpath);
      auto layerNum = tech_->name2layer_[layerName]->getLayerNum();
      if (hasRect) {
        auto tmpPWire = std::make_unique<frPatchWire>();
        tmpPWire->setLayerNum(layerNum);
        tmpPWire->setOrigin({beginX, beginY});
        tmpPWire->setOffsetBox(Rect(left, bottom, right, top));
        netIn->addPatchWire(std::move(tmpPWire));
      }
      if (hasEndPoint) {
        netIn->setHasInitialRouting(true);
        auto tmpP = std::make_unique<frPathSeg>();
        if (beginX > endX || beginY > endY) {
          tmpP->setPoints(Point(endX, endY), Point(beginX, beginY));
          std::swap(beginExt, endExt);
        } else {
          tmpP->setPoints(Point(beginX, beginY), Point(endX, endY));
        }
        tmpP->addToNet(netIn);
        tmpP->setLayerNum(layerNum);
        auto layer = tech_->name2layer_[layerName];
        auto styleWidth = width;
        if (!(styleWidth)) {
          if ((layer->isHorizontal() && beginY != endY)
              || (!layer->isHorizontal() && beginX != endX)) {
            styleWidth = layer->getWrongDirWidth();
          } else {
            styleWidth = layer->getWidth();
          }
        }
        width = tech_->name2layer_[layerName]->getWidth();
        auto defaultBeginExt = width / 2;
        auto defaultEndExt = width / 2;

        frEndStyleEnum tmpBeginEnum;
        if (beginExt == -1) {
          tmpBeginEnum = frcExtendEndStyle;
        } else if (beginExt == 0) {
          tmpBeginEnum = frcTruncateEndStyle;
        } else {
          tmpBeginEnum = frcVariableEndStyle;
        }
        frEndStyle tmpBeginStyle(tmpBeginEnum);

        frEndStyleEnum tmpEndEnum;
        if (endExt == -1) {
          tmpEndEnum = frcExtendEndStyle;
        } else if (endExt == 0) {
          tmpEndEnum = frcTruncateEndStyle;
        } else {
          tmpEndEnum = frcVariableEndStyle;
        }
        frEndStyle tmpEndStyle(tmpEndEnum);

        frSegStyle tmpSegStyle;
        tmpSegStyle.setWidth(styleWidth);
        tmpSegStyle.setBeginStyle(
            tmpBeginStyle,
            tmpBeginEnum == frcExtendEndStyle ? defaultBeginExt : beginExt);
        tmpSegStyle.setEndStyle(
            tmpEndStyle,
            tmpEndEnum == frcExtendEndStyle ? defaultEndExt : endExt);
        tmpP->setStyle(tmpSegStyle);
        netIn->addShape(std::move(tmpP));
      }
      if (!viaName.empty()) {
        if (tech_->name2via_.find(viaName) == tech_->name2via_.end()) {
          logger_->error(DRT, 108, "Unsupported via in db.");
        } else {
          Point p;
          if (hasEndPoint && !beginInVia) {
            p = {endX, endY};
          } else {
            p = {beginX, beginY};
          }
          auto viaDef = tech_->name2via_[viaName];
          auto tmpP = std::make_unique<frVia>(viaDef);
          tmpP->setOrigin(p);
          tmpP->addToNet(netIn);
          netIn->addVia(std::move(tmpP));
        }
      }
      // for each path end
    }
  }
  if (net->isSpecial()) {
    for (auto swire : net->getSWires()) {
      for (auto box : swire->getWires()) {
        if (!box->isVia()) {
          getSBoxCoords(box, beginX, beginY, endX, endY, width);
          auto layerNum = tech_->name2layer_[box->getTechLayer()->getName()]
                              ->getLayerNum();
          auto tmpP = std::make_unique<frPathSeg>();
          tmpP->setPoints(Point(beginX, beginY), Point(endX, endY));
          tmpP->addToNet(netIn);
          tmpP->setLayerNum(layerNum);
          width = (width) ? width : tech_->name2layer_[layerName]->getWidth();
          auto defaultExt = width / 2;

          frEndStyleEnum tmpBeginEnum;
          if (box->getWireShapeType() == odb::dbWireShapeType::NONE) {
            tmpBeginEnum = frcExtendEndStyle;
          } else {
            tmpBeginEnum = frcTruncateEndStyle;
          }
          frEndStyle tmpBeginStyle(tmpBeginEnum);
          frEndStyleEnum tmpEndEnum;
          if (box->getWireShapeType() == odb::dbWireShapeType::NONE) {
            tmpEndEnum = frcExtendEndStyle;
          } else {
            tmpEndEnum = frcTruncateEndStyle;
          }
          frEndStyle tmpEndStyle(tmpEndEnum);

          frSegStyle tmpSegStyle;
          tmpSegStyle.setWidth(width);
          tmpSegStyle.setBeginStyle(
              tmpBeginStyle,
              tmpBeginEnum == frcExtendEndStyle ? defaultExt : 0);
          tmpSegStyle.setEndStyle(
              tmpEndStyle, tmpEndEnum == frcExtendEndStyle ? defaultExt : 0);
          tmpP->setStyle(tmpSegStyle);
          netIn->addShape(std::move(tmpP));
        } else {
          if (box->getTechVia()) {
            viaName = box->getTechVia()->getName();
          } else if (box->getBlockVia()) {
            viaName = box->getBlockVia()->getName();
          }

          if (tech_->name2via_.find(viaName) == tech_->name2via_.end()) {
            logger_->error(DRT, 109, "Unsupported via in db.");
          } else {
            int x, y;
            box->getViaXY(x, y);
            Point p(x, y);
            auto viaDef = tech_->name2via_[viaName];
            auto tmpP = std::make_unique<frVia>(viaDef);
            tmpP->setOrigin(p);
            tmpP->addToNet(netIn);
            netIn->addVia(std::move(tmpP));
          }
        }
      }
    }
  }
}
void io::Parser::setNets(odb::dbBlock* block)
{
  for (auto net : block->getNets()) {
    bool is_special = net->isSpecial();
    if (!is_special && net->getSigType().isSupply()) {
      logger_->error(DRT,
                     305,
                     "Net {} of signal type {} is not routable by TritonRoute. "
                     "Move to special nets.",
                     net->getName(),
                     net->getSigType().getString());
    }
    std::unique_ptr<frNet> uNetIn = std::make_unique<frNet>(net->getName());
    auto netIn = uNetIn.get();
    if (net->getNonDefaultRule()) {
      uNetIn->updateNondefaultRule(design_->getTech()->getNondefaultRule(
          net->getNonDefaultRule()->getName()));
    }
    if (net->getSigType() == dbSigType::CLOCK) {
      uNetIn->updateIsClock(true);
    }
    if (is_special) {
      uNetIn->setIsSpecial(true);
    }
    updateNetRouting(netIn, net);
    netIn->setType(net->getSigType());
    if (is_special) {
      getBlock()->addSNet(std::move(uNetIn));
    } else {
      getBlock()->addNet(std::move(uNetIn));
    }
  }
}

void updatefrAccessPoint(odb::dbAccessPoint* db_ap,
                         frAccessPoint* ap,
                         frTechObject* tech)
{
  ap->setPoint(db_ap->getPoint());
  if (db_ap->hasAccess(odb::dbDirection::NORTH)) {
    ap->setAccess(frDirEnum::N, true);
  }
  if (db_ap->hasAccess(odb::dbDirection::SOUTH)) {
    ap->setAccess(frDirEnum::S, true);
  }
  if (db_ap->hasAccess(odb::dbDirection::EAST)) {
    ap->setAccess(frDirEnum::E, true);
  }
  if (db_ap->hasAccess(odb::dbDirection::WEST)) {
    ap->setAccess(frDirEnum::W, true);
  }
  if (db_ap->hasAccess(odb::dbDirection::UP)) {
    ap->setAccess(frDirEnum::U, true);
  }
  if (db_ap->hasAccess(odb::dbDirection::DOWN)) {
    ap->setAccess(frDirEnum::D, true);
  }
  auto layer = tech->getLayer(db_ap->getLayer()->getName());
  ap->setLayer(layer->getLayerNum());
  ap->setType((frAccessPointEnum) db_ap->getLowType().getValue(), true);
  ap->setType((frAccessPointEnum) db_ap->getHighType().getValue(), false);
  auto viadefs = db_ap->getVias();
  for (const auto& cutViaDefs : viadefs) {
    for (const auto& via : cutViaDefs) {
      if (via->getObjectType() == odb::dbObjectType::dbViaObj) {
        auto blockVia = static_cast<odb::dbVia*>(via);
        auto viadef = tech->getVia(blockVia->getName());
        ap->addViaDef(viadef);
      } else {
        auto techVia = static_cast<odb::dbTechVia*>(via);
        auto viadef = tech->getVia(techVia->getName());
        ap->addViaDef(viadef);
      }
    }
  }
  auto db_path_segs = db_ap->getSegments();
  for (const auto& [db_rect, begin_style_trunc, end_style_trunc] :
       db_path_segs) {
    frPathSeg path_seg;
    path_seg.setPoints_safe(db_rect.ll(), db_rect.ur());
    if (begin_style_trunc == true) {
      path_seg.setBeginStyle(frcTruncateEndStyle);
    }
    if (end_style_trunc == true) {
      path_seg.setEndStyle(frcTruncateEndStyle);
    }

    ap->addPathSeg(path_seg);
  }
}

void io::Parser::setBTerms(odb::dbBlock* block)
{
  for (auto term : block->getBTerms()) {
    switch (term->getSigType().getValue()) {
      case odb::dbSigType::POWER:
      case odb::dbSigType::GROUND:
        // We allow for multiple pins
        break;
      case odb::dbSigType::TIEOFF:
      case odb::dbSigType::SIGNAL:
      case odb::dbSigType::CLOCK:
      case odb::dbSigType::ANALOG:
      case odb::dbSigType::RESET:
      case odb::dbSigType::SCAN:
        if (term->getBPins().size() > 1) {
          logger_->error(utl::DRT,
                         302,
                         "Unsupported multiple pins on bterm {}",
                         term->getName());
        }
        break;
    }
    auto uTermIn = std::make_unique<frBTerm>(term->getName());
    auto termIn = uTermIn.get();
    termIn->setType(term->getSigType());
    termIn->setDirection(term->getIoType());
    auto pinIn = std::make_unique<frBPin>();
    pinIn->setId(0);

    int bterm_bottom_layer_idx = std::numeric_limits<int>::max();
    for (auto bpin : term->getBPins()) {
      for (auto box : bpin->getBoxes()) {
        frLayerNum layer_idx
            = tech_->name2layer_[box->getTechLayer()->getName()]->getLayerNum();
        bterm_bottom_layer_idx = std::min(bterm_bottom_layer_idx, layer_idx);
      }
    }

    if (bterm_bottom_layer_idx > TOP_ROUTING_LAYER
        && term->getNet()->getWire() != nullptr) {
      frLayerNum finalLayerNum = 0;
      odb::Rect bbox = getViaBoxForTermAboveMaxLayer(term, finalLayerNum);
      termIn->setIsAboveTopLayer(true);
      setBTerms_addPinFig_helper(pinIn.get(), bbox, finalLayerNum);
    } else {
      for (auto pin : term->getBPins()) {
        for (auto box : pin->getBoxes()) {
          odb::Rect bbox = box->getBox();
          if (tech_->name2layer_.find(box->getTechLayer()->getName())
              == tech_->name2layer_.end()) {
            logger_->error(DRT,
                           112,
                           "Unsupported layer {}.",
                           box->getTechLayer()->getName());
          }
          frLayerNum layerNum
              = tech_->name2layer_[box->getTechLayer()->getName()]
                    ->getLayerNum();
          frLayerNum finalLayerNum = layerNum;
          setBTerms_addPinFig_helper(pinIn.get(), bbox, finalLayerNum);
        }
      }
    }

    auto pa = std::make_unique<frPinAccess>();
    if (!term->getSigType().isSupply() && term->getBPins().size() == 1) {
      auto db_pin = (odb::dbBPin*) *term->getBPins().begin();
      for (auto& db_ap : db_pin->getAccessPoints()) {
        auto ap = std::make_unique<frAccessPoint>();
        updatefrAccessPoint(db_ap, ap.get(), tech_);
        pa->addAccessPoint(std::move(ap));
      }
    }
    pinIn->addPinAccess(std::move(pa));
    termIn->addPin(std::move(pinIn));
    getBlock()->addTerm(std::move(uTermIn));
  }
}

odb::Rect io::Parser::getViaBoxForTermAboveMaxLayer(odb::dbBTerm* term,
                                                    frLayerNum& finalLayerNum)
{
  odb::dbNet* net = term->getNet();
  odb::dbWire* wire = net->getWire();
  odb::Rect bbox = term->getBBox();
  if (wire != nullptr) {
    odb::dbWirePath path;
    odb::dbWirePathShape pshape;
    odb::dbWirePathItr pitr;
    for (pitr.begin(wire); pitr.getNextPath(path);) {
      while (pitr.getNextShape(pshape)) {
        if (pshape.shape.isVia()) {
          odb::dbTechVia* via = pshape.shape.getTechVia();
          for (const auto& vbox : via->getBoxes()) {
            frLayerNum layerNum
                = tech_->name2layer_[vbox->getTechLayer()->getName()]
                      ->getLayerNum();
            if (layerNum == TOP_ROUTING_LAYER) {
              odb::Rect viaBox = vbox->getBox();
              odb::dbTransform xform;
              odb::Point path_origin = pshape.point;
              xform.setOffset({path_origin.x(), path_origin.y()});
              xform.setOrient(odb::dbOrientType(odb::dbOrientType::R0));
              xform.apply(viaBox);
              if (bbox.intersects(viaBox)) {
                bbox = viaBox;
                finalLayerNum = layerNum;
                break;
              }
            }
          }
        }
      }
    }
  }

  return bbox;
}

void io::Parser::setBTerms_addPinFig_helper(frBPin* pinIn,
                                            odb::Rect bbox,
                                            frLayerNum finalLayerNum)
{
  std::unique_ptr<frRect> pinFig = std::make_unique<frRect>();
  pinFig->setBBox(bbox);
  pinFig->addToPin(pinIn);
  pinFig->setLayerNum(finalLayerNum);
  std::unique_ptr<frPinFig> uptr(std::move(pinFig));
  pinIn->addPinFig(std::move(uptr));
}

void io::Parser::setAccessPoints(odb::dbDatabase* db)
{
  std::map<odb::dbAccessPoint*, frAccessPoint*> ap_map;
  for (auto& master : design_->getMasters()) {
    auto db_master = db->findMaster(master->getName().c_str());
    for (auto& term : master->getTerms()) {
      auto db_mterm = db_master->findMTerm(term->getName().c_str());
      if (db_mterm == nullptr) {
        logger_->error(DRT, 404, "mterm {} not found in db", term->getName());
      }
      auto db_pins = db_mterm->getMPins();
      if (db_pins.size() != term->getPins().size()) {
        logger_->error(DRT,
                       405,
                       "Mismatch in number of pins for term {}/{}",
                       master->getName(),
                       term->getName());
      }
      frUInt4 i = 0;
      auto& pins = term->getPins();
      for (auto db_pin : db_pins) {
        auto& pin = pins[i++];
        auto db_pas = db_pin->getPinAccess();
        for (const auto& db_aps : db_pas) {
          std::unique_ptr<frPinAccess> pa = std::make_unique<frPinAccess>();
          for (auto db_ap : db_aps) {
            std::unique_ptr<frAccessPoint> ap
                = std::make_unique<frAccessPoint>();
            updatefrAccessPoint(db_ap, ap.get(), tech_);
            ap_map[db_ap] = ap.get();
            pa->addAccessPoint(std::move(ap));
          }
          pin->addPinAccess(std::move(pa));
        }
      }
    }
  }
  for (auto db_inst : db->getChip()->getBlock()->getInsts()) {
    auto inst = getBlock()->findInst(db_inst->getName());
    if (inst == nullptr) {
      continue;
    }
    int iterm_index = 0;
    for (auto db_term : db_inst->getITerms()) {
      auto term = inst->getInstTerm(iterm_index++);
      if (term == nullptr) {
        continue;
      }

      auto db_aps = db_term->getPrefAccessPoints();
      std::map<odb::dbMPin*, odb::dbAccessPoint*> db_aps_map;
      for (auto db_ap : db_aps) {
        if (ap_map.find(db_ap) == ap_map.end()) {
          logger_->error(DRT,
                         1011,
                         "Access Point not found for iterm {}",
                         db_term->getName());
        }
        db_aps_map[db_ap->getMPin()] = db_ap;
      }
      int idx = 0;
      for (auto mpin : db_term->getMTerm()->getMPins()) {
        if (db_aps_map.find(mpin) == db_aps_map.end()) {
          term->setAccessPoint(idx, nullptr);
        } else {
          term->setAccessPoint(idx, ap_map[db_aps_map[mpin]]);
        }
        ++idx;
      }
    }
  }
}

void io::Parser::readDesign(odb::dbDatabase* db)
{
  if (design_->getTopBlock() != nullptr) {
    return;
  }
  if (VERBOSE > 0) {
    logger_->info(DRT, 150, "Reading design.");
  }

  ProfileTask profile("IO:readDesign");
  if (db->getChip() == nullptr) {
    logger_->error(DRT, 116, "Load design first.");
  }
  odb::dbBlock* block = db->getChip()->getBlock();
  if (block == nullptr) {
    logger_->error(DRT, 117, "Load design first.");
  }
  auto tmpBlock = std::make_unique<frBlock>(std::string(block->getName()));
  design_->setTopBlock(std::move(tmpBlock));
  getBlock()->trackPatterns_.clear();
  getBlock()->trackPatterns_.resize(tech_->layers_.size());
  setDieArea(block);
  setTracks(block);
  setInsts(block);
  setObstructions(block);
  setBTerms(block);
  setAccessPoints(db);
  setNets(block);
  getBlock()->setId(0);
  addFakeNets();

  auto numLefVia = tech_->vias_.size();
  if (VERBOSE > 0) {
    logger_->report("");
    Rect dieBox = design_->getTopBlock()->getDieBox();
    logger_->report("Design:                   {}",
                    design_->getTopBlock()->getName());
    // TODO Rect can't be logged directly
    std::stringstream dieBoxSStream;
    dieBoxSStream << dieBox;
    logger_->report("Die area:                 {}", dieBoxSStream.str());
    logger_->report("Number of track patterns: {}",
                    design_->getTopBlock()->getTrackPatterns().size());
    logger_->report("Number of DEF vias:       {}",
                    tech_->vias_.size() - numLefVia);
    logger_->report("Number of components:     {}",
                    design_->getTopBlock()->insts_.size());
    logger_->report("Number of terminals:      {}",
                    design_->getTopBlock()->terms_.size());
    logger_->report("Number of snets:          {}",
                    design_->getTopBlock()->snets_.size());
    logger_->report("Number of nets:           {}",
                    design_->getTopBlock()->nets_.size());
    logger_->report("");
    logger_->metric("route__net", design_->getTopBlock()->nets_.size());
    logger_->metric("route__net__special",
                    design_->getTopBlock()->snets_.size());
  }
}

void io::Parser::addFakeNets()
{
  // add VSS fake net
  auto vssFakeNet = std::make_unique<frNet>(std::string("frFakeVSS"));
  vssFakeNet->setType(dbSigType::GROUND);
  vssFakeNet->setIsFake(true);
  design_->getTopBlock()->addFakeSNet(std::move(vssFakeNet));
  // add VDD fake net
  auto vddFakeNet = std::make_unique<frNet>(std::string("frFakeVDD"));
  vddFakeNet->setType(dbSigType::POWER);
  vddFakeNet->setIsFake(true);
  design_->getTopBlock()->addFakeSNet(std::move(vddFakeNet));
}

void io::Parser::setRoutingLayerProperties(odb::dbTechLayer* layer,
                                           frLayer* tmpLayer)
{
  for (auto rule : layer->getTechLayerCornerSpacingRules()) {
    std::string widthName("WIDTH");
    std::vector<frCoord> widths;
    std::vector<std::pair<frCoord, frCoord>> spacings;
    rule->getSpacingTable(spacings);
    rule->getWidthTable(widths);
    bool hasSameXY = true;
    for (auto& [spacing1, spacing2] : spacings) {
      if (spacing1 != spacing2) {
        hasSameXY = false;
      }
    }

    fr1DLookupTbl<frCoord, std::pair<frCoord, frCoord>> cornerSpacingTbl(
        widthName, widths, spacings);
    std::unique_ptr<frConstraint> uCon
        = std::make_unique<frLef58CornerSpacingConstraint>(cornerSpacingTbl);
    auto rptr = static_cast<frLef58CornerSpacingConstraint*>(uCon.get());
    switch (rule->getType()) {
      case odb::dbTechLayerCornerSpacingRule::CornerType::CONVEXCORNER:
        rptr->setCornerType(frCornerTypeEnum::CONVEX);
        rptr->setSameMask(rule->isSameMask());
        if (rule->isCornerOnly()) {
          rptr->setWithin(rule->getWithin());
        } else if (rule->isCornerToCorner()) {
          rptr->setCornerToCorner(true);
        }
        if (rule->isExceptEol()) {
          rptr->setEolWidth(rule->getEolWidth());
          if (rule->isExceptJogLength()) {
            rptr->setLength(rule->getJogLength());
            rptr->setEdgeLength(rule->isEdgeLengthValid());
            rptr->setIncludeLShape(rule->isIncludeShape());
          }
        }

        break;

      default:
        rptr->setCornerType(frCornerTypeEnum::CONCAVE);
        if (rule->isMinLengthValid()) {
          rptr->setMinLength(rule->getMinLength());
        }
        rptr->setExceptNotch(rule->isExceptNotch());
        if (rule->isExceptNotchLengthValid()) {
          rptr->setExceptNotchLength(rule->getExceptNotchLength());
        }
        break;
    }
    rptr->setSameXY(hasSameXY);
    rptr->setExceptSameNet(rule->isExceptSameNet());
    rptr->setExceptSameMetal(rule->isExceptSameMetal());
    tech_->addUConstraint(std::move(uCon));
    tmpLayer->addLef58CornerSpacingConstraint(rptr);
  }
  for (auto rule : layer->getTechLayerSpacingTablePrlRules()) {
    std::string rowName("WIDTH");
    std::string colName("PARALLELRUNLENGTH");
    frCollection<frCoord> rowVals, colVals;
    frCollection<frCollection<frCoord>> tblVals;
    std::map<frCoord, std::pair<frCoord, frCoord>> ewVals;
    std::map<frUInt4, std::pair<frCoord, frCoord>> _ewVals;
    rule->getTable(rowVals, colVals, tblVals, _ewVals);
    for (auto& [key, value] : _ewVals) {
      ewVals[key] = value;
    }
    std::shared_ptr<fr2DLookupTbl<frCoord, frCoord, frCoord>> prlTbl
        = std::make_shared<fr2DLookupTbl<frCoord, frCoord, frCoord>>(
            rowName, rowVals, colName, colVals, tblVals);
    std::unique_ptr<frLef58SpacingTableConstraint> spacingTableConstraint
        = std::make_unique<frLef58SpacingTableConstraint>(prlTbl, ewVals);
    spacingTableConstraint->setWrongDirection(rule->isWrongDirection());
    spacingTableConstraint->setSameMask(rule->isSameMask());
    if (rule->isExceeptEol()) {
      spacingTableConstraint->setEolWidth(rule->getEolWidth());
    }
    tmpLayer->addConstraint(spacingTableConstraint.get());
    tech_->addUConstraint(std::move(spacingTableConstraint));
  }
  for (auto rule : layer->getTechLayerSpacingEolRules()) {
    if (rule->isExceptExactWidthValid()) {
      logger_->warn(utl::DRT,
                    400,
                    "Unsupported LEF58_SPACING rule with option "
                    "EXCEPTEXACTWIDTH for layer {}.",
                    layer->getName());
      continue;
    }
    if (rule->isFillConcaveCornerValid()) {
      logger_->warn(utl::DRT,
                    401,
                    "Unsupported LEF58_SPACING rule with option "
                    "FILLCONCAVECORNER for layer {}.",
                    layer->getName());
      continue;
    }
    if (rule->isEqualRectWidthValid()) {
      logger_->warn(utl::DRT,
                    403,
                    "Unsupported LEF58_SPACING rule with option EQUALRECTWIDTH "
                    "for layer {}.",
                    layer->getName());
      continue;
    }
    auto con = std::make_unique<frLef58SpacingEndOfLineConstraint>();
    con->setEol(
        rule->getEolSpace(), rule->getEolWidth(), rule->isExactWidthValid());
    if (rule->isWrongDirSpacingValid()) {
      con->setWrongDirSpace(rule->getWrongDirSpace());
    }

    auto within = std::make_shared<frLef58SpacingEndOfLineWithinConstraint>();
    con->setWithinConstraint(within);
    if (rule->isOppositeWidthValid()) {
      within->setOppositeWidth(rule->getOppositeWidth());
    }
    if (rule->isEndPrlSpacingValid()) {
      within->setEndPrl(rule->getEndPrlSpace(), rule->getEndPrl());
    }
    within->setEolWithin(rule->getEolWithin());
    if (rule->isWrongDirWithinValid()) {
      within->setWrongDirWithin(rule->getWrongDirWithin());
    }
    if (rule->isSameMaskValid()) {
      within->setSameMask(rule->isSameMaskValid());
    }
    if (rule->isEndToEndValid()) {
      auto endToEnd
          = std::make_shared<frLef58SpacingEndOfLineWithinEndToEndConstraint>();
      within->setEndToEndConstraint(endToEnd);
      endToEnd->setEndToEndSpace(rule->getEndToEndSpace());
      endToEnd->setCutSpace(rule->getOneCutSpace(), rule->getTwoCutSpace());
      if (rule->isExtensionValid()) {
        if (rule->isWrongDirExtensionValid()) {
          endToEnd->setExtension(rule->getExtension(),
                                 rule->getWrongDirExtension());
        } else {
          endToEnd->setExtension(rule->getExtension());
        }
      }
      if (rule->isOtherEndWidthValid()) {
        endToEnd->setOtherEndWidth(rule->getOtherEndWidth());
      }
    }
    if (rule->isParallelEdgeValid()) {
      auto parallelEdge = std::make_shared<
          frLef58SpacingEndOfLineWithinParallelEdgeConstraint>();
      within->setParallelEdgeConstraint(parallelEdge);
      if (rule->isSubtractEolWidthValid()) {
        parallelEdge->setSubtractEolWidth(rule->isSubtractEolWidthValid());
      }
      parallelEdge->setPar(rule->getParSpace(), rule->getParWithin());
      if (rule->isParPrlValid()) {
        parallelEdge->setPrl(rule->getParPrl());
      }
      if (rule->isParMinLengthValid()) {
        parallelEdge->setMinLength(rule->getParMinLength());
      }
      if (rule->isTwoEdgesValid()) {
        parallelEdge->setTwoEdges(rule->isTwoEdgesValid());
      }
      if (rule->isSameMetalValid()) {
        parallelEdge->setSameMetal(rule->isSameMetalValid());
      }
      if (rule->isNonEolCornerOnlyValid()) {
        parallelEdge->setNonEolCornerOnly(rule->isNonEolCornerOnlyValid());
      }
      if (rule->isParallelSameMaskValid()) {
        parallelEdge->setParallelSameMask(rule->isParallelSameMaskValid());
      }
    }
    if (rule->isMinLengthValid() || rule->isMaxLengthValid()) {
      auto len = std::make_shared<
          frLef58SpacingEndOfLineWithinMaxMinLengthConstraint>();
      within->setMaxMinLengthConstraint(len);
      if (rule->isMinLengthValid()) {
        len->setLength(false, rule->getMinLength(), rule->isTwoEdgesValid());
      } else {
        len->setLength(true, rule->getMaxLength(), rule->isTwoEdgesValid());
      }
    }
    if (rule->isEncloseCutValid()) {
      auto enc
          = std::make_shared<frLef58SpacingEndOfLineWithinEncloseCutConstraint>(
              rule->getEncloseDist(), rule->getCutToMetalSpace());
      within->setEncloseCutConstraint(enc);
      enc->setAbove(rule->isAboveValid());
      enc->setBelow(rule->isBelowValid());
      enc->setAllCuts(rule->isAllCutsValid());
    }
    tmpLayer->addLef58SpacingEndOfLineConstraint(con.get());
    tech_->addUConstraint(std::move(con));
  }
  for (auto rule : layer->getTechLayerWrongDirSpacingRules()) {
    std::unique_ptr<frConstraint> uCon
        = std::make_unique<frLef58SpacingWrongDirConstraint>(rule);
    auto rptr = static_cast<frLef58SpacingWrongDirConstraint*>(uCon.get());
    if (rule->isLengthValid()) {
      logger_->warn(
          DRT, 333, "Unsupported branch LENGTH in WrongDirSpacingRule.");
      continue;
    }
    if (rule->getPrlLength() < 0) {
      logger_->warn(DRT,
                    334,
                    "Unsupported negative value for prlLength in branch PRL "
                    "in WrongDirSpacingRule.");
      continue;
    }
    tech_->addUConstraint(std::move(uCon));
    tmpLayer->addLef58SpacingWrongDirConstraint(rptr);
  }
  if (tech_->hasUnidirectionalLayer(layer)) {
    tmpLayer->setUnidirectional(true);
  }
  if (layer->isRectOnly()) {
    auto rectOnlyConstraint = std::make_unique<frLef58RectOnlyConstraint>(
        layer->isRectOnlyExceptNonCorePins());
    tmpLayer->setLef58RectOnlyConstraint(rectOnlyConstraint.get());
    tech_->addUConstraint(std::move(rectOnlyConstraint));
  }
  // We don't handle coloring so tracks on any multiple patterned
  // layer are forced to be on grid.
  if (layer->isRightWayOnGridOnly() || layer->getNumMasks() > 1) {
    auto rightWayOnGridOnlyConstraint
        = std::make_unique<frLef58RightWayOnGridOnlyConstraint>(
            layer->isRightWayOnGridOnlyCheckMask());
    tmpLayer->setLef58RightWayOnGridOnlyConstraint(
        rightWayOnGridOnlyConstraint.get());
    tech_->addUConstraint(std::move(rightWayOnGridOnlyConstraint));
  }
  for (auto rule : layer->getTechLayerMinStepRules()) {
    if (rule->getMaxEdges() > 1) {
      logger_->warn(DRT,
                    335,
                    "LEF58_MINSTEP MAXEDGES {}  is not supported",
                    rule->getMaxEdges());
      continue;
    }
    auto con = std::make_unique<frLef58MinStepConstraint>();
    con->setMinStepLength(rule->getMinStepLength());
    con->setMaxEdges(rule->isMaxEdgesValid() ? rule->getMaxEdges() : -1);
    con->setMinAdjacentLength(
        rule->isMinAdjLength1Valid() ? rule->getMinAdjLength1() : -1);
    con->setNoAdjEol(rule->isNoAdjacentEol() ? rule->getEolWidth() : -1);
    con->setEolWidth(rule->isNoBetweenEol() ? rule->getEolWidth() : -1);
    con->setExceptRectangle(rule->isExceptRectangle());
    tmpLayer->addLef58MinStepConstraint(con.get());
    tech_->addUConstraint(std::move(con));
  }
  for (auto rule : layer->getTechLayerEolExtensionRules()) {
    frCollection<frCoord> widthTbl;
    frCollection<frCoord> extTbl;
    frCollection<std::pair<frCoord, frCoord>> dbExtTbl;
    rule->getExtensionTable(dbExtTbl);
    for (auto& [width, ext] : dbExtTbl) {
      widthTbl.push_back(width);
      extTbl.push_back(ext);
    }
    auto con = std::make_unique<frLef58EolExtensionConstraint>(
        fr1DLookupTbl<frCoord, frCoord>("WIDTH", widthTbl, extTbl, false));
    con->setMinSpacing(rule->getSpacing());
    con->setParallelOnly(rule->isParallelOnly());
    tmpLayer->addLef58EolExtConstraint(con.get());
    tech_->addUConstraint(std::move(con));
  }
  for (auto rule : layer->getTechLayerAreaRules()) {
    auto con = std::make_unique<frLef58AreaConstraint>(rule);
    tmpLayer->addLef58AreaConstraint(con.get());
    tech_->addUConstraint(std::move(con));
  }
  for (auto rule : layer->getTechLayerTwoWiresForbiddenSpcRules()) {
    auto con = std::make_unique<frLef58TwoWiresForbiddenSpcConstraint>(rule);
    tmpLayer->addTwoWiresForbiddenSpacingConstraint(con.get());
    tech_->addUConstraint(std::move(con));
  }
  for (auto rule : layer->getTechLayerForbiddenSpacingRules()) {
    if (!rule->hasTwoEdges()) {
      logger_->warn(utl::DRT,
                    619,
                    "LEF58_FORBIDDENSPACING rule without TWOEDGES is not "
                    "supported for layer {}.",
                    layer->getName());
      continue;
    }
    if (!rule->hasPrl()) {
      logger_->warn(utl::DRT,
                    620,
                    "LEF58_FORBIDDENSPACING rule without PRL is not supported "
                    "for layer {}.",
                    layer->getName());
      continue;
    }
    if (!rule->hasWidth()) {
      logger_->warn(utl::DRT,
                    621,
                    "LEF58_FORBIDDENSPACING rule without WIDTH is not "
                    "supported for layer {}.",
                    layer->getName());
      continue;
    }
    if (rule->hasWithin()) {
      logger_->warn(utl::DRT,
                    622,
                    "LEF58_FORBIDDENSPACING rule with WITHIN is not supported "
                    "for layer {}.",
                    layer->getName());
      continue;
    }
    auto con = std::make_unique<frLef58ForbiddenSpcConstraint>(rule);
    tmpLayer->addForbiddenSpacingConstraint(con.get());
    tech_->addUConstraint(std::move(con));
  }
}

void io::Parser::setCutLayerProperties(odb::dbTechLayer* layer,
                                       frLayer* tmpLayer)
{
  for (auto rule : layer->getTechLayerCutClassRules()) {
    auto cutClass = std::make_unique<frLef58CutClass>();
    std::string name = rule->getName();
    cutClass->setName(name);
    cutClass->setViaWidth(rule->getWidth());
    if (rule->isLengthValid()) {
      cutClass->setViaLength(rule->getLength());
    } else {
      cutClass->setViaLength(rule->getWidth());
    }
    if (rule->isCutsValid()) {
      cutClass->setNumCut(rule->getNumCuts());
    } else {
      cutClass->setNumCut(1);
    }
    tech_->addCutClass(tmpLayer->getLayerNum(), std::move((cutClass)));
  }
  for (auto rule : layer->getTechLayerCutSpacingRules()) {
    switch (rule->getType()) {
      case odb::dbTechLayerCutSpacingRule::CutSpacingType::ADJACENTCUTS: {
        auto con = std::make_unique<frLef58CutSpacingConstraint>();
        con->setCutSpacing(rule->getCutSpacing());
        con->setCenterToCenter(rule->isCenterToCenter());
        con->setSameNet(rule->isSameNet());
        con->setSameMetal(rule->isSameMetal());
        con->setSameVia(rule->isSameVia());
        con->setAdjacentCuts(rule->getAdjacentCuts());
        if (rule->isExactAligned()) {
          con->setExactAlignedCut(rule->getNumCuts());
        }
        if (rule->isTwoCutsValid()) {
          con->setTwoCuts(rule->getTwoCuts());
        }
        con->setSameCut(rule->isSameCut());
        con->setCutWithin(rule->getWithin());
        con->setExceptSamePGNet(rule->isExceptSamePgnet());
        if (rule->getCutClass() != nullptr) {
          std::string className = rule->getCutClass()->getName();
          con->setCutClassName(className);
          auto cutClassIdx = tmpLayer->getCutClassIdx(className);
          if (cutClassIdx != -1) {
            con->setCutClassIdx(cutClassIdx);
          } else {
            continue;
          }
          con->setToAll(rule->isCutClassToAll());
        }
        con->setNoPrl(rule->isNoPrl());
        con->setSideParallelOverlap(rule->isSideParallelOverlap());
        con->setSameMask(rule->isSameMask());

        tmpLayer->addLef58CutSpacingConstraint(con.get());
        tech_->addUConstraint(std::move(con));
        break;
      }

      case odb::dbTechLayerCutSpacingRule::CutSpacingType::LAYER: {
        if (rule->getSecondLayer() == nullptr) {
          continue;
        }
        auto con = std::make_unique<frLef58CutSpacingConstraint>();
        con->setCutSpacing(rule->getCutSpacing());
        con->setCenterToCenter(rule->isCenterToCenter());
        con->setSameNet(rule->isSameNet());
        con->setSameMetal(rule->isSameMetal());
        con->setSameVia(rule->isSameVia());
        con->setSecondLayerName(rule->getSecondLayer()->getName());
        con->setStack(rule->isStack());
        if (rule->isOrthogonalSpacingValid()) {
          con->setOrthogonalSpacing(rule->getOrthogonalSpacing());
        }
        if (rule->getCutClass() != nullptr) {
          std::string className = rule->getCutClass()->getName();
          con->setCutClassName(className);
          auto cutClassIdx = tmpLayer->getCutClassIdx(className);
          if (cutClassIdx != -1) {
            con->setCutClassIdx(cutClassIdx);
          } else {
            continue;
          }
          con->setShortEdgeOnly(rule->isShortEdgeOnly());
          if (rule->isPrlValid()) {
            con->setPrl(rule->getPrl());
          }
          con->setConcaveCorner(rule->isConcaveCorner());
          if (rule->isConcaveCornerWidth()) {
            con->setWidth(rule->getWidth());
            con->setEnclosure(rule->getEnclosure());
            con->setEdgeLength(rule->getEdgeLength());
          } else if (rule->isConcaveCornerParallel()) {
            con->setParLength(rule->getParLength());
            con->setParWithin(rule->getParWithin());
            con->setEnclosure(rule->getParEnclosure());
          } else if (rule->isConcaveCornerEdgeLength()) {
            con->setEdgeLength(rule->getEdgeLength());
            con->setEdgeEnclosure(rule->getEdgeEnclosure());
            con->setAdjEnclosure(rule->getAdjEnclosure());
          }
          if (rule->isExtensionValid()) {
            con->setExtension(rule->getExtension());
          }
          if (rule->isNonEolConvexCorner()) {
            con->setEolWidth(rule->getEolWidth());
            if (rule->isMinLengthValid()) {
              con->setMinLength(rule->getMinLength());
            }
          }
          if (rule->isAboveWidthValid()) {
            rule->setWidth(rule->getAboveWidth());
            if (rule->isAboveWidthEnclosureValid()) {
              rule->setEnclosure(rule->getAboveEnclosure());
            }
          }
          con->setMaskOverlap(rule->isMaskOverlap());
          con->setWrongDirection(rule->isWrongDirection());
        }
        tmpLayer->addLef58CutSpacingConstraint(con.get());
        tech_->addUConstraint(std::move(con));
        break;
      }
      case odb::dbTechLayerCutSpacingRule::CutSpacingType::AREA:
        logger_->warn(
            utl::DRT,
            258,
            "Unsupported LEF58_SPACING rule for layer {} of type AREA.",
            layer->getName());
        break;
      case odb::dbTechLayerCutSpacingRule::CutSpacingType::MAXXY:
        logger_->warn(
            utl::DRT,
            161,
            "Unsupported LEF58_SPACING rule for layer {} of type MAXXY.",
            layer->getName());
        break;
      case odb::dbTechLayerCutSpacingRule::CutSpacingType::SAMEMASK:
        logger_->warn(
            utl::DRT,
            259,
            "Unsupported LEF58_SPACING rule for layer {} of type SAMEMASK.",
            layer->getName());
        break;
      case odb::dbTechLayerCutSpacingRule::CutSpacingType::PARALLELOVERLAP: {
        auto con = std::make_unique<frLef58CutSpacingConstraint>();
        con->setCutSpacing(rule->getCutSpacing());
        con->setCenterToCenter(rule->isCenterToCenter());
        con->setSameNet(rule->isSameNet());
        con->setSameMetal(rule->isSameMetal());
        con->setSameVia(rule->isSameVia());
        con->setSameCut(rule->isSameCut());
        con->setSameMask(rule->isSameMask());
        con->setParallelOverlap(true);
        tmpLayer->addLef58CutSpacingConstraint(con.get());
        tech_->addUConstraint(std::move(con));
        break;
      }
      case odb::dbTechLayerCutSpacingRule::CutSpacingType::PARALLELWITHIN:
        logger_->warn(utl::DRT,
                      261,
                      "Unsupported LEF58_SPACING rule for layer {} of type "
                      "PARALLELWITHIN.",
                      layer->getName());
        break;
      case odb::dbTechLayerCutSpacingRule::CutSpacingType::SAMEMETALSHAREDEDGE:
        logger_->warn(utl::DRT,
                      262,
                      "Unsupported LEF58_SPACING rule for layer {} of type "
                      "SAMEMETALSHAREDEDGE.",
                      layer->getName());
        break;
      default:
        logger_->warn(utl::DRT,
                      263,
                      "Unsupported LEF58_SPACING rule for layer {}.",
                      layer->getName());
        break;
    }
  }
  for (auto rule : layer->getTechLayerCutSpacingTableDefRules()) {
    if (rule->isLayerValid() && tmpLayer->getLayerNum() == 1) {
      continue;
    }
    if (rule->isSameMask()) {
      logger_->warn(utl::DRT,
                    279,
                    "SAMEMASK unsupported for cut LEF58_SPACINGTABLE rule");
      continue;
    }
    auto con = std::make_unique<frLef58CutSpacingTableConstraint>(rule);
    frCollection<frCollection<std::pair<frCoord, frCoord>>> table;
    std::map<frString, frUInt4> rowMap, colMap;
    rule->getSpacingTable(table, rowMap, colMap);
    frString cutClass1 = colMap.begin()->first;
    if (cutClass1.find('/') != std::string::npos) {
      cutClass1 = cutClass1.substr(0, cutClass1.find('/'));
    }
    frString cutClass2 = rowMap.begin()->first;
    if (cutClass2.find('/') != std::string::npos) {
      cutClass2 = cutClass2.substr(0, cutClass2.find('/'));
    }
    auto spc = table[0][0];
    con->setDefaultSpacing(spc);
    con->setDefaultCenterToCenter(rule->isCenterToCenter(cutClass1, cutClass2));
    con->setDefaultCenterAndEdge(
        rule->isCenterAndEdge(std::move(cutClass1), std::move(cutClass2)));
    if (rule->isLayerValid()) {
      if (rule->isSameMetal()) {
        tmpLayer->setLef58SameMetalInterCutSpcTblConstraint(con.get());
      } else if (rule->isSameNet()) {
        tmpLayer->setLef58SameNetInterCutSpcTblConstraint(con.get());
      } else {
        tmpLayer->setLef58DefaultInterCutSpcTblConstraint(con.get());
      }
    } else {
      if (rule->isSameMetal()) {
        tmpLayer->setLef58SameMetalCutSpcTblConstraint(con.get());
      } else if (rule->isSameNet()) {
        tmpLayer->setLef58SameNetCutSpcTblConstraint(con.get());
      } else {
        tmpLayer->setLef58DiffNetCutSpcTblConstraint(con.get());
      }
    }
    tech_->addUConstraint(std::move(con));
  }
  for (auto rule : layer->getTechLayerKeepOutZoneRules()) {
    if (rule->isSameMask()) {
      logger_->warn(
          DRT,
          324,
          "LEF58_KEEPOUTZONE SAMEMASK is not supported. Skipping for layer {}",
          layer->getName());
      continue;
    }
    if (rule->isSameMetal()) {
      logger_->warn(
          DRT,
          325,
          "LEF58_KEEPOUTZONE SAMEMETAL is not supported. Skipping for layer {}",
          layer->getName());
      continue;
    }
    if (rule->isDiffMetal()) {
      logger_->warn(
          DRT,
          326,
          "LEF58_KEEPOUTZONE DIFFMETAL is not supported. Skipping for layer {}",
          layer->getName());
      continue;
    }
    if (rule->getSideExtension() > 0 || rule->getForwardExtension() > 0) {
      logger_->warn(
          DRT,
          327,
          "LEF58_KEEPOUTZONE EXTENSION is not supported. Skipping for layer {}",
          layer->getName());
      continue;
    }
    if (rule->getSpiralExtension() > 0) {
      logger_->warn(DRT,
                    328,
                    "LEF58_KEEPOUTZONE non zero SPIRALEXTENSION is not "
                    "supported. Skipping for layer {}",
                    layer->getName());
      continue;
    }
    std::unique_ptr<frConstraint> uCon
        = std::make_unique<frLef58KeepOutZoneConstraint>(rule);
    auto rptr = static_cast<frLef58KeepOutZoneConstraint*>(uCon.get());
    tech_->addUConstraint(std::move(uCon));
    tmpLayer->addKeepOutZoneConstraint(rptr);
  }
  for (auto rule : layer->getTechLayerCutEnclosureRules()) {
    if (rule->getType() == odb::dbTechLayerCutEnclosureRule::EOL
        && (rule->isSideSpacingValid() || rule->isEndSpacingValid())) {
      logger_->warn(DRT,
                    340,
                    "LEF58_ENCLOSURE EOL SIDESPACING/ENDSPACING is not "
                    "supported. Skipping for layer {}",
                    layer->getName());
      continue;
    }
    if (rule->getType() == odb::dbTechLayerCutEnclosureRule::HORZ_AND_VERT) {
      logger_->warn(DRT,
                    341,
                    "LEF58_ENCLOSURE HORIZONTAL/VERTICAL is not supported. "
                    "Skipping for layer {}",
                    layer->getName());
      continue;
    }
    if (rule->isIncludeAbutted()) {
      logger_->warn(DRT,
                    342,
                    "LEF58_ENCLOSURE INCLUDEABUTTED is not supported. Skipping "
                    "for layer {}",
                    layer->getName());
      continue;
    }
    if (rule->isOffCenterLine()) {
      logger_->warn(DRT,
                    343,
                    "LEF58_ENCLOSURE OFFCENTERLINE is not supported. Skipping "
                    "for layer {}",
                    layer->getName());
      continue;
    }
    if (rule->isLengthValid()) {
      logger_->warn(
          DRT,
          344,
          "LEF58_ENCLOSURE LENGTH is not supported. Skipping for layer {}",
          layer->getName());
      continue;
    }
    if (rule->isExtraCutValid()) {
      logger_->warn(
          DRT,
          345,
          "LEF58_ENCLOSURE EXTRACUT is not supported. Skipping for layer {}",
          layer->getName());
      continue;
    }
    if (rule->isRedundantCutValid()) {
      logger_->warn(DRT,
                    346,
                    "LEF58_ENCLOSURE REDUNDANTCUT is not supported. Skipping "
                    "for layer {}",
                    layer->getName());
      continue;
    }
    if (rule->isParallelValid()) {
      logger_->warn(
          DRT,
          347,
          "LEF58_ENCLOSURE PARALLEL is not supported. Skipping for layer {}",
          layer->getName());
      continue;
    }
    if (rule->isConcaveCornersValid()) {
      logger_->warn(DRT,
                    348,
                    "LEF58_ENCLOSURE CONCAVECORNERS is not supported. Skipping "
                    "for layer {}",
                    layer->getName());
      continue;
    }
    if (!rule->isCutClassValid()) {
      logger_->warn(DRT,
                    349,
                    "LEF58_ENCLOSURE with no CUTCLASS is not supported. "
                    "Skipping for layer {}",
                    layer->getName());
      continue;
    }
    std::unique_ptr<frConstraint> uCon
        = std::make_unique<frLef58EnclosureConstraint>(rule);
    auto rptr = static_cast<frLef58EnclosureConstraint*>(uCon.get());
    rptr->setCutClassIdx(
        tmpLayer->getCutClassIdx(rule->getCutClass()->getName()));
    if (rptr->getCutClassIdx() < 0) {
      logger_->error(DRT,
                     148,
                     "Invalid index for cut class {}.",
                     rule->getCutClass()->getName());
    }
    tech_->addUConstraint(std::move(uCon));
    tmpLayer->addLef58EnclosureConstraint(rptr);
  }
  for (auto rule : layer->getTechLayerMaxSpacingRules()) {
    if (!rule->hasCutClass()) {
      logger_->warn(DRT,
                    350,
                    "LEF58_MAXSPACING with no CUTCLASS is not supported. "
                    "Skipping for layer {}",
                    layer->getName());
      continue;
    }
    std::unique_ptr<frConstraint> u_con
        = std::make_unique<frLef58MaxSpacingConstraint>(rule);
    auto rptr = static_cast<frLef58MaxSpacingConstraint*>(u_con.get());
    if (rule->hasCutClass()) {
      auto cut_class_idx = tmpLayer->getCutClassIdx(rule->getCutClass());
      if (cut_class_idx != -1) {
        rptr->setCutClassIdx(cut_class_idx);
      } else {
        continue;
      }
    }
    tech_->addUConstraint(std::move(u_con));
    tmpLayer->addLef58MaxSpacingConstraint(rptr);
  }
}

void io::Parser::addDefaultMasterSliceLayer()
{
  std::unique_ptr<frLayer> uMSLayer = std::make_unique<frLayer>();
  auto tmpMSLayer = uMSLayer.get();
  if (masterSliceLayer_ == nullptr) {
    tmpMSLayer->setFakeMasterslice(true);
  } else {
    tmpMSLayer->setDbLayer(masterSliceLayer_);
  }
  tmpMSLayer->setLayerNum(readLayerCnt_++);
  tech_->addLayer(std::move(uMSLayer));
}

void io::Parser::addDefaultCutLayer()
{
  std::unique_ptr<frLayer> uCutLayer = std::make_unique<frLayer>();
  auto tmpCutLayer = uCutLayer.get();
  tmpCutLayer->setFakeCut(true);
  tmpCutLayer->setLayerNum(readLayerCnt_++);
  tech_->addLayer(std::move(uCutLayer));
}

void io::Parser::addRoutingLayer(odb::dbTechLayer* layer)
{
  if (layer->getRoutingLevel() == 0) {
    return;
  }
  if (readLayerCnt_ == 0) {
    addDefaultMasterSliceLayer();
    addDefaultCutLayer();
  }
  std::unique_ptr<frLayer> uLayer = std::make_unique<frLayer>();
  auto tmpLayer = uLayer.get();
  tmpLayer->setDbLayer(layer);
  tmpLayer->setLayerNum(readLayerCnt_++);
  tech_->addLayer(std::move(uLayer));

  tmpLayer->setWidth(layer->getWidth());
  if (layer->getMinWidth() > layer->getWidth()) {
    logger_->warn(
        DRT,
        210,
        "Layer {} minWidth is larger than width. Using width as minWidth.",
        layer->getName());
  }
  tmpLayer->setMinWidth(std::min(layer->getMinWidth(), layer->getWidth()));
  // add minWidth constraint
  auto minWidthConstraint
      = std::make_unique<frMinWidthConstraint>(tmpLayer->getMinWidth());
  tmpLayer->setMinWidthConstraint(minWidthConstraint.get());
  tech_->addUConstraint(std::move(minWidthConstraint));

  // Add off grid rule for every layer
  auto recheckConstraint = std::make_unique<frRecheckConstraint>();
  tmpLayer->setRecheckConstraint(recheckConstraint.get());
  tech_->addUConstraint(std::move(recheckConstraint));

  // Add short rule for every layer
  auto shortConstraint = std::make_unique<frShortConstraint>();
  tmpLayer->setShortConstraint(shortConstraint.get());
  tech_->addUConstraint(std::move(shortConstraint));

  // Add off grid rule for every layer
  auto offGridConstraint = std::make_unique<frOffGridConstraint>();
  tmpLayer->setOffGridConstraint(offGridConstraint.get());
  tech_->addUConstraint(std::move(offGridConstraint));

  // Add nsmetal rule for every layer
  auto nsmetalConstraint = std::make_unique<frNonSufficientMetalConstraint>();
  tmpLayer->setNonSufficientMetalConstraint(nsmetalConstraint.get());

  tech_->addUConstraint(std::move(nsmetalConstraint));
  setRoutingLayerProperties(layer, tmpLayer);
  // read minArea rule
  if (layer->hasArea()) {
    frCoord minArea = frCoord(
        round(layer->getArea() * tech_->getDBUPerUU() * tech_->getDBUPerUU()));
    std::unique_ptr<frConstraint> uCon
        = std::make_unique<frAreaConstraint>(minArea);
    auto rptr = static_cast<frAreaConstraint*>(uCon.get());
    tech_->addUConstraint(std::move(uCon));
    tmpLayer->setAreaConstraint(rptr);
  }

  if (layer->hasMinStep()) {
    std::unique_ptr<frConstraint> uCon
        = std::make_unique<frMinStepConstraint>();
    auto rptr = static_cast<frMinStepConstraint*>(uCon.get());
    rptr->setInsideCorner(layer->getMinStepType()
                          == odb::dbTechLayerMinStepType::INSIDE_CORNER);
    rptr->setOutsideCorner(layer->getMinStepType()
                           == odb::dbTechLayerMinStepType::OUTSIDE_CORNER);
    rptr->setStep(layer->getMinStepType() == odb::dbTechLayerMinStepType::STEP);
    switch (layer->getMinStepType()) {
      case odb::dbTechLayerMinStepType::INSIDE_CORNER:
        rptr->setMinstepType(frMinstepTypeEnum::INSIDECORNER);
        break;
      case odb::dbTechLayerMinStepType::OUTSIDE_CORNER:
        rptr->setMinstepType(frMinstepTypeEnum::OUTSIDECORNER);
        break;
      case odb::dbTechLayerMinStepType::STEP:
        rptr->setMinstepType(frMinstepTypeEnum::STEP);
        break;
      default:
        break;
    }
    if (layer->hasMinStepMaxLength()) {
      rptr->setMaxLength(layer->getMinStepMaxLength());
    }
    if (layer->hasMinStepMaxEdges()) {
      rptr->setMaxEdges(layer->getMinStepMaxEdges());
      rptr->setInsideCorner(true);
      rptr->setOutsideCorner(true);
      rptr->setStep(true);
      rptr->setMinstepType(frMinstepTypeEnum::UNKNOWN);
    }
    rptr->setMinStepLength(layer->getMinStep());
    tech_->addUConstraint(std::move(uCon));
    tmpLayer->setMinStepConstraint(rptr);
  }

  // read minHole rule
  std::vector<odb::dbTechMinEncRule*> minEncRules;
  layer->getMinEnclosureRules(minEncRules);
  for (odb::dbTechMinEncRule* rule : minEncRules) {
    frUInt4 _minEnclosedWidth = -1;
    bool hasMinenclosedareaWidth = rule->getEnclosureWidth(_minEnclosedWidth);
    if (hasMinenclosedareaWidth) {
      logger_->warn(
          DRT,
          139,
          "minEnclosedArea constraint with width is not supported, skipped.");
      continue;
    }
    frUInt4 _minEnclosedArea;
    rule->getEnclosure(_minEnclosedArea);
    frCoord minEnclosedArea = _minEnclosedArea;
    auto minEnclosedAreaConstraint
        = std::make_unique<frMinEnclosedAreaConstraint>(minEnclosedArea);
    tmpLayer->addMinEnclosedAreaConstraint(minEnclosedAreaConstraint.get());
    tech_->addUConstraint(std::move(minEnclosedAreaConstraint));
  }

  // read spacing rule
  for (auto rule : layer->getV54SpacingRules()) {
    frCoord minSpacing = rule->getSpacing();
    frUInt4 _eolWidth = 0, _eolWithin = 0, _parSpace = 0, _parWithin = 0;
    bool hasSpacingParellelEdge = false;
    bool hasSpacingTwoEdges = false;
    bool hasSpacingEndOfLine = rule->getEol(_eolWidth,
                                            _eolWithin,
                                            hasSpacingParellelEdge,
                                            _parSpace,
                                            _parWithin,
                                            hasSpacingTwoEdges);
    frCoord eolWidth(_eolWidth), eolWithin(_eolWithin), parSpace(_parSpace),
        parWithin(_parWithin);
    if (rule->hasRange()) {
      std::unique_ptr<frSpacingRangeConstraint> uCon
          = std::make_unique<frSpacingRangeConstraint>();
      uCon->setMinSpacing(minSpacing);
      frUInt4 minWidth, maxWidth;
      rule->getRange(minWidth, maxWidth);
      uCon->setMinWidth(minWidth);
      uCon->setMaxWidth(maxWidth);
      uCon->setLayer(tmpLayer);
      tmpLayer->addSpacingRangeConstraint(uCon.get());
      tech_->addUConstraint(std::move(uCon));
    } else if (rule->hasLengthThreshold()) {
      logger_->warn(DRT, 141, "SpacingLengthThreshold unsupported.");
    } else if (rule->hasSpacingNotchLength()) {
      logger_->warn(DRT, 142, "SpacingNotchLength unsupported.");
    } else if (rule->hasSpacingEndOfNotchWidth()) {
      logger_->warn(DRT, 143, "SpacingEndOfNotchWidth unsupported.");
    } else if (hasSpacingEndOfLine) {
      std::unique_ptr<frConstraint> uCon
          = std::make_unique<frSpacingEndOfLineConstraint>();
      auto rptr = static_cast<frSpacingEndOfLineConstraint*>(uCon.get());
      rptr->setMinSpacing(minSpacing);
      rptr->setEolWidth(eolWidth);
      rptr->setEolWithin(eolWithin);
      if (hasSpacingParellelEdge) {
        rptr->setParSpace(parSpace);
        rptr->setParWithin(parWithin);
        rptr->setTwoEdges(hasSpacingTwoEdges);
      }
      tech_->addUConstraint(std::move(uCon));
      tmpLayer->addEolSpacing(rptr);
    } else if (rule->getCutSameNet()) {
      bool pgOnly = rule->getSameNetPgOnly();
      std::unique_ptr<frConstraint> uCon
          = std::make_unique<frSpacingSamenetConstraint>(minSpacing, pgOnly);
      auto rptr = uCon.get();
      tech_->addUConstraint(std::move(uCon));
      tmpLayer->setSpacingSamenet(
          static_cast<frSpacingSamenetConstraint*>(rptr));
    } else {
      frCollection<frCoord> rowVals(1, 0), colVals(1, 0);
      frCollection<frCollection<frCoord>> tblVals(1, {minSpacing});
      frString rowName("WIDTH"), colName("PARALLELRUNLENGTH");
      std::unique_ptr<frConstraint> uCon
          = std::make_unique<frSpacingTablePrlConstraint>(
              fr2DLookupTbl(rowName, rowVals, colName, colVals, tblVals));
      auto rptr = static_cast<frSpacingTablePrlConstraint*>(uCon.get());
      tech_->addUConstraint(std::move(uCon));
      tmpLayer->setMinSpacing(rptr);
    }
  }
  if (!layer->getV55InfluenceRules().empty()) {
    frCollection<frCoord> widthTbl;
    frCollection<std::pair<frCoord, frCoord>> valTbl;
    for (auto rule : layer->getV55InfluenceRules()) {
      frUInt4 width, within, spacing;
      rule->getV55InfluenceEntry(width, within, spacing);
      widthTbl.push_back(width);
      valTbl.push_back({within, spacing});
    }
    fr1DLookupTbl<frCoord, std::pair<frCoord, frCoord>> tbl(
        "WIDTH", widthTbl, valTbl);
    std::unique_ptr<frConstraint> uCon
        = std::make_unique<frSpacingTableInfluenceConstraint>(tbl);
    auto rptr = static_cast<frSpacingTableInfluenceConstraint*>(uCon.get());
    tech_->addUConstraint(std::move(uCon));
    tmpLayer->setSpacingTableInfluence(rptr);
  }
  // read prl spacingTable
  if (layer->hasV55SpacingRules()) {
    frCollection<frUInt4> _rowVals, _colVals;
    frCollection<frCollection<frUInt4>> _tblVals;
    layer->getV55SpacingWidthsAndLengths(_rowVals, _colVals);
    layer->getV55SpacingTable(_tblVals);
    frCollection<frCoord> rowVals(_rowVals.begin(), _rowVals.end());
    frCollection<frCoord> colVals(_colVals.begin(), _colVals.end());
    frCollection<frCollection<frCoord>> tblVals;
    tblVals.resize(_tblVals.size());
    for (size_t i = 0; i < _tblVals.size(); i++) {
      for (size_t j = 0; j < _tblVals[i].size(); j++) {
        tblVals[i].push_back(_tblVals[i][j]);
      }
    }

    std::unique_ptr<frSpacingTableConstraint> spacingTableConstraint;
    std::shared_ptr<fr2DLookupTbl<frCoord, frCoord, frCoord>> prlTbl;
    frString rowName("WIDTH"), colName("PARALLELRUNLENGTH");

    // old
    prlTbl = std::make_shared<fr2DLookupTbl<frCoord, frCoord, frCoord>>(
        rowName, rowVals, colName, colVals, tblVals);
    spacingTableConstraint = std::make_unique<frSpacingTableConstraint>(prlTbl);
    tmpLayer->addConstraint(spacingTableConstraint.get());
    tech_->addUConstraint(std::move(spacingTableConstraint));
    // new
    std::unique_ptr<frConstraint> uCon
        = std::make_unique<frSpacingTablePrlConstraint>(
            fr2DLookupTbl(rowName, rowVals, colName, colVals, tblVals));
    auto rptr = static_cast<frSpacingTablePrlConstraint*>(uCon.get());
    tech_->addUConstraint(std::move(uCon));
    tmpLayer->setMinSpacing(rptr);
  }

  if (layer->hasTwoWidthsSpacingRules()) {
    frCollection<frCollection<frUInt4>> _tblVals;
    layer->getTwoWidthsSpacingTable(_tblVals);
    frCollection<frCollection<frCoord>> tblVals;
    tblVals.resize(_tblVals.size());
    for (size_t i = 0; i < _tblVals.size(); i++) {
      for (size_t j = 0; j < _tblVals[i].size(); j++) {
        tblVals[i].push_back(_tblVals[i][j]);
      }
    }

    frCollection<frSpacingTableTwRowType> rowVals;
    for (uint j = 0; j < layer->getTwoWidthsSpacingTableNumWidths(); ++j) {
      frCoord width = layer->getTwoWidthsSpacingTableWidth(j);
      frCoord prl = layer->getTwoWidthsSpacingTablePRL(j);
      rowVals.push_back(frSpacingTableTwRowType(width, prl));
    }

    std::unique_ptr<frConstraint> uCon
        = std::make_unique<frSpacingTableTwConstraint>(rowVals, tblVals);
    auto rptr = static_cast<frSpacingTableTwConstraint*>(uCon.get());
    rptr->setLayer(tmpLayer);
    tech_->addUConstraint(std::move(uCon));
    tmpLayer->setMinSpacing(rptr);
  }

  for (auto rule : layer->getMinCutRules()) {
    frUInt4 numCuts, width, within, length, distance;
    if (!rule->getMinimumCuts(numCuts, width)) {
      continue;
    }
    std::unique_ptr<frConstraint> uCon
        = std::make_unique<frMinimumcutConstraint>();
    auto rptr = static_cast<frMinimumcutConstraint*>(uCon.get());
    rptr->setNumCuts(numCuts);
    rptr->setWidth(width);
    if (rule->getCutDistance(within)) {
      rptr->setWithin(within);
    }
    if (rule->isAboveOnly()) {
      rptr->setConnection(frMinimumcutConnectionEnum::FROMABOVE);
    }
    if (rule->isBelowOnly()) {
      rptr->setConnection(frMinimumcutConnectionEnum::FROMBELOW);
    }
    if (rule->getLengthForCuts(length, distance)) {
      rptr->setLength(length, distance);
    }
    tech_->addUConstraint(std::move(uCon));
    tmpLayer->addMinimumcutConstraint(rptr);
  }
  for (auto rule : layer->getTechLayerMinCutRules()) {
    if (rule->isAreaValid()) {
      logger_->warn(
          DRT,
          317,
          "LEF58_MINIMUMCUT AREA is not supported. Skipping for layer {}",
          layer->getName());
      continue;
    }
    if (rule->isSameMetalOverlap()) {
      logger_->warn(DRT,
                    318,
                    "LEF58_MINIMUMCUT SAMEMETALOVERLAP is not supported. "
                    "Skipping for layer {}",
                    layer->getName());
      continue;
    }
    if (rule->isFullyEnclosed()) {
      logger_->warn(DRT,
                    319,
                    "LEF58_MINIMUMCUT FULLYENCLOSED is not supported. Skipping "
                    "for layer {}",
                    layer->getName());
      continue;
    }
    std::unique_ptr<frConstraint> uCon
        = std::make_unique<frLef58MinimumcutConstraint>(rule);
    auto rptr = static_cast<frLef58MinimumcutConstraint*>(uCon.get());
    tech_->addUConstraint(std::move(uCon));
    tmpLayer->addLef58MinimumcutConstraint(rptr);
  }

  for (auto rule : layer->getTechLayerEolKeepOutRules()) {
    std::unique_ptr<frConstraint> uCon
        = std::make_unique<frLef58EolKeepOutConstraint>();
    auto rptr = static_cast<frLef58EolKeepOutConstraint*>(uCon.get());
    rptr->setEolWidth(rule->getEolWidth());
    rptr->setBackwardExt(rule->getBackwardExt());
    rptr->setForwardExt(rule->getForwardExt());
    rptr->setSideExt(rule->getSideExt());
    rptr->setCornerOnly(rule->isCornerOnly());
    rptr->setExceptWithin(rule->isExceptWithin());
    rptr->setWithinLow(rule->getWithinLow());
    rptr->setWithinHigh(rule->getWithinHigh());
    tech_->addUConstraint(std::move(uCon));
    tmpLayer->addLef58EolKeepOutConstraint(rptr);
  }
}

void io::Parser::addCutLayer(odb::dbTechLayer* layer)
{
  if (layer->getLef58Type() == odb::dbTechLayer::LEF58_TYPE::MIMCAP) {
    return;
  }
  if (readLayerCnt_ == 0) {
    addDefaultMasterSliceLayer();
  }
  auto* lowerlayer = layer->getLowerLayer();
  if (lowerlayer != nullptr
      && lowerlayer->getType() == odb::dbTechLayerType::CUT) {
    return;
  }

  std::unique_ptr<frLayer> uLayer = std::make_unique<frLayer>();
  auto tmpLayer = uLayer.get();
  tmpLayer->setDbLayer(layer);
  tmpLayer->setLayerNum(readLayerCnt_++);
  tech_->addLayer(std::move(uLayer));

  auto shortConstraint = std::make_unique<frShortConstraint>();
  tmpLayer->addConstraint(shortConstraint.get());
  tmpLayer->setShortConstraint(shortConstraint.get());
  tech_->addUConstraint(std::move(shortConstraint));

  // read spacing constraint
  for (odb::dbTechLayerSpacingRule* rule : layer->getV54SpacingRules()) {
    std::unique_ptr<frCutSpacingConstraint> cutSpacingConstraint;
    frCoord cutArea = rule->getCutArea();
    frCoord cutSpacing = rule->getSpacing();
    bool centerToCenter = rule->getCutCenterToCenter();
    bool sameNet = rule->getCutSameNet();
    bool stack = rule->getCutStacking();
    bool exceptSamePGNet = rule->getSameNetPgOnly();
    bool parallelOverlap = rule->getCutParallelOverlap();
    odb::dbTechLayer* outly;
    frString secondLayerName = std::string("");
    if (rule->getCutLayer4Spacing(outly)) {
      secondLayerName = std::string(outly->getName());
    }
    frUInt4 _adjacentCuts;
    frUInt4 within;
    frUInt4 spacing;
    bool except_same_pgnet;
    frCoord cutWithin = 0;
    int adjacentCuts = 0;
    if (rule->getAdjacentCuts(
            _adjacentCuts, within, spacing, except_same_pgnet)) {
      adjacentCuts = _adjacentCuts;
      cutWithin = within;
    }

    // initialize for invalid variables
    cutArea = (cutArea == 0) ? -1 : cutArea;
    cutWithin = (cutWithin == 0) ? -1 : cutWithin;
    adjacentCuts = (adjacentCuts == 0) ? -1 : adjacentCuts;

    if (cutWithin != -1 && cutWithin < cutSpacing) {
      logger_->warn(DRT,
                    147,
                    "cutWithin is smaller than cutSpacing for ADJACENTCUTS on "
                    "layer {}, please check your rule definition.",
                    layer->getName());
    }
    cutSpacingConstraint
        = std::make_unique<frCutSpacingConstraint>(cutSpacing,
                                                   centerToCenter,
                                                   sameNet,
                                                   secondLayerName,
                                                   stack,
                                                   adjacentCuts,
                                                   cutWithin,
                                                   exceptSamePGNet,
                                                   parallelOverlap,
                                                   cutArea);
    tmpLayer->addCutSpacingConstraint(cutSpacingConstraint.get());
    tech_->addUConstraint(std::move(cutSpacingConstraint));
  }
  if (layer->hasOrthSpacingTable()) {
<<<<<<< HEAD
    auto uCon = std::make_unique<frOrthSpacingTableConstraint>(
        layer->getOrthSpacingTable());
=======
    std::vector<std::pair<int, int>> tbl;
    layer->getOrthSpacingTable(tbl);
    auto uCon = std::make_unique<frOrthSpacingTableConstraint>(tbl);
>>>>>>> db466862
    tmpLayer->setOrthSpacingTableConstraint(uCon.get());
    tech_->addUConstraint(std::move(uCon));
  }

  // lef58
  setCutLayerProperties(layer, tmpLayer);
}

void io::Parser::addMasterSliceLayer(odb::dbTechLayer* layer)
{
  if (layer->getLef58Type() != odb::dbTechLayer::LEF58_TYPE::NWELL
      && layer->getLef58Type() != odb::dbTechLayer::LEF58_TYPE::PWELL
      && layer->getLef58Type() != odb::dbTechLayer::LEF58_TYPE::DIFFUSION) {
    masterSliceLayer_ = layer;
  }
}

void io::Parser::setLayers(odb::dbTech* db_tech)
{
  masterSliceLayer_ = nullptr;
  for (auto layer : db_tech->getLayers()) {
    switch (layer->getType().getValue()) {
      case odb::dbTechLayerType::ROUTING:
        addRoutingLayer(layer);
        break;
      case odb::dbTechLayerType::CUT:
        addCutLayer(layer);
        break;
      case odb::dbTechLayerType::MASTERSLICE:
        addMasterSliceLayer(layer);
        break;
      default:
        break;
    }
  }
  // MetalWidthViaMap
  for (auto rule : db_tech->getMetalWidthViaMap()) {
    auto db_layer = rule->getCutLayer();
    auto layer = tech_->getLayer(db_layer->getName());
    if (layer == nullptr) {
      continue;
    }
    auto uCon = std::make_unique<frMetalWidthViaConstraint>(rule);
    layer->addMetalWidthViaConstraint(uCon.get());
    tech_->addUConstraint(std::move(uCon));
  }
}

void io::Parser::setMasters(odb::dbDatabase* db)
{
  frUInt4 num_terms = 0;
  frUInt4 num_blockages = 0;
  frUInt4 num_masters = 1;
  const frLayerNum numLayers = tech_->getLayers().size();
  std::vector<RTree<frMPin*>> pin_shapes;
  pin_shapes.resize(numLayers);
  auto addPinFig
      = [&pin_shapes](const Rect& box, frLayerNum lNum, frMPin* pinIn) {
          std::unique_ptr<frRect> pinFig = std::make_unique<frRect>();
          pinFig->setBBox(box);
          pinFig->addToPin(pinIn);
          pinFig->setLayerNum(lNum);
          std::unique_ptr<frPinFig> uptr(std::move(pinFig));
          pinIn->addPinFig(std::move(uptr));
          pin_shapes[lNum].insert(std::make_pair(box, pinIn));
        };

  for (auto lib : db->getLibs()) {
    for (odb::dbMaster* master : lib->getMasters()) {
      for (auto& tree : pin_shapes) {
        tree.clear();
      }
      auto tmpMaster = std::make_unique<frMaster>(master->getName());
      odb::Point origin = master->getOrigin();
      frCoord sizeX = master->getWidth();
      frCoord sizeY = master->getHeight();
      std::vector<frBoundary> bounds;
      frBoundary bound;
      std::vector<Point> points;
      points.emplace_back(origin);
      points.emplace_back(sizeX, origin.y());
      points.emplace_back(sizeX, sizeY);
      points.emplace_back(origin.x(), sizeY);
      bound.setPoints(points);
      bounds.emplace_back(bound);
      tmpMaster->setBoundaries(bounds);
      tmpMaster->setMasterType(master->getType());

      for (auto _term : master->getMTerms()) {
        std::unique_ptr<frMTerm> uTerm
            = std::make_unique<frMTerm>(_term->getName());
        auto term = uTerm.get();
        term->setId(num_terms++);
        tmpMaster->addTerm(std::move(uTerm));

        term->setType(_term->getSigType());
        term->setDirection(_term->getIoType());

        int i = 0;
        for (auto mpin : _term->getMPins()) {
          auto pinIn = std::make_unique<frMPin>();
          pinIn->setId(i++);
          for (auto box : mpin->getGeometry()) {
            auto layer = box->getTechLayer();
            if (!layer) {
              if (tech_->name2via_.find(box->getTechVia()->getName())
                  == tech_->name2via_.end()) {
                logger_->warn(DRT,
                              193,
                              "Skipping unsupported via {} in macro pin {}/{}.",
                              box->getTechVia()->getName(),
                              master->getName(),
                              _term->getName());
              }
              int x, y;
              box->getViaXY(x, y);
              auto viaDef = tech_->name2via_[box->getTechVia()->getName()];
              auto tmpP = std::make_unique<frVia>(viaDef);
              tmpP->setOrigin({x, y});
              // layer1 rect
              addPinFig(
                  tmpP->getLayer1BBox(), viaDef->getLayer1Num(), pinIn.get());
              // layer2 rect
              addPinFig(
                  tmpP->getLayer2BBox(), viaDef->getLayer2Num(), pinIn.get());
              // cut rect
              addPinFig(
                  tmpP->getCutBBox(), viaDef->getCutLayerNum(), pinIn.get());
            } else {
              std::string layer_name = layer->getName();
              if (tech_->name2layer_.find(layer_name)
                  == tech_->name2layer_.end()) {
                auto type = box->getTechLayer()->getType();
                if (type == odb::dbTechLayerType::ROUTING
                    || type == odb::dbTechLayerType::CUT) {
                  logger_->warn(DRT,
                                122,
                                "Layer {} is skipped for {}/{}.",
                                layer_name,
                                tmpMaster->getName(),
                                _term->getName());
                }
                continue;
              }
              frLayerNum layerNum
                  = tech_->name2layer_.at(layer_name)->getLayerNum();

              frCoord xl = box->xMin();
              frCoord yl = box->yMin();
              frCoord xh = box->xMax();
              frCoord yh = box->yMax();
              addPinFig(Rect(xl, yl, xh, yh), layerNum, pinIn.get());
            }
          }
          term->addPin(std::move(pinIn));
        }
      }

      std::vector<gtl::polygon_90_set_data<frCoord>> layerPolys(
          tech_->getLayers().size());
      for (auto obs : master->getObstructions()) {
        frLayerNum layerNum = -1;
        auto layer = obs->getTechLayer();
        std::string layer_name = layer->getName();
        auto layer_type = layer->getType();
        if (tech_->name2layer_.find(layer_name) == tech_->name2layer_.end()) {
          if (layer_type == odb::dbTechLayerType::ROUTING
              || layer_type == odb::dbTechLayerType::CUT) {
            logger_->warn(DRT,
                          123,
                          "Layer {} is skipped for {}/OBS.",
                          layer_name,
                          tmpMaster->getName());
          }
          continue;
        }
        layerNum = tech_->name2layer_.at(layer_name)->getLayerNum();

        frCoord xl = obs->xMin();
        frCoord yl = obs->yMin();
        frCoord xh = obs->xMax();
        frCoord yh = obs->yMax();

        // In some LEF they put contact cut shapes in the pin and in others
        // they put them in OBS for some unknown reason.  The later confuses gc
        // into thinking the cuts are diff-net.  To resolve this we move
        // any cut OBS enclosed by a pin shape into the pin.
        if (layer_type == odb::dbTechLayerType::CUT) {
          std::vector<rq_box_value_t<frMPin*>> containing_pins;
          if (layerNum + 1 < pin_shapes.size()) {
            pin_shapes[layerNum + 1].query(
                bgi::intersects(Rect{xl, yl, xh, yh}),
                back_inserter(containing_pins));
          }
          if (!containing_pins.empty()) {
            frMPin* pin = nullptr;
            for (auto& [box, rqPin] : containing_pins) {
              if (!pin) {
                pin = rqPin;
              } else if (pin != rqPin) {
                pin = nullptr;
                break;  // skip if more than one pin
              }
            }
            if (pin) {
              std::unique_ptr<frRect> pinFig = std::make_unique<frRect>();
              pinFig->setBBox(Rect(xl, yl, xh, yh));
              pinFig->addToPin(pin);
              pinFig->setLayerNum(layerNum);
              std::unique_ptr<frPinFig> uptr(std::move(pinFig));
              pin->addPinFig(std::move(uptr));
              continue;
            }
          }
        }
        if (obs->getDesignRuleWidth() == -1) {
          gtl::rectangle_data<frCoord> rect(xl, yl, xh, yh);
          using gtl::operators::operator+=;
          layerPolys[layerNum] += rect;
        } else {
          auto blkIn = std::make_unique<frBlockage>();
          blkIn->setId(num_blockages++);
          blkIn->setDesignRuleWidth(obs->getDesignRuleWidth());
          auto pinIn = std::make_unique<frBPin>();
          pinIn->setId(0);
          // pinFig
          std::unique_ptr<frRect> pinFig = std::make_unique<frRect>();
          pinFig->setBBox(Rect(xl, yl, xh, yh));
          pinFig->addToPin(pinIn.get());
          pinFig->setLayerNum(layerNum);
          std::unique_ptr<frPinFig> uptr(std::move(pinFig));
          pinIn->addPinFig(std::move(uptr));
          blkIn->setPin(std::move(pinIn));
          tmpMaster->addBlockage(std::move(blkIn));
        }
      }
      frLayerNum lNum = 0;
      for (auto& polySet : layerPolys) {
        std::vector<gtl::polygon_90_with_holes_data<frCoord>> polys;
        polySet.get(polys);
        for (auto& poly : polys) {
          std::vector<gtl::rectangle_data<frCoord>> rects;
          gtl::get_max_rectangles(rects, poly);
          for (auto& rect : rects) {
            frCoord xl = gtl::xl(rect);
            frCoord yl = gtl::yl(rect);
            frCoord xh = gtl::xh(rect);
            frCoord yh = gtl::yh(rect);
            auto blkIn = std::make_unique<frBlockage>();
            blkIn->setId(num_blockages++);
            auto pinIn = std::make_unique<frBPin>();
            pinIn->setId(0);
            // pinFig
            std::unique_ptr<frRect> pinFig = std::make_unique<frRect>();
            pinFig->setBBox(Rect(xl, yl, xh, yh));
            pinFig->addToPin(pinIn.get());
            pinFig->setLayerNum(lNum);
            std::unique_ptr<frPinFig> uptr(std::move(pinFig));
            pinIn->addPinFig(std::move(uptr));
            blkIn->setPin(std::move(pinIn));
            tmpMaster->addBlockage(std::move(blkIn));
          }
        }
        lNum++;
      }
      tmpMaster->setId(num_masters++);
      design_->addMaster(std::move(tmpMaster));
      num_terms = 0;
      num_blockages = 0;
    }
  }
}

void io::Parser::setTechViaRules(odb::dbTech* db_tech)
{
  for (auto rule : db_tech->getViaGenerateRules()) {
    int count = rule->getViaLayerRuleCount();
    if (count != 3) {
      logger_->error(DRT, 128, "Unsupported viarule {}.", rule->getName());
    }
    std::map<frLayerNum, int> lNum2Int;
    for (int i = 0; i < count; i++) {
      auto layerRule = rule->getViaLayerRule(i);
      std::string layerName = layerRule->getLayer()->getName();
      if (tech_->name2layer_.find(layerName) == tech_->name2layer_.end()) {
        logger_->error(DRT,
                       129,
                       "Unknown layer {} for viarule {}.",
                       layerName,
                       rule->getName());
      }
      frLayerNum lNum = tech_->name2layer_[layerName]->getLayerNum();
      lNum2Int[lNum] = 1;
    }
    int curOrder = 0;
    for (auto [lnum, i] : lNum2Int) {
      lNum2Int[lnum] = ++curOrder;
    }
    if (lNum2Int.begin()->first + count - 1 != (--lNum2Int.end())->first) {
      logger_->error(
          DRT, 130, "Non-consecutive layers for viarule {}.", rule->getName());
    }
    auto viaRuleGen = std::make_unique<frViaRuleGenerate>(rule->getName());
    if (rule->isDefault()) {
      viaRuleGen->setDefault(true);
    }
    for (int i = 0; i < count; i++) {
      auto layerRule = rule->getViaLayerRule(i);
      frLayerNum layerNum
          = tech_->name2layer_[layerRule->getLayer()->getName()]->getLayerNum();
      if (layerRule->hasEnclosure()) {
        frCoord x;
        frCoord y;
        layerRule->getEnclosure(x, y);
        Point enc(x, y);
        switch (lNum2Int[layerNum]) {
          case 1:
            viaRuleGen->setLayer1Enc(enc);
            break;
          case 2:
            logger_->warn(DRT,
                          131,
                          "cutLayer cannot have overhangs in viarule {}, "
                          "skipping enclosure.",
                          rule->getName());
            break;
          default:
            viaRuleGen->setLayer2Enc(enc);
            break;
        }
      }
      if (layerRule->hasRect()) {
        odb::Rect rect;
        layerRule->getRect(rect);
        frCoord xl = rect.xMin();
        frCoord yl = rect.yMin();
        frCoord xh = rect.xMax();
        frCoord yh = rect.yMax();
        Rect box(xl, yl, xh, yh);
        switch (lNum2Int[layerNum]) {
          case 1:
            logger_->warn(
                DRT,
                132,
                "botLayer cannot have rect in viarule {}, skipping rect.",
                rule->getName());
            break;
          case 2:
            viaRuleGen->setCutRect(box);
            break;
          default:
            logger_->warn(
                DRT,
                133,
                "topLayer cannot have rect in viarule {}, skipping rect.",
                rule->getName());
            break;
        }
      }
      if (layerRule->hasSpacing()) {
        frCoord x;
        frCoord y;
        layerRule->getSpacing(x, y);
        Point pt(x, y);
        switch (lNum2Int[layerNum]) {
          case 1:
            logger_->warn(
                DRT,
                134,
                "botLayer cannot have spacing in viarule {}, skipping spacing.",
                rule->getName());
            break;
          case 2:
            viaRuleGen->setCutSpacing(pt);
            break;
          default:
            logger_->warn(
                DRT,
                135,
                "botLayer cannot have spacing in viarule {}, skipping spacing.",
                rule->getName());
            break;
        }
      }
    }
    tech_->addViaRuleGenerate(std::move(viaRuleGen));
  }
}

void io::Parser::setTechVias(odb::dbTech* db_tech)
{
  for (auto via : db_tech->getVias()) {
    std::map<frLayerNum, int> lNum2Int;
    bool has_unknown_layer = false;
    for (auto box : via->getBoxes()) {
      std::string layerName = box->getTechLayer()->getName();
      if (tech_->name2layer_.find(layerName) == tech_->name2layer_.end()) {
        logger_->warn(DRT,
                      124,
                      "Via {} with unused layer {} will be ignored.",
                      layerName,
                      via->getName());
        has_unknown_layer = true;
        continue;
      }
      if (box->getTechLayer()->getType() == dbTechLayerType::MASTERSLICE) {
        logger_->warn(DRT,
                      192,
                      "Via {} with MASTERSLICE layer {} will be ignored.",
                      layerName,
                      via->getName());
        has_unknown_layer = true;
        continue;
      }
      frLayerNum lNum = tech_->name2layer_[layerName]->getLayerNum();
      lNum2Int[lNum] = 1;
    }
    if (has_unknown_layer) {
      continue;
    }
    if (lNum2Int.size() != 3) {
      logger_->error(DRT, 125, "Unsupported via {}.", via->getName());
    }
    int curOrder = 0;
    for (auto [lnum, i] : lNum2Int) {
      lNum2Int[lnum] = ++curOrder;
    }

    if (lNum2Int.begin()->first + 2 != (--lNum2Int.end())->first) {
      logger_->error(
          DRT, 126, "Non-consecutive layers for via {}.", via->getName());
    }
    auto viaDef = std::make_unique<frViaDef>(via->getName());
    if (via->isDefault()) {
      viaDef->setDefault(true);
    }
    for (auto box : via->getBoxes()) {
      frLayerNum layerNum;
      std::string layer = box->getTechLayer()->getName();
      if (tech_->name2layer_.find(layer) == tech_->name2layer_.end()) {
        logger_->error(
            DRT, 127, "Unknown layer {} for via {}.", layer, via->getName());
      } else {
        layerNum = tech_->name2layer_.at(layer)->getLayerNum();
      }
      frCoord xl = box->xMin();
      frCoord yl = box->yMin();
      frCoord xh = box->xMax();
      frCoord yh = box->yMax();
      std::unique_ptr<frRect> pinFig = std::make_unique<frRect>();
      pinFig->setBBox(Rect(xl, yl, xh, yh));
      pinFig->setLayerNum(layerNum);
      if (lNum2Int[layerNum] == 1) {
        viaDef->addLayer1Fig(std::move(pinFig));
      } else if (lNum2Int[layerNum] == 3) {
        viaDef->addLayer2Fig(std::move(pinFig));
      } else if (lNum2Int[layerNum] == 2) {
        viaDef->addCutFig(std::move(pinFig));
      }
    }
    auto cutLayerNum = viaDef->getCutLayerNum();
    auto cutLayer = tech_->getLayer(cutLayerNum);
    int cutClassIdx = -1;
    frLef58CutClass* cutClass = nullptr;

    for (auto& cutFig : viaDef->getCutFigs()) {
      Rect box = cutFig->getBBox();
      auto width = box.minDXDY();
      auto length = box.maxDXDY();
      cutClassIdx = cutLayer->getCutClassIdx(width, length);
      if (cutClassIdx != -1) {
        cutClass = cutLayer->getCutClass(cutClassIdx);
        break;
      }
    }
    if (cutClass) {
      viaDef->setCutClass(cutClass);
      viaDef->setCutClassIdx(cutClassIdx);
    }
    if (!tech_->addVia(std::move(viaDef))) {
      logger_->error(
          utl::DRT, 339, "Duplicated via definition for {}", via->getName());
    }
  }
}

void io::Parser::readTechAndLibs(odb::dbDatabase* db)
{
  if (VERBOSE > 0) {
    logger_->info(DRT, 149, "Reading tech and libs.");
  }

  auto tech = db->getTech();
  if (tech == nullptr) {
    logger_->error(DRT, 136, "Load design first.");
  }
  tech_->setDBUPerUU(tech->getDbUnitsPerMicron());
  USEMINSPACING_OBS = tech->getUseMinSpacingObs() == odb::dbOnOffType::ON;
  tech_->setManufacturingGrid(frUInt4(tech->getManufacturingGrid()));
  setLayers(tech);

  auto fr_tech = design_->getTech();
  if (!BOTTOM_ROUTING_LAYER_NAME.empty()) {
    frLayer* layer = fr_tech->getLayer(BOTTOM_ROUTING_LAYER_NAME);
    if (layer) {
      BOTTOM_ROUTING_LAYER = layer->getLayerNum();
    } else {
      logger_->warn(utl::DRT,
                    272,
                    "bottomRoutingLayer {} not found.",
                    BOTTOM_ROUTING_LAYER_NAME);
    }
  }

  if (!TOP_ROUTING_LAYER_NAME.empty()) {
    frLayer* layer = fr_tech->getLayer(TOP_ROUTING_LAYER_NAME);
    if (layer) {
      TOP_ROUTING_LAYER = layer->getLayerNum();
    } else {
      logger_->warn(utl::DRT,
                    273,
                    "topRoutingLayer {} not found.",
                    TOP_ROUTING_LAYER_NAME);
    }
  }

  setTechVias(db->getTech());
  setTechViaRules(db->getTech());
  if (db->getChip() && db->getChip()->getBlock()) {
    setVias(db->getChip()->getBlock());
  }
  setMasters(db);
  setNDRs(db);
  initDefaultVias();

  if (VERBOSE > 0) {
    logger_->report("");
    logger_->report("Units:                {}", tech_->getDBUPerUU());
    logger_->report("Number of layers:     {}", tech_->layers_.size());
    logger_->report("Number of macros:     {}", design_->masters_.size());
    logger_->report("Number of vias:       {}", tech_->vias_.size());
    logger_->report("Number of viarulegen: {}",
                    tech_->viaRuleGenerates_.size());
    logger_->report("");
  }
}

void io::Parser::updateDesign()
{
  auto block = db_->getChip()->getBlock();
  getBlock()->removeDeletedInsts();
  for (auto db_inst : block->getInsts()) {
    auto inst = getBlock()->findInst(db_inst->getName());
    if (inst == nullptr) {
      setInst(db_inst);
    }
  }
  for (auto db_net : block->getNets()) {
    auto netIn = getBlock()->findNet(db_net->getName());
    netIn->clearConns();
    netIn->clearRPins();
    netIn->clearGuides();
    netIn->clearOrigGuides();
    updateNetRouting(netIn, db_net);
  }
  design_->getRegionQuery()->init();
  design_->getRegionQuery()->initDRObj();
}

frTechObject* io::Writer::getTech() const
{
  return getDesign()->getTech();
}

frDesign* io::Writer::getDesign() const
{
  return router_->getDesign();
}

void io::Writer::fillConnFigs_net(frNet* net, bool isTA)
{
  const auto& netName = net->getName();
  if (isTA) {
    for (auto& uGuide : net->getGuides()) {
      // std::cout <<"find guide" <<std::endl;
      for (auto& uConnFig : uGuide->getRoutes()) {
        auto connFig = uConnFig.get();
        if (connFig->typeId() == frcPathSeg) {
          connFigs_[netName].push_back(
              std::make_shared<frPathSeg>(*static_cast<frPathSeg*>(connFig)));
        } else if (connFig->typeId() == frcVia) {
          connFigs_[netName].push_back(
              std::make_shared<frVia>(*static_cast<frVia*>(connFig)));
        } else {
          logger_->warn(
              DRT,
              247,
              "io::Writer::fillConnFigs_net does not support this type.");
        }
      }
    }
  } else {
    for (auto& shape : net->getShapes()) {
      if (shape->typeId() == frcPathSeg) {
        auto pathSeg = *static_cast<frPathSeg*>(shape.get());
        connFigs_[netName].push_back(std::make_shared<frPathSeg>(pathSeg));
      }
    }
    for (auto& via : net->getVias()) {
      connFigs_[netName].push_back(std::make_shared<frVia>(*via));
    }
    for (auto& shape : net->getPatchWires()) {
      auto pwire = static_cast<frPatchWire*>(shape.get());
      connFigs_[netName].push_back(std::make_shared<frPatchWire>(*pwire));
    }
  }
}

void io::Writer::splitVia_helper(
    frLayerNum layerNum,
    int isH,
    frCoord trackLoc,
    frCoord x,
    frCoord y,
    std::vector<std::vector<
        std::map<frCoord, std::vector<std::shared_ptr<frPathSeg>>>>>&
        mergedPathSegs)
{
  if (layerNum >= 0 && layerNum < (int) (getTech()->getLayers().size())
      && mergedPathSegs.at(layerNum).at(isH).find(trackLoc)
             != mergedPathSegs.at(layerNum).at(isH).end()) {
    for (auto& pathSeg : mergedPathSegs.at(layerNum).at(isH).at(trackLoc)) {
      auto [begin, end] = pathSeg->getPoints();
      if ((isH == 0 && (begin.x() < x) && (end.x() > x))
          || (isH == 1 && (begin.y() < y) && (end.y() > y))) {
        frSegStyle style1 = pathSeg->getStyle();
        frSegStyle style2 = pathSeg->getStyle();
        frSegStyle style_default
            = getTech()->getLayer(layerNum)->getDefaultSegStyle();
        std::shared_ptr<frPathSeg> newPathSeg
            = std::make_shared<frPathSeg>(*pathSeg);
        pathSeg->setPoints(begin, Point(x, y));
        style1.setEndStyle(style_default.getEndStyle(),
                           style_default.getEndExt());
        pathSeg->setStyle(style1);
        newPathSeg->setPoints(Point(x, y), end);
        style2.setBeginStyle(style_default.getBeginStyle(),
                             style_default.getBeginExt());
        newPathSeg->setStyle(style2);
        mergedPathSegs.at(layerNum).at(isH).at(trackLoc).push_back(newPathSeg);
        // via can only intersect at most one merged pathseg on one track
        break;
      }
    }
  }
}

// merge pathseg, delete redundant via
void io::Writer::mergeSplitConnFigs(
    std::list<std::shared_ptr<frConnFig>>& connFigs)
{
  // if (VERBOSE > 0) {
  //   std::cout <<std::endl << "merge and split." <<std::endl;
  // }
  //  initialize pathseg and via map
  std::map<std::tuple<frLayerNum, bool, frCoord>,
           std::map<frCoord,
                    std::vector<std::tuple<std::shared_ptr<frPathSeg>, bool>>>>
      pathSegMergeMap;
  std::map<std::tuple<frCoord, frCoord, frLayerNum>, std::shared_ptr<frVia>>
      viaMergeMap;
  for (auto& connFig : connFigs) {
    if (connFig->typeId() == frcPathSeg) {
      auto pathSeg = std::dynamic_pointer_cast<frPathSeg>(connFig);
      auto [begin, end] = pathSeg->getPoints();
      frLayerNum layerNum = pathSeg->getLayerNum();
      if (begin == end) {
        // std::cout << "Warning: 0 length connFig\n";
        continue;  // if segment length = 0, ignore
      }
      // std::cout << "xxx\n";
      bool isH = (begin.x() == end.x()) ? false : true;
      frCoord trackLoc = isH ? begin.y() : begin.x();
      frCoord beginCoord = isH ? begin.x() : begin.y();
      frCoord endCoord = isH ? end.x() : end.y();
      pathSegMergeMap[std::make_tuple(layerNum, isH, trackLoc)][beginCoord]
          .push_back(std::make_tuple(pathSeg, true));
      pathSegMergeMap[std::make_tuple(layerNum, isH, trackLoc)][endCoord]
          .push_back(std::make_tuple(pathSeg, false));

    } else if (connFig->typeId() == frcVia) {
      auto via = std::dynamic_pointer_cast<frVia>(connFig);
      auto cutLayerNum = via->getViaDef()->getCutLayerNum();
      Point viaPoint = via->getOrigin();
      viaMergeMap[std::make_tuple(viaPoint.x(), viaPoint.y(), cutLayerNum)]
          = std::move(via);
      // std::cout <<"found via" <<std::endl;
    }
  }

  // merge pathSeg
  std::map<frCoord, std::vector<std::shared_ptr<frPathSeg>>> tmp1;
  std::vector<std::map<frCoord, std::vector<std::shared_ptr<frPathSeg>>>> tmp2(
      2, tmp1);
  std::vector<
      std::vector<std::map<frCoord, std::vector<std::shared_ptr<frPathSeg>>>>>
      mergedPathSegs(getTech()->getLayers().size(), tmp2);

  for (auto& it1 : pathSegMergeMap) {
    auto layerNum = std::get<0>(it1.first);
    int isH = std::get<1>(it1.first);
    auto trackLoc = std::get<2>(it1.first);
    bool hasSeg = false;
    int cnt = 0;
    std::shared_ptr<frPathSeg> newPathSeg;
    frSegStyle style;
    for (auto& it2 : it1.second) {
      // std::cout <<"coord " <<coord <<std::endl;
      for (auto& pathSegTuple : it2.second) {
        cnt += std::get<1>(pathSegTuple) ? 1 : -1;
      }
      // newPathSeg begin
      if (!hasSeg && cnt > 0) {
        style.setBeginStyle(frcTruncateEndStyle, 0);
        style.setEndStyle(frcTruncateEndStyle, 0);
        newPathSeg = std::make_shared<frPathSeg>(
            *(std::get<0>(*(it2.second.begin()))));
        for (auto& pathSegTuple : it2.second) {
          auto pathSeg = std::get<0>(pathSegTuple);
          auto isBegin = std::get<1>(pathSegTuple);
          if (isBegin) {
            frSegStyle tmpStyle = pathSeg->getStyle();
            if (tmpStyle.getBeginExt() > style.getBeginExt()) {
              style.setBeginStyle(tmpStyle.getBeginStyle(),
                                  tmpStyle.getBeginExt());
            }
          }
        }
        newPathSeg->setStyle(style);
        hasSeg = true;
        // newPathSeg end
      } else if (hasSeg && cnt == 0) {
        auto [begin, end] = newPathSeg->getPoints();
        for (auto& pathSegTuple : it2.second) {
          auto pathSeg = std::get<0>(pathSegTuple);
          auto isBegin = std::get<1>(pathSegTuple);
          if (!isBegin) {
            Point tmp;
            std::tie(tmp, end) = pathSeg->getPoints();
            frSegStyle tmpStyle = pathSeg->getStyle();
            if (tmpStyle.getEndExt() > style.getEndExt()) {
              style.setEndStyle(tmpStyle.getEndStyle(), tmpStyle.getEndExt());
            }
          }
        }
        newPathSeg->setPoints(begin, end);
        newPathSeg->setStyle(style);
        hasSeg = false;
        (mergedPathSegs.at(layerNum).at(isH))[trackLoc].push_back(newPathSeg);
      }
    }
  }

  // split pathseg from via
  // mergedPathSegs[layerNum][isHorizontal] is a std::map<frCoord,
  // std::vector<std::shared_ptr<frPathSeg> > >
  // map < std::tuple<frCoord, frCoord, frLayerNum>, std::shared_ptr<frVia> >
  // viaMergeMap;
  for (auto& it1 : viaMergeMap) {
    auto x = std::get<0>(it1.first);
    auto y = std::get<1>(it1.first);
    auto cutLayerNum = std::get<2>(it1.first);
    frCoord trackLoc;

    auto layerNum = cutLayerNum - 1;
    int isH = 1;
    trackLoc = y;
    splitVia_helper(layerNum, isH, trackLoc, x, y, mergedPathSegs);

    layerNum = cutLayerNum - 1;
    isH = 0;
    trackLoc = x;
    splitVia_helper(layerNum, isH, trackLoc, x, y, mergedPathSegs);

    layerNum = cutLayerNum + 1;
    trackLoc = x;
    splitVia_helper(layerNum, isH, trackLoc, x, y, mergedPathSegs);

    layerNum = cutLayerNum + 1;
    isH = 0;
    trackLoc = x;
    splitVia_helper(layerNum, isH, trackLoc, x, y, mergedPathSegs);
  }

  // split intersecting pathSegs
  for (auto& it1 : mergedPathSegs) {
    // vertical for mapIt1
    for (auto& mapIt1 : it1.at(0)) {
      // horizontal for mapIt2
      for (auto& mapIt2 : it1.at(1)) {
        // at most split once
        // seg1 is vertical
        for (auto& seg1 : mapIt1.second) {
          bool skip = false;
          // seg2 is horizontal
          auto [seg1Begin, seg1End] = seg1->getPoints();
          for (auto& seg2 : mapIt2.second) {
            auto [seg2Begin, seg2End] = seg2->getPoints();
            bool pushNewSeg1 = false;
            bool pushNewSeg2 = false;
            std::shared_ptr<frPathSeg> newSeg1;
            std::shared_ptr<frPathSeg> newSeg2;
            // check whether seg1 needs to be split, break seg1
            if (seg2Begin.y() > seg1Begin.y() && seg2Begin.y() < seg1End.y()) {
              pushNewSeg1 = true;
              newSeg1 = std::make_shared<frPathSeg>(*seg1);
              // modify seg1
              seg1->setPoints(seg1Begin, Point(seg1End.x(), seg2End.y()));
              // modify newSeg1
              newSeg1->setPoints(Point(seg1End.x(), seg2Begin.y()), seg1End);
              // modify endstyle
              auto layerNum = seg1->getLayerNum();
              frSegStyle tmpStyle1 = seg1->getStyle();
              frSegStyle tmpStyle2 = seg1->getStyle();
              frSegStyle style_default
                  = getTech()->getLayer(layerNum)->getDefaultSegStyle();
              tmpStyle1.setEndStyle(frcExtendEndStyle,
                                    style_default.getEndExt());
              seg1->setStyle(tmpStyle1);
              tmpStyle2.setBeginStyle(frcExtendEndStyle,
                                      style_default.getBeginExt());
              newSeg1->setStyle(tmpStyle2);
            }
            // check whether seg2 needs to be split, break seg2
            if (seg1Begin.x() > seg2Begin.x() && seg1Begin.x() < seg2End.x()) {
              pushNewSeg2 = true;
              newSeg2 = std::make_shared<frPathSeg>(*seg1);
              // modify seg2
              seg2->setPoints(seg2Begin, Point(seg1End.x(), seg2End.y()));
              // modify newSeg2
              newSeg2->setPoints(Point(seg1End.x(), seg2Begin.y()), seg2End);
              // modify endstyle
              auto layerNum = seg2->getLayerNum();
              frSegStyle tmpStyle1 = seg2->getStyle();
              frSegStyle tmpStyle2 = seg2->getStyle();
              frSegStyle style_default
                  = getTech()->getLayer(layerNum)->getDefaultSegStyle();
              tmpStyle1.setEndStyle(frcExtendEndStyle,
                                    style_default.getEndExt());
              seg2->setStyle(tmpStyle1);
              tmpStyle2.setBeginStyle(frcExtendEndStyle,
                                      style_default.getBeginExt());
              newSeg2->setStyle(tmpStyle2);
            }
            if (pushNewSeg1) {
              mapIt1.second.push_back(newSeg1);
            }
            if (pushNewSeg2) {
              mapIt2.second.push_back(newSeg2);
            }
            if (pushNewSeg1 || pushNewSeg2) {
              skip = true;
              break;
            }
            // std::cout <<"found" <<std::endl;
          }
          if (skip) {
            break;
          }
        }
      }
    }
  }

  // write back pathseg
  connFigs.clear();
  for (auto& it1 : mergedPathSegs) {
    for (auto& it2 : it1) {
      for (auto& it3 : it2) {
        for (auto& it4 : it3.second) {
          connFigs.push_back(it4);
        }
      }
    }
  }

  // write back via
  // map < std::tuple<frCoord, frCoord, frLayerNum>, std::shared_ptr<frVia> >
  // viaMergeMap;
  for (auto& it : viaMergeMap) {
    connFigs.push_back(it.second);
  }
}

void io::Writer::fillConnFigs(bool isTA)
{
  connFigs_.clear();
  if (VERBOSE > 0) {
    logger_->info(DRT, 180, "Post processing.");
  }
  for (auto& net : getDesign()->getTopBlock()->getNets()) {
    fillConnFigs_net(net.get(), isTA);
  }
  if (isTA) {
    for (auto& it : connFigs_) {
      mergeSplitConnFigs(it.second);
    }
  }
}

void io::Writer::writeViaDefToODB(odb::dbBlock* block,
                                  odb::dbTech* db_tech,
                                  frViaDef* via)
{
  if (!via->isAddedByRouter()) {
    return;
  }
  if (block->findVia(via->getName().c_str()) != nullptr) {
    return;
  }
  auto layer1Name = getTech()->getLayer(via->getLayer1Num())->getName();
  auto layer2Name = getTech()->getLayer(via->getLayer2Num())->getName();
  auto cutName = getTech()->getLayer(via->getCutLayerNum())->getName();
  odb::dbTechLayer* _layer1 = db_tech->findLayer(layer1Name.c_str());
  odb::dbTechLayer* _layer2 = db_tech->findLayer(layer2Name.c_str());
  odb::dbTechLayer* _cut_layer = db_tech->findLayer(cutName.c_str());
  if (_layer1 == nullptr || _layer2 == nullptr || _cut_layer == nullptr) {
    logger_->error(DRT,
                   113,
                   "Tech layers for via {} not found in db tech.",
                   via->getName());
  }
  odb::dbVia* _db_via = odb::dbVia::create(block, via->getName().c_str());
  _db_via->setDefault(true);
  for (auto& fig : via->getLayer2Figs()) {
    Rect box = fig->getBBox();
    odb::dbBox::create(
        _db_via, _layer2, box.xMin(), box.yMin(), box.xMax(), box.yMax());
  }
  for (auto& fig : via->getCutFigs()) {
    Rect box = fig->getBBox();
    odb::dbBox::create(
        _db_via, _cut_layer, box.xMin(), box.yMin(), box.xMax(), box.yMax());
  }

  for (auto& fig : via->getLayer1Figs()) {
    Rect box = fig->getBBox();
    odb::dbBox::create(
        _db_via, _layer1, box.xMin(), box.yMin(), box.xMax(), box.yMax());
  }
}

void io::Writer::updateDbConn(odb::dbBlock* block,
                              odb::dbTech* db_tech,
                              bool snapshot)
{
  odb::dbWireEncoder _wire_encoder;
  for (auto net : block->getNets()) {
    if (connFigs_.find(net->getName()) != connFigs_.end()) {
      if (getDesign()->getTopBlock()->findNet(net->getName())->isFixed()) {
        continue;
      }
      odb::dbWire* wire = net->getWire();
      if (wire == nullptr) {
        wire = odb::dbWire::create(net);
        _wire_encoder.begin(wire);
      } else {
        odb::dbWire::destroy(wire);
        wire = odb::dbWire::create(net);
        _wire_encoder.begin(wire);
      }

      for (auto& connFig : connFigs_.at(net->getName())) {
        switch (connFig->typeId()) {
          case frcPathSeg: {
            auto pathSeg = std::dynamic_pointer_cast<frPathSeg>(connFig);
            auto layerName
                = getTech()->getLayer(pathSeg->getLayerNum())->getName();
            auto layer = db_tech->findLayer(layerName.c_str());
            if (pathSeg->isTapered() || !net->getNonDefaultRule()) {
              _wire_encoder.newPath(layer, odb::dbWireType("ROUTED"));
            } else {
              _wire_encoder.newPath(
                  layer,
                  odb::dbWireType("ROUTED"),
                  net->getNonDefaultRule()->getLayerRule(layer));
            }
            auto [begin, end] = pathSeg->getPoints();
            frSegStyle segStyle = pathSeg->getStyle();
            if (segStyle.getBeginStyle() == frEndStyle(frcExtendEndStyle)) {
              if (segStyle.getBeginExt() != layer->getWidth() / 2) {
                _wire_encoder.addPoint(
                    begin.x(), begin.y(), segStyle.getBeginExt(), 0);
              } else {
                _wire_encoder.addPoint(begin.x(), begin.y());
              }
            } else if (segStyle.getBeginStyle()
                       == frEndStyle(frcTruncateEndStyle)) {
              _wire_encoder.addPoint(begin.x(), begin.y(), 0, 0);
            } else if (segStyle.getBeginStyle()
                       == frEndStyle(frcVariableEndStyle)) {
              _wire_encoder.addPoint(
                  begin.x(), begin.y(), segStyle.getBeginExt(), 0);
            }
            if (segStyle.getEndStyle() == frEndStyle(frcExtendEndStyle)) {
              if (segStyle.getEndExt() != layer->getWidth() / 2) {
                _wire_encoder.addPoint(
                    end.x(), end.y(), segStyle.getEndExt(), 0);
              } else {
                _wire_encoder.addPoint(end.x(), end.y());
              }
            } else if (segStyle.getEndStyle()
                       == frEndStyle(frcTruncateEndStyle)) {
              _wire_encoder.addPoint(end.x(), end.y(), 0, 0);
            } else if (segStyle.getBeginStyle()
                       == frEndStyle(frcVariableEndStyle)) {
              _wire_encoder.addPoint(end.x(), end.y(), segStyle.getEndExt(), 0);
            }
            break;
          }
          case frcVia: {
            auto via = std::dynamic_pointer_cast<frVia>(connFig);
            auto layerName = getTech()
                                 ->getLayer(via->getViaDef()->getLayer1Num())
                                 ->getName();
            auto viaName = via->getViaDef()->getName();
            auto layer = db_tech->findLayer(layerName.c_str());
            if (!net->getNonDefaultRule() || via->isTapered()) {
              _wire_encoder.newPath(layer, odb::dbWireType("ROUTED"));
            } else {
              _wire_encoder.newPath(
                  layer,
                  odb::dbWireType("ROUTED"),
                  net->getNonDefaultRule()->getLayerRule(layer));
            }
            Point origin = via->getOrigin();
            _wire_encoder.addPoint(origin.x(), origin.y());
            odb::dbTechVia* tech_via = db_tech->findVia(viaName.c_str());
            if (tech_via != nullptr) {
              _wire_encoder.addTechVia(tech_via);
            } else {
              writeViaDefToODB(block, db_tech, via->getViaDef());
              odb::dbVia* db_via = block->findVia(viaName.c_str());
              _wire_encoder.addVia(db_via);
            }
            break;
          }
          case frcPatchWire: {
            auto pwire = std::dynamic_pointer_cast<frPatchWire>(connFig);
            auto layerName
                = getTech()->getLayer(pwire->getLayerNum())->getName();
            auto layer = db_tech->findLayer(layerName.c_str());
            _wire_encoder.newPath(layer, odb::dbWireType("ROUTED"));
            Point origin = pwire->getOrigin();
            Rect offsetBox = pwire->getOffsetBox();
            _wire_encoder.addPoint(origin.x(), origin.y());
            _wire_encoder.addRect(offsetBox.xMin(),
                                  offsetBox.yMin(),
                                  offsetBox.xMax(),
                                  offsetBox.yMax());
            break;
          }
          default: {
            _wire_encoder.clear();
            logger_->error(DRT,
                           114,
                           "Unknown connFig type while writing net {}.",
                           net->getName());
          }
        }
      }
      _wire_encoder.end();
      net->setWireOrdered(false);
    }
  }
}

void io::Writer::updateDbAccessPoint(odb::dbAccessPoint* db_ap,
                                     frAccessPoint* ap,
                                     odb::dbTech* db_tech,
                                     odb::dbBlock* block)
{
  db_ap->setPoint(ap->getPoint());
  if (ap->hasAccess(frDirEnum::N)) {
    db_ap->setAccess(true, odb::dbDirection::NORTH);
  }
  if (ap->hasAccess(frDirEnum::S)) {
    db_ap->setAccess(true, odb::dbDirection::SOUTH);
  }
  if (ap->hasAccess(frDirEnum::E)) {
    db_ap->setAccess(true, odb::dbDirection::EAST);
  }
  if (ap->hasAccess(frDirEnum::W)) {
    db_ap->setAccess(true, odb::dbDirection::WEST);
  }
  if (ap->hasAccess(frDirEnum::U)) {
    db_ap->setAccess(true, odb::dbDirection::UP);
  }
  if (ap->hasAccess(frDirEnum::D)) {
    db_ap->setAccess(true, odb::dbDirection::DOWN);
  }
  auto layer = db_tech->findLayer(
      getTech()->getLayer(ap->getLayerNum())->getName().c_str());
  db_ap->setLayer(layer);
  db_ap->setLowType((odb::dbAccessType::Value) ap->getType(
      true));  // this works because both enums have the same order
  db_ap->setHighType((odb::dbAccessType::Value) ap->getType(false));
  auto allViaDefs = ap->getAllViaDefs();
  int numCuts = 1;
  for (const auto& cutViaDefs : allViaDefs) {
    for (const auto& viaDef : cutViaDefs) {
      if (db_tech->findVia(viaDef->getName().c_str()) != nullptr) {
        db_ap->addTechVia(numCuts, db_tech->findVia(viaDef->getName().c_str()));
      } else {
        writeViaDefToODB(block, db_tech, viaDef);
        db_ap->addBlockVia(numCuts, block->findVia(viaDef->getName().c_str()));
      }
    }
    ++numCuts;
  }
  auto path_segs = ap->getPathSegs();
  for (const auto& path_seg : path_segs) {
    Rect db_rect = Rect(path_seg.getBeginPoint(), path_seg.getEndPoint());
    bool begin_style_trunc = (path_seg.getBeginStyle() == frcTruncateEndStyle);
    bool end_style_trunc = (path_seg.getEndStyle() == frcTruncateEndStyle);
    db_ap->addSegment(db_rect, begin_style_trunc, end_style_trunc);
  }
}

void io::Writer::updateTrackAssignment(odb::dbBlock* block)
{
  for (const auto& net : getDesign()->getTopBlock()->getNets()) {
    auto dbNet = block->findNet(net->getName().c_str());
    for (const auto& guide : net->getGuides()) {
      for (const auto& route : guide->getRoutes()) {
        frPathSeg* track = static_cast<frPathSeg*>(route.get());
        auto layer = getTech()->getLayer(track->getLayerNum());
        odb::dbNetTrack::create(dbNet, layer->getDbLayer(), track->getBBox());
      }
    }
  }
}

void io::Writer::updateDbAccessPoints(odb::dbBlock* block, odb::dbTech* db_tech)
{
  for (auto ap : block->getAccessPoints()) {
    odb::dbAccessPoint::destroy(ap);
  }
  auto db = block->getDb();
  std::map<frAccessPoint*, odb::dbAccessPoint*> aps_map;
  for (auto& master : getDesign()->getMasters()) {
    auto db_master = db->findMaster(master->getName().c_str());
    if (db_master == nullptr) {
      logger_->error(DRT, 294, "master {} not found in db", master->getName());
    }
    for (auto& term : master->getTerms()) {
      auto db_mterm = db_master->findMTerm(term->getName().c_str());
      if (db_mterm == nullptr) {
        logger_->error(DRT, 295, "mterm {} not found in db", term->getName());
      }
      auto db_pins = db_mterm->getMPins();
      if (db_pins.size() != term->getPins().size()) {
        logger_->error(DRT,
                       296,
                       "Mismatch in number of pins for term {}/{}",
                       master->getName(),
                       term->getName());
      }
      frUInt4 i = 0;
      auto& pins = term->getPins();
      for (auto db_pin : db_pins) {
        auto& pin = pins[i++];
        int j = 0;
        int sz = pin->getNumPinAccess();
        while (j < sz) {
          auto pa = pin->getPinAccess(j);
          for (auto& ap : pa->getAccessPoints()) {
            auto db_ap = odb::dbAccessPoint::create(block, db_pin, j);
            updateDbAccessPoint(db_ap, ap.get(), db_tech, block);
            aps_map[ap.get()] = db_ap;
          }
          j++;
        }
      }
    }
  }
  for (auto& inst : getDesign()->getTopBlock()->getInsts()) {
    auto db_inst = block->findInst(inst->getName().c_str());
    if (db_inst == nullptr) {
      logger_->error(DRT, 297, "inst {} not found in db", inst->getName());
    }
    db_inst->setPinAccessIdx(inst->getPinAccessIdx());
    for (auto& term : inst->getInstTerms()) {
      auto aps = term->getAccessPoints();
      auto db_iterm = db_inst->findITerm(term->getTerm()->getName().c_str());
      if (db_iterm == nullptr) {
        logger_->error(DRT, 298, "iterm {} not found in db", term->getName());
      }

      if (db_iterm->getNet() == nullptr) {
        continue;
      }

      auto db_pins = db_iterm->getMTerm()->getMPins();
      if (aps.size() != db_pins.size()) {
        logger_->error(
            DRT,
            299,
            "Mismatch in access points size {} and term pins size {}",
            aps.size(),
            db_pins.size());
      }
      frUInt4 i = 0;
      for (auto db_pin : db_pins) {
        if (aps[i] != nullptr) {
          if (aps_map.find(aps[i]) != aps_map.end()) {
            db_iterm->setAccessPoint(db_pin, aps_map[aps[i]]);
          } else {
            logger_->error(DRT, 300, "Preferred access point is not found");
          }
        } else {
          db_iterm->setAccessPoint(db_pin, nullptr);
        }
        i++;
      }
    }
  }
  for (auto& term : getDesign()->getTopBlock()->getTerms()) {
    auto db_term = block->findBTerm(term->getName().c_str());
    if (db_term == nullptr) {
      logger_->error(DRT, 301, "bterm {} not found in db", term->getName());
    }
    auto db_net = db_term->getNet();
    if (db_term->getSigType().isSupply() || (db_net && db_net->isSpecial())) {
      continue;
    }
    auto db_pins = db_term->getBPins();
    auto& pins = term->getPins();
    if (db_pins.size() != pins.size()) {
      logger_->error(
          DRT, 303, "Mismatch in number of pins for bterm {}", term->getName());
    }
    if (pins.size() != 1) {
      continue;
    }
    auto db_pin = (odb::dbBPin*) *db_pins.begin();
    auto& pin = pins[0];
    int j = 0;
    int sz = pin->getNumPinAccess();
    while (j < sz) {
      auto pa = pin->getPinAccess(j);
      for (auto& ap : pa->getAccessPoints()) {
        auto db_ap = odb::dbAccessPoint::create(db_pin);
        updateDbAccessPoint(db_ap, ap.get(), db_tech, block);
      }
      j++;
    }
  }
}

void io::Writer::updateDb(odb::dbDatabase* db,
                          bool pin_access_only,
                          bool snapshot)
{
  if (db->getChip() == nullptr) {
    logger_->error(DRT, 3, "Load design first.");
  }

  odb::dbBlock* block = db->getChip()->getBlock();
  odb::dbTech* db_tech = db->getTech();
  if (block == nullptr || db_tech == nullptr) {
    logger_->error(DRT, 4, "Load design first.");
  }
  updateDbAccessPoints(block, db_tech);
  if (!pin_access_only) {
    for (auto net : block->getNets()) {
      if (net->getWire()) {
        odb::dbWireDecoder decoder;
        decoder.begin(net->getWire());
        decoder.next();
        if (decoder.getWireType() == odb::dbWireType::FIXED) {
          continue;
        }
        odb::dbWire::destroy(net->getWire());
      }
    }
    fillConnFigs(false);
    updateDbConn(block, db_tech, snapshot);
    router_->processBTermsAboveTopLayer(true);
  }
}

}  // namespace drt<|MERGE_RESOLUTION|>--- conflicted
+++ resolved
@@ -2477,14 +2477,9 @@
     tech_->addUConstraint(std::move(cutSpacingConstraint));
   }
   if (layer->hasOrthSpacingTable()) {
-<<<<<<< HEAD
-    auto uCon = std::make_unique<frOrthSpacingTableConstraint>(
-        layer->getOrthSpacingTable());
-=======
     std::vector<std::pair<int, int>> tbl;
     layer->getOrthSpacingTable(tbl);
     auto uCon = std::make_unique<frOrthSpacingTableConstraint>(tbl);
->>>>>>> db466862
     tmpLayer->setOrthSpacingTableConstraint(uCon.get());
     tech_->addUConstraint(std::move(uCon));
   }
