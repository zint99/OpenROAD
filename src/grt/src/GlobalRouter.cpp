// SPDX-License-Identifier: BSD-3-Clause
// Copyright (c) 2019-2025, The OpenROAD Authors

#include "grt/GlobalRouter.h"

#include <algorithm>
#include <boost/icl/interval.hpp>
#include <boost/polygon/polygon.hpp>
#include <cmath>
#include <cstring>
#include <fstream>
#include <functional>
#include <iostream>
#include <istream>
#include <limits>
#include <map>
#include <memory>
#include <random>
#include <set>
#include <sstream>
#include <string>
#include <unordered_map>
#include <utility>
#include <vector>

#include "AbstractFastRouteRenderer.h"
#include "AbstractGrouteRenderer.h"
#include "AbstractRoutingCongestionDataSource.h"
#include "FastRoute.h"
#include "Grid.h"
#include "Net.h"
#include "RepairAntennas.h"
#include "RoutingTracks.h"
#include "db_sta/SpefWriter.hh"
#include "db_sta/dbNetwork.hh"
#include "db_sta/dbSta.hh"
#include "grt/GRoute.h"
#include "grt/Rudy.h"
#include "odb/db.h"
#include "odb/dbShape.h"
#include "odb/geom_boost.h"
#include "odb/wOrder.h"
#include "sta/Clock.hh"
#include "sta/MinMax.hh"
#include "sta/Parasitics.hh"
#include "sta/Set.hh"
#include "stt/SteinerTreeBuilder.h"
#include "utl/CallBackHandler.h"
#include "utl/Logger.h"
#include "utl/algorithms.h"

namespace grt {

using boost::icl::interval;
using utl::GRT;

GlobalRouter::GlobalRouter()
    : logger_(nullptr),
      stt_builder_(nullptr),
      antenna_checker_(nullptr),
      opendp_(nullptr),
      fastroute_(nullptr),
      grid_origin_(0, 0),
      groute_renderer_(nullptr),
      grid_(new Grid),
      adjustment_(0.0),
      layer_for_guide_dimension_(3),
      congestion_report_iter_step_(0),
      allow_congestion_(false),
      macro_extension_(0),
      initialized_(false),
      total_diodes_count_(0),
      verbose_(false),
      seed_(0),
      caps_perturbation_percentage_(0),
      perturbation_amount_(1),
      sta_(nullptr),
      db_(nullptr),
      block_(nullptr),
      repair_antennas_(nullptr),
      rudy_(nullptr),
      heatmap_(nullptr),
      heatmap_rudy_(nullptr),
      congestion_file_name_(nullptr),
      grouter_cbk_(nullptr)
{
}

void GlobalRouter::init(utl::Logger* logger,
                        utl::CallBackHandler* callback_handler,
                        stt::SteinerTreeBuilder* stt_builder,
                        odb::dbDatabase* db,
                        sta::dbSta* sta,
                        ant::AntennaChecker* antenna_checker,
                        dpl::Opendp* opendp,
                        std::unique_ptr<AbstractRoutingCongestionDataSource>
                            routing_congestion_data_source,
                        std::unique_ptr<AbstractRoutingCongestionDataSource>
                            routing_congestion_data_source_rudy)
{
  logger_ = logger;
  callback_handler_ = callback_handler;
  stt_builder_ = stt_builder;
  db_ = db;
  stt_builder_ = stt_builder;
  antenna_checker_ = antenna_checker;
  opendp_ = opendp;
  sta_ = sta;
  fastroute_
      = new FastRouteCore(db_, logger_, callback_handler_, stt_builder_, sta_);
  heatmap_ = std::move(routing_congestion_data_source);
  heatmap_->registerHeatMap();
  heatmap_rudy_ = std::move(routing_congestion_data_source_rudy);
  heatmap_rudy_->registerHeatMap();
}

void GlobalRouter::clear()
{
  routes_.clear();
  for (auto [ignored, net] : db_net_map_) {
    delete net;
  }
  db_net_map_.clear();
  routing_tracks_.clear();
  routing_layers_.clear();
  grid_->clear();
  fastroute_->clear();
  vertical_capacities_.clear();
  horizontal_capacities_.clear();
  initialized_ = false;
}

GlobalRouter::~GlobalRouter()
{
  delete fastroute_;
  delete grid_;
  for (auto [ignored, net] : db_net_map_) {
    delete net;
  }
  delete repair_antennas_;
  delete rudy_;
}

std::vector<Net*> GlobalRouter::initFastRoute(int min_routing_layer,
                                              int max_routing_layer)
{
  fastroute_->clear();
  h_nets_in_pos_.clear();
  v_nets_in_pos_.clear();
  ensureLayerForGuideDimension(max_routing_layer);

  configFastRoute();

  initRoutingLayers(min_routing_layer, max_routing_layer);
  reportLayerSettings(min_routing_layer, max_routing_layer);
  initRoutingTracks(max_routing_layer);
  initCoreGrid(max_routing_layer);
  setCapacities(min_routing_layer, max_routing_layer);

  applyAdjustments(min_routing_layer, max_routing_layer);
  perturbCapacities();

  std::vector<Net*> nets = findNets(true);
  checkPinPlacement();
  initNetlist(nets);

  initialized_ = true;
  return nets;
}

void GlobalRouter::applyAdjustments(int min_routing_layer,
                                    int max_routing_layer)
{
  fastroute_->initEdges();
  computeGridAdjustments(min_routing_layer, max_routing_layer);
  computeTrackAdjustments(min_routing_layer, max_routing_layer);
  computeObstructionsAdjustments();
  std::vector<int> track_space = grid_->getTrackPitches();
  fastroute_->initBlockedIntervals(track_space);
  computeUserGlobalAdjustments(min_routing_layer, max_routing_layer);
  computeUserLayerAdjustments(max_routing_layer);

  for (RegionAdjustment region_adjustment : region_adjustments_) {
    computeRegionAdjustments(region_adjustment.getRegion(),
                             region_adjustment.getLayer(),
                             region_adjustment.getAdjustment());
  }
}

// If file name is specified, save congestion report file.
// If there are no congestions, the empty file overwrites any
// previous congestion report file.
void GlobalRouter::saveCongestion()
{
  is_congested_ = fastroute_->totalOverflow() > 0;
  fastroute_->saveCongestion();
}

NetRouteMap& GlobalRouter::getRoutes()
{
  partial_routes_.clear();
  if (routes_.empty()) {
    partial_routes_ = fastroute_->getPlanarRoutes();
    return partial_routes_;
  }
  return routes_;
}

bool GlobalRouter::haveRoutes()
{
  if (!designIsPlaced()) {
    return false;
  }
  loadGuidesFromDB();
  bool congested_routes = is_congested_ && !allow_congestion_;
  return !routes_.empty() && !congested_routes;
}

bool GlobalRouter::haveDetailedRoutes()
{
  if (block_ == nullptr) {
    block_ = db_->getChip()->getBlock();
  }
  for (odb::dbNet* db_net : block_->getNets()) {
    if (isDetailedRouted(db_net)) {
      return true;
    }
  }
  return false;
}

bool GlobalRouter::designIsPlaced()
{
  if (db_->getChip() == nullptr) {
    logger_->error(
        GRT, 270, "Load a design before running the global router commands.");
  }
  block_ = db_->getChip()->getBlock();

  for (Pin* port : getAllPorts()) {
    if (port->getBTerm()->getFirstPinPlacementStatus()
        == odb::dbPlacementStatus::NONE) {
      return false;
    }
  }

  for (odb::dbNet* net : block_->getNets()) {
    if (net->isSpecial()) {
      continue;
    }
    for (odb::dbITerm* iterm : net->getITerms()) {
      odb::dbInst* inst = iterm->getInst();
      if (!inst->isPlaced()) {
        return false;
      }
    }
  }

  return true;
}

bool GlobalRouter::haveDetailedRoutes(const std::vector<odb::dbNet*>& db_nets)
{
  for (odb::dbNet* db_net : db_nets) {
    if (isDetailedRouted(db_net)) {
      return true;
    }
  }
  return false;
}

void GlobalRouter::globalRoute(bool save_guides,
                               bool start_incremental,
                               bool end_incremental)
{
  bool has_routable_nets = false;
  for (auto net : db_->getChip()->getBlock()->getNets()) {
    if (net->getITerms().size() + net->getBTerms().size() > 1) {
      has_routable_nets = true;
      break;
    }
  }
  if (!has_routable_nets) {
    logger_->warn(GRT,
                  7,
                  "Design does not have any routable net "
                  "(with at least 2 terms)");
    return;
  }
  if (start_incremental && end_incremental) {
    logger_->error(GRT,
                   251,
                   "The start_incremental and end_incremental flags cannot be "
                   "defined together");
  } else if (start_incremental) {
    if (!initialized_ || haveDetailedRoutes()) {
      int min_layer, max_layer;
      getMinMaxLayer(min_layer, max_layer);
      initFastRoute(min_layer, max_layer);
    }
    grouter_cbk_ = new GRouteDbCbk(this);
    grouter_cbk_->addOwner(block_);
  } else {
    try {
      if (end_incremental) {
        updateDirtyRoutes();
        grouter_cbk_->removeOwner();
        delete grouter_cbk_;
        grouter_cbk_ = nullptr;
      } else {
        clear();
        block_ = db_->getChip()->getBlock();

        int min_layer, max_layer;
        getMinMaxLayer(min_layer, max_layer);

        std::vector<Net*> nets = initFastRoute(min_layer, max_layer);

        if (verbose_) {
          reportResources();
        }

        routes_ = findRouting(nets, min_layer, max_layer);
      }
    } catch (...) {
      updateDbCongestion();
      saveCongestion();
      throw;
    }

    updateDbCongestion();
    saveCongestion();

    if (verbose_) {
      reportCongestion();
    }
    computeWirelength();
    if (verbose_) {
      logger_->info(GRT, 14, "Routed nets: {}", routes_.size());
    }
    if (save_guides) {
      std::vector<odb::dbNet*> nets;
      nets.reserve(block_->getNets().size());
      for (odb::dbNet* db_net : block_->getNets()) {
        nets.push_back(db_net);
      }
      saveGuides(nets);
    }
  }

  if (is_congested_) {
    if (allow_congestion_) {
      logger_->warn(GRT,
                    115,
                    "Global routing finished with congestion. Check the "
                    "congestion regions in the DRC Viewer.");
    } else {
      logger_->error(GRT,
                     116,
                     "Global routing finished with congestion. Check the "
                     "congestion regions in the DRC Viewer.");
    }
  }
}

void GlobalRouter::updateDbCongestion()
{
  int min_layer, max_layer;
  getMinMaxLayer(min_layer, max_layer);
  fastroute_->updateDbCongestion(min_layer, max_layer);
  heatmap_->update();
}

int GlobalRouter::repairAntennas(odb::dbMTerm* diode_mterm,
                                 int iterations,
                                 float ratio_margin,
                                 const int num_threads)
{
  if (!initialized_ || haveDetailedRoutes()) {
    int min_layer, max_layer;
    getMinMaxLayer(min_layer, max_layer);
    initFastRoute(min_layer, max_layer);
  }
  if (repair_antennas_ == nullptr) {
    repair_antennas_
        = new RepairAntennas(this, antenna_checker_, opendp_, db_, logger_);
  }

  if (diode_mterm == nullptr) {
    diode_mterm = repair_antennas_->findDiodeMTerm();
    if (diode_mterm == nullptr) {
      logger_->metric("antenna_diodes_count", total_diodes_count_);
      logger_->warn(
          GRT, 246, "No diode with LEF class CORE ANTENNACELL found.");
      return 0;
    }
  }
  if (repair_antennas_->diffArea(diode_mterm) == 0.0) {
    logger_->error(GRT,
                   244,
                   "Diode {}/{} ANTENNADIFFAREA is zero.",
                   diode_mterm->getMaster()->getConstName(),
                   diode_mterm->getConstName());
  }

  bool violations = true;
  int itr = 0;
  std::vector<odb::dbNet*> nets_to_repair;
  for (odb::dbNet* db_net : block_->getNets()) {
    nets_to_repair.push_back(db_net);
  }

  if (haveDetailedRoutes(nets_to_repair) && iterations != 1) {
    logger_->warn(GRT,
                  121,
                  "repair_antennas should perform only one iteration when the "
                  "routing source is detailed routing.");
  }

  while (violations && itr < iterations) {
    if (verbose_) {
      logger_->info(GRT, 6, "Repairing antennas, iteration {}.", itr + 1);
    }
    violations = repair_antennas_->checkAntennaViolations(routes_,
                                                          nets_to_repair,
                                                          getMaxRoutingLayer(),
                                                          diode_mterm,
                                                          ratio_margin,
                                                          num_threads);
    // if run in GRT and it need run jumper insertion
    std::vector<odb::dbNet*> nets_with_jumpers;
    if (!haveDetailedRoutes(nets_to_repair)
        && repair_antennas_->hasNewViolations()) {
      // Run jumper insertion and clean
      repair_antennas_->jumperInsertion(routes_,
                                        grid_->getTileSize(),
                                        getMaxRoutingLayer(),
                                        nets_with_jumpers);
      repair_antennas_->clearViolations();

      saveGuides(nets_with_jumpers);
      // run again antenna checker
      violations
          = repair_antennas_->checkAntennaViolations(routes_,
                                                     nets_to_repair,
                                                     getMaxRoutingLayer(),
                                                     diode_mterm,
                                                     ratio_margin,
                                                     num_threads);
      updateDbCongestion();
    }
    if (violations) {
      IncrementalGRoute incr_groute(this, block_);
      repair_antennas_->repairAntennas(diode_mterm);
      total_diodes_count_ += repair_antennas_->getDiodesCount();
      logger_->info(
          GRT, 15, "Inserted {} diodes.", repair_antennas_->getDiodesCount());
      nets_to_repair.clear();
      // store all dirty nets for repair to ensure violations are fixed, even in
      // nets whose route guides were not modified but may have changes in
      // instance positions
      for (odb::dbNet* db_net : dirty_nets_) {
        nets_to_repair.push_back(db_net);
      }
      incr_groute.updateRoutes();
      saveGuides(nets_to_repair);
    }
    repair_antennas_->clearViolations();
    itr++;
  }

  logger_->metric("antenna_diodes_count", total_diodes_count_);
  return total_diodes_count_;
}

NetRouteMap GlobalRouter::findRouting(std::vector<Net*>& nets,
                                      int min_routing_layer,
                                      int max_routing_layer)
{
  NetRouteMap routes;
  if (!nets.empty()) {
    routes = fastroute_->run();
    addRemainingGuides(routes, nets, min_routing_layer, max_routing_layer);
    connectPadPins(routes);
    for (auto& net_route : routes) {
      std::vector<Pin>& pins = db_net_map_[net_route.first]->getPins();
      GRoute& route = net_route.second;
      mergeSegments(pins, route);
    }
  }

  return routes;
}

std::vector<int> GlobalRouter::routeLayerLengths(odb::dbNet* db_net)
{
  odb::dbTech* tech = db_->getTech();
  loadGuidesFromDB();
  NetRouteMap& routes = routes_;

  // dbu wirelength for wires, via count for vias
  std::vector<int> layer_lengths(tech->getLayerCount());

  if (!db_net->getSigType().isSupply()) {
    GRoute& route = routes[db_net];
    std::set<RoutePt> route_pts;
    for (GSegment& segment : route) {
      if (segment.isVia()) {
        auto& s = segment;
        // Mimic makeRouteParasitics
        int min_layer = std::min(s.init_layer, s.final_layer);
        odb::dbTechLayer* cut_layer
            = tech->findRoutingLayer(min_layer)->getUpperLayer();
        layer_lengths[cut_layer->getNumber()] += 1;
        route_pts.insert(RoutePt(s.init_x, s.init_y, s.init_layer));
        route_pts.insert(RoutePt(s.final_x, s.final_y, s.final_layer));
      } else {
        int layer = segment.init_layer;
        layer_lengths[tech->findRoutingLayer(layer)->getNumber()]
            += segment.length();
        route_pts.insert(RoutePt(segment.init_x, segment.init_y, layer));
        route_pts.insert(RoutePt(segment.final_x, segment.final_y, layer));
      }
    }

    Net* net = getNet(db_net);
    for (Pin& pin : net->getPins()) {
      int layer = pin.getConnectionLayer() + 1;
      odb::Point grid_pt = pin.getOnGridPosition();
      odb::Point pt = pin.getPosition();

      std::vector<std::pair<odb::Point, odb::Point>> ap_positions;
      bool has_access_points = findPinAccessPointPositions(pin, ap_positions);
      if (has_access_points) {
        auto ap_position = ap_positions.front();
        pt = ap_position.first;
        grid_pt = ap_position.second;
      }

      RoutePt grid_route(grid_pt.getX(), grid_pt.getY(), layer);
      auto pt_itr = route_pts.find(grid_route);
      if (pt_itr == route_pts.end()) {
        layer--;
      }
      int wire_length_dbu
          = abs(pt.getX() - grid_pt.getX()) + abs(pt.getY() - grid_pt.getY());
      layer_lengths[tech->findRoutingLayer(layer)->getNumber()]
          += wire_length_dbu;
    }
  }
  return layer_lengths;
}

////////////////////////////////////////////////////////////////

void GlobalRouter::initCoreGrid(int max_routing_layer)
{
  initGrid(max_routing_layer);

  computeCapacities(max_routing_layer);
  findTrackPitches(max_routing_layer);

  fastroute_->setLowerLeft(grid_->getXMin(), grid_->getYMin());
  fastroute_->setTileSize(grid_->getTileSize());
  fastroute_->setGridsAndLayers(
      grid_->getXGrids(), grid_->getYGrids(), grid_->getNumLayers());
  fastroute_->setGridMax(grid_->getGridArea().xMax(),
                         grid_->getGridArea().yMax());

  odb::dbTech* tech = db_->getTech();
  for (int l = 1; l <= max_routing_layer; l++) {
    odb::dbTechLayer* tech_layer = tech->findRoutingLayer(l);
    fastroute_->addLayerDirection(l - 1, tech_layer->getDirection());
  }
}

void GlobalRouter::initRoutingLayers(int min_routing_layer,
                                     int max_routing_layer)
{
  odb::dbTech* tech = db_->getTech();

  int valid_layers = 1;
  for (int l = 1; l <= tech->getRoutingLayerCount(); l++) {
    odb::dbTechLayer* tech_layer = tech->findRoutingLayer(l);
    if (tech_layer == nullptr) {
      logger_->error(GRT, 85, "Routing layer {} not found.", l);
    }
    if (tech_layer->getRoutingLevel() != 0) {
      if (tech_layer->getDirection() != odb::dbTechLayerDir::HORIZONTAL
          && tech_layer->getDirection() != odb::dbTechLayerDir::VERTICAL) {
        logger_->error(GRT,
                       84,
                       "Layer {} does not have a valid direction.",
                       tech_layer->getName());
      }
      odb::dbTrackGrid* track_grid = block_->findTrackGrid(tech_layer);
      if (track_grid == nullptr
          && tech_layer->getRoutingLevel() >= min_routing_layer
          && tech_layer->getRoutingLevel() <= max_routing_layer) {
        logger_->error(GRT,
                       70,
                       "Layer {} does not have track grid.",
                       tech_layer->getName());
      }
      routing_layers_[valid_layers] = tech_layer;
      valid_layers++;
    }
  }
  checkAdjacentLayersDirection(min_routing_layer, max_routing_layer);
}

void GlobalRouter::checkAdjacentLayersDirection(int min_routing_layer,
                                                int max_routing_layer)
{
  odb::dbTech* tech = db_->getTech();
  for (int l = min_routing_layer; l < max_routing_layer; l++) {
    odb::dbTechLayer* layer_a = tech->findRoutingLayer(l);
    odb::dbTechLayer* layer_b = tech->findRoutingLayer(l + 1);
    if (layer_a->getDirection() == layer_b->getDirection()) {
      logger_->error(
          GRT,
          126,
          "Layers {} and {} have the same preferred routing direction ({}).",
          layer_a->getName(),
          layer_b->getName(),
          layer_a->getDirection().getString());
    }
  }
}

void GlobalRouter::setCapacities(int min_routing_layer, int max_routing_layer)
{
  for (int l = 1; l <= grid_->getNumLayers(); l++) {
    if (l < min_routing_layer || l > max_routing_layer) {
      fastroute_->addHCapacity(0, l);
      fastroute_->addVCapacity(0, l);

      horizontal_capacities_.push_back(0);
      vertical_capacities_.push_back(0);
    } else {
      const int h_cap = grid_->getHorizontalEdgesCapacities()[l - 1];
      const int v_cap = grid_->getVerticalEdgesCapacities()[l - 1];
      fastroute_->addHCapacity(h_cap, l);
      fastroute_->addVCapacity(v_cap, l);

      horizontal_capacities_.push_back(h_cap);
      vertical_capacities_.push_back(v_cap);

      grid_->setHorizontalCapacity(h_cap * 100, l - 1);
      grid_->setVerticalCapacity(v_cap * 100, l - 1);
    }
  }
}

void GlobalRouter::setPerturbationAmount(int perturbation)
{
  perturbation_amount_ = perturbation;
};

void GlobalRouter::updateDirtyNets(std::vector<Net*>& dirty_nets)
{
  int min_layer, max_layer;
  getMinMaxLayer(min_layer, max_layer);
  initRoutingLayers(min_layer, max_layer);
  for (odb::dbNet* db_net : dirty_nets_) {
    Net* net = db_net_map_[db_net];
    net->destroyPins();
    // update pin positions
    makeItermPins(net, db_net, grid_->getGridArea());
    makeBtermPins(net, db_net, grid_->getGridArea());
    findPins(net);
    destroyNetWire(net);
    std::string pins_not_covered;
    // compare new positions with last positions & add on vector
    if (pinPositionsChanged(net)
        && (!net->isMergedNet() || !netIsCovered(db_net, pins_not_covered))) {
      dirty_nets.push_back(db_net_map_[db_net]);
      routes_[db_net].clear();
      db_net->clearGuides();
      fastroute_->clearNetRoute(db_net);
    } else if (net->isMergedNet()) {
      if (!isConnected(db_net)) {
        logger_->error(
            GRT, 267, "Net {} has disconnected segments.", net->getName());
      }
    }
    net->setIsMergedNet(false);
    net->setDirtyNet(false);
    net->clearLastPinPositions();
  }
  dirty_nets_.clear();
}

// This function is not currently enabled
void GlobalRouter::shrinkNetRoute(odb::dbNet* db_net)
{
  Net* net = db_net_map_[db_net];
  GRoute& segments = routes_[db_net];
  const int total_segments = segments.size();

  if (net->getNumPins() < 2) {
    return;
  }

  std::string dump;
  if (!netIsCovered(db_net, dump)) {
    logger_->error(
        GRT, 266, "Net {} does not cover all its pins.", net->getName());
  }
  int root = -1, alternate_root = -1;
  std::vector<bool> covers_pin(total_segments, false);

  for (int s = 0; s < total_segments; s++) {
    for (Pin& pin : net->getPins()) {
      if (segmentCoversPin(segments[s], pin)) {
        covers_pin[s] = true;
        alternate_root = s;
        if (pin.isDriver()) {
          root = s;
        }
      }
    }
  }

  if (root == -1) {
    root = alternate_root;
    // If driverless nets issue is fixed there should be no alternate_root and
    // this should become an Error
    logger_->error(GRT, 268, "Net {} has no driver pin.", net->getName());
  }
  AdjacencyList graph = buildNetGraph(db_net);

  // Runs a BFS trough the graph
  std::vector<SegmentIndex> parent(total_segments,
                                   std::numeric_limits<SegmentIndex>::max());
  std::vector<SegmentIndex> total_children(total_segments, 0);
  std::queue<int> q, leafs;
  q.push(root);
  parent[root] = root;

  while (!q.empty()) {
    int node = q.front();
    q.pop();
    for (int child : graph[node]) {
      if (parent[child] != std::numeric_limits<uint16_t>::max()) {
        continue;
      }
      parent[child] = node;
      total_children[node]++;
      q.push(child);
    }
    if (!total_children[node]) {
      leafs.push(node);
    }
  }

  net->setSegmentParent(parent);

  // Prunes branches that dont end on leafs
  std::set<int> segments_to_delete;
  while (!leafs.empty()) {
    int leaf = leafs.front();
    leafs.pop();
    if (!covers_pin[leaf]) {
      segments_to_delete.insert(leaf);
      if (!--total_children[parent[leaf]]) {
        leafs.push(parent[leaf]);
      };
    }
  }

  int total_deleted_segments = 0;
  for (int deleted : segments_to_delete) {
    const int adjusted_seg_id = deleted - total_deleted_segments;
    deleteSegment(net, segments, adjusted_seg_id);
    total_deleted_segments++;
  }
}

void GlobalRouter::deleteSegment(Net* net, GRoute& segments, const int seg_id)
{
  GSegment& seg = segments[seg_id];
  if (seg.init_layer == seg.final_layer) {
    bool is_horizontal = (seg.init_x != seg.final_x);
    bool is_vertical = (seg.init_y != seg.final_y);
    const int tile_size = grid_->getTileSize();
    auto [x0, max_x]
        = std::minmax({(int) ((seg.init_x - grid_->getXMin()) / tile_size),
                       (int) ((seg.final_x - grid_->getXMin()) / tile_size)});

    auto [y0, max_y]
        = std::minmax({(int) ((seg.init_y - grid_->getYMin()) / tile_size),
                       (int) ((seg.final_y - grid_->getYMin()) / tile_size)});

    while (x0 <= max_x && y0 <= max_y) {
      const int x1 = x0 + (is_horizontal ? 1 : 0);
      const int y1 = y0 + (is_vertical ? 1 : 0);
      const int edge_cap
          = fastroute_->getEdgeCapacity(x0, y0, x1, y1, seg.init_layer);
      fastroute_->addAdjustment(
          x0, y0, x1, y1, seg.init_layer, edge_cap + 1, false);
      if (is_horizontal) {
        x0++;
      } else if (is_vertical) {
        y0++;
      }
    }
  }
  net->deleteSegment(seg_id, segments);
}

void GlobalRouter::destroyNetWire(Net* net)
{
  odb::dbWire* wire = net->getDbNet()->getWire();
  if (wire != nullptr) {
    removeWireUsage(wire);
    odb::dbWire::destroy(wire);
  }
  net->setHasWires(false);
}

void GlobalRouter::removeWireUsage(odb::dbWire* wire)
{
  std::vector<odb::dbShape> via_boxes;

  odb::dbWirePath path;
  odb::dbWirePathShape pshape;
  odb::dbWirePathItr pitr;
  for (pitr.begin(wire); pitr.getNextPath(path);) {
    while (pitr.getNextShape(pshape)) {
      const odb::dbShape& shape = pshape.shape;
      if (shape.isVia()) {
        odb::dbShape::getViaBoxes(shape, via_boxes);
        for (const odb::dbShape& box : via_boxes) {
          odb::dbTechLayer* tech_layer = box.getTechLayer();
          const int layer_routing_level = tech_layer->getRoutingLevel();
          int min_layer, max_layer;
          getMinMaxLayer(min_layer, max_layer);
          if (layer_routing_level == 0 || layer_routing_level < min_layer
              || layer_routing_level > max_layer) {
            continue;
          }
          odb::Rect via_rect = box.getBox();
          removeRectUsage(via_rect, tech_layer);
        }
      } else {
        odb::Rect wire_rect = shape.getBox();
        odb::dbTechLayer* tech_layer = shape.getTechLayer();
        removeRectUsage(wire_rect, tech_layer);
      }
    }
  }
}

void GlobalRouter::removeRectUsage(const odb::Rect& rect,
                                   odb::dbTechLayer* tech_layer)
{
  // Release resources of Rect same like was used
  applyObstructionAdjustment(rect, tech_layer, false, true);
}

bool GlobalRouter::isDetailedRouted(odb::dbNet* db_net)
{
  return (!db_net->isSpecial()
          && db_net->getWireType() == odb::dbWireType::ROUTED
          && db_net->getWire());
}

Rudy* GlobalRouter::getRudy()
{
  if (rudy_ == nullptr) {
    rudy_ = new Rudy(db_->getChip()->getBlock(), this);
  }

  return rudy_;
}

bool GlobalRouter::findPinAccessPointPositions(
    const Pin& pin,
    std::vector<std::pair<odb::Point, odb::Point>>& ap_positions)
{
  std::vector<odb::dbAccessPoint*> access_points;
  // get APs from odb
  if (pin.isPort()) {
    for (const odb::dbBPin* bpin : pin.getBTerm()->getBPins()) {
      const std::vector<odb::dbAccessPoint*>& bpin_pas
          = bpin->getAccessPoints();
      access_points.insert(
          access_points.begin(), bpin_pas.begin(), bpin_pas.end());
    }
  } else {
    access_points = pin.getITerm()->getPrefAccessPoints();
  }

  if (access_points.empty()) {
    return false;
  }

  for (const odb::dbAccessPoint* ap : access_points) {
    odb::Point ap_position = ap->getPoint();
    if (!pin.isPort()) {
      odb::dbTransform xform;
      int x, y;
      pin.getITerm()->getInst()->getLocation(x, y);
      xform.setOffset({x, y});
      xform.setOrient(odb::dbOrientType(odb::dbOrientType::R0));
      xform.apply(ap_position);
    }

    ap_positions.push_back(
        {ap_position, grid_->getPositionOnGrid(ap_position)});
  }

  return true;
}

std::vector<odb::Point> GlobalRouter::findOnGridPositions(
    const Pin& pin,
    bool& has_access_points,
    odb::Point& pos_on_grid,
    bool ignore_db_access_points)
{
  std::vector<std::pair<odb::Point, odb::Point>> ap_positions;

  // temporarily ignore odb access points when incremental changes
  // are made, in order to avoid getting invalid APs
  has_access_points = findPinAccessPointPositions(pin, ap_positions);

  std::vector<odb::Point> positions_on_grid;

  if (has_access_points && !ignore_db_access_points) {
    for (const auto& ap_position : ap_positions) {
      pos_on_grid = ap_position.second;
      positions_on_grid.push_back(pos_on_grid);
    }
  } else {
    // if odb doesn't have any APs, run the grt version considering the
    // center of the pin shapes
    const int conn_layer = pin.getConnectionLayer();
    const std::vector<odb::Rect>& pin_boxes = pin.getBoxes().at(conn_layer);
    for (const odb::Rect& pin_box : pin_boxes) {
      odb::Point rect_middle = getRectMiddle(pin_box);
      const int pin_box_length = std::max(pin_box.dx(), pin_box.dy());

      // if a macro/pad pin crosses multiple gcells, ensure the position closest
      // to the macro/pad boundary will be selected as its on grid position.
      if (pin.getEdge() != PinEdge::none
          && pin_box_length >= grid_->getTileSize()) {
        pos_on_grid = grid_->getPositionOnGrid(
            pin.getPositionNearInstEdge(pin_box, rect_middle));
      } else {
        pos_on_grid = grid_->getPositionOnGrid(rect_middle);
        // if a macro/pad pin is unreachable due to not having enough resources
        // at its on grid position, get the position closest to the macro/pad
        // boundary to ensure routability
        if (pin.isConnectedToPadOrMacro()
            && !isPinReachable(pin, pos_on_grid)) {
          pos_on_grid = grid_->getPositionOnGrid(
              pin.getPositionNearInstEdge(pin_box, rect_middle));
        }
      }
      positions_on_grid.push_back(pos_on_grid);
      has_access_points = false;
    }
  }

  return positions_on_grid;
}

void GlobalRouter::findPins(Net* net)
{
  for (Pin& pin : net->getPins()) {
    bool has_access_points;
    odb::Point pos_on_grid;
    std::vector<odb::Point> pin_positions_on_grid
        = findOnGridPositions(pin, has_access_points, pos_on_grid);

    computePinPositionOnGrid(
        pin_positions_on_grid, pin, pos_on_grid, has_access_points);
  }
}

void GlobalRouter::computePinPositionOnGrid(
    std::vector<odb::Point>& pin_positions_on_grid,
    Pin& pin,
    odb::Point& pos_on_grid,
    const bool has_access_points)
{
  int votes = -1;

  odb::Point pin_position;
  for (odb::Point pos : pin_positions_on_grid) {
    int equals = std::count(
        pin_positions_on_grid.begin(), pin_positions_on_grid.end(), pos);
    if (equals > votes) {
      pin_position = pos;
      votes = equals;
    }
  }

  // check if the pin has access points to avoid changing the position on grid
  // when the pin overlaps with a single track.
  // this way, the result based on drt APs is maintained
  if (!has_access_points && pinOverlapsWithSingleTrack(pin, pos_on_grid)) {
    const int conn_layer = pin.getConnectionLayer();
    odb::dbTechLayer* layer = routing_layers_[conn_layer];
    pos_on_grid = grid_->getPositionOnGrid(pos_on_grid);
    if (!(pos_on_grid == pin_position)
        && ((layer->getDirection() == odb::dbTechLayerDir::HORIZONTAL
             && pos_on_grid.y() != pin_position.y())
            || (layer->getDirection() == odb::dbTechLayerDir::VERTICAL
                && pos_on_grid.x() != pin_position.x()))) {
      pin_position = pos_on_grid;
    }
  }

  pin.setOnGridPosition(pin_position);
}

int GlobalRouter::getNetMaxRoutingLayer(const Net* net)
{
  return net->getSignalType() == odb::dbSigType::CLOCK
                 && getMaxLayerForClock() > 0
             ? getMaxLayerForClock()
             : getMaxRoutingLayer();
}

void GlobalRouter::findFastRoutePins(Net* net,
                                     std::vector<RoutePt>& pins_on_grid,
                                     int& root_idx)
{
  root_idx = 0;
  const int max_routing_layer = getNetMaxRoutingLayer(net);

  for (Pin& pin : net->getPins()) {
    odb::Point pin_position = pin.getOnGridPosition();
    int conn_layer = pin.getConnectionLayer();
    conn_layer = std::min(conn_layer, max_routing_layer);

    int pinX
        = (int) ((pin_position.x() - grid_->getXMin()) / grid_->getTileSize());
    int pinY
        = (int) ((pin_position.y() - grid_->getYMin()) / grid_->getTileSize());

    if (!(pinX < 0 || pinX >= grid_->getXGrids() || pinY < -1
          || pinY >= grid_->getYGrids() || conn_layer > grid_->getNumLayers()
          || conn_layer <= 0)) {
      bool duplicated = false;
      for (RoutePt& pin_pos : pins_on_grid) {
        if (pinX == pin_pos.x() && pinY == pin_pos.y()
            && conn_layer == pin_pos.layer()) {
          duplicated = true;
          break;
        }
      }

      if (!duplicated) {
        pins_on_grid.push_back(RoutePt(pinX, pinY, conn_layer));
        if (pin.isDriver()) {
          root_idx = pins_on_grid.size() - 1;
        }
      }
    }
  }
}

float GlobalRouter::getNetSlack(Net* net)
{
  sta::dbNetwork* network = sta_->getDbNetwork();
  sta::Net* sta_net = network->dbToSta(net->getDbNet());
  sta::Slack slack = sta_->netSlack(sta_net, sta::MinMax::max());
  return slack;
}

void GlobalRouter::initNetlist(std::vector<Net*>& nets)
{
  pad_pins_connections_.clear();

  int min_degree = std::numeric_limits<int>::max();
  // Do NOT use numeric_limits<int>::min() to init
  // this because if there are no FR nets the max
  // degree will be big negative and cannot be used
  // to init the vectors in FR.
  int max_degree = 1;

  if (nets.size() > 1 && seed_ != 0) {
    std::mt19937 g;
    g.seed(seed_);

    utl::shuffle(nets.begin(), nets.end(), g);
  }
  for (Net* net : nets) {
    int pin_count = net->getNumPins();
    int min_layer, max_layer;
    getNetLayerRange(net->getDbNet(), min_layer, max_layer);
    odb::dbTechLayer* max_routing_layer
        = db_->getTech()->findRoutingLayer(max_layer);
    if (pin_count > 1
        && (!net->hasWires() || net->hasStackedVias(max_routing_layer))) {
      if (pin_count < min_degree) {
        min_degree = pin_count;
      }

      if (pin_count > max_degree) {
        max_degree = pin_count;
      }
      makeFastrouteNet(net);
    }
  }
  fastroute_->setMaxNetDegree(max_degree);

  if (verbose_) {
    min_degree = nets.empty() ? 0 : min_degree;
    max_degree = nets.empty() ? 0 : max_degree;
    logger_->info(GRT, 1, "Minimum degree: {}", min_degree);
    logger_->info(GRT, 2, "Maximum degree: {}", max_degree);
  }

  // add resources for pin access in macro/pad pins after defining their on grid
  // position
  addResourcesForPinAccess();
  fastroute_->initAuxVar();
}

bool GlobalRouter::pinPositionsChanged(Net* net)
{
  bool is_diferent = false;
  std::map<RoutePt, int> cnt_pos;
  const std::multiset<RoutePt>& last_pos = net->getLastPinPositions();
  for (const Pin& pin : net->getPins()) {
    const odb::Point& pos = pin.getOnGridPosition();
    cnt_pos[RoutePt(pos.getX(), pos.getY(), pin.getConnectionLayer())]++;
  }
  for (const RoutePt& last : last_pos) {
    cnt_pos[last]--;
  }
  for (const auto& [pos, count] : cnt_pos) {
    if (count != 0) {
      is_diferent = true;
      break;
    }
  }
  return is_diferent;
}

bool GlobalRouter::newPinOnGrid(Net* net, std::multiset<RoutePt>& last_pos)
{
  for (const Pin& pin : net->getPins()) {
    if (last_pos.find(RoutePt(pin.getOnGridPosition().getX(),
                              pin.getOnGridPosition().getY(),
                              pin.getConnectionLayer()))
        == last_pos.end()) {
      return true;
    }
  }

  return false;
}

void GlobalRouter::makeFastrouteNet(Net* net)
{
  std::vector<RoutePt> pins_on_grid;
  int root_idx;
  findFastRoutePins(net, pins_on_grid, root_idx);

  bool is_clock = (net->getSignalType() == odb::dbSigType::CLOCK);
  std::vector<int8_t>* edge_cost_per_layer;
  int8_t edge_cost_for_net;
  computeTrackConsumption(net, edge_cost_for_net, edge_cost_per_layer);

  // set layer restriction only to clock nets that are not connected to
  // leaf iterms
  int min_layer, max_layer;
  getNetLayerRange(net->getDbNet(), min_layer, max_layer);

  FrNet* fr_net = fastroute_->addNet(net->getDbNet(),
                                     is_clock,
                                     net->isLocal(),
                                     root_idx,
                                     edge_cost_for_net,
                                     min_layer - 1,
                                     max_layer - 1,
                                     net->getSlack(),
                                     edge_cost_per_layer);
  // TODO: improve net layer range with more dynamic layer restrictions
  // when there's no room in the specified range
  // See https://github.com/The-OpenROAD-Project/OpenROAD/pull/2893 and
  // https://github.com/The-OpenROAD-Project/OpenROAD/discussions/2870
  // for a detailed discussion

  for (RoutePt& pin_pos : pins_on_grid) {
    fr_net->addPin(pin_pos.x(), pin_pos.y(), pin_pos.layer() - 1);
  }

  // Save stt input on debug file
  if (fastroute_->hasSaveSttInput()
      && net->getDbNet() == fastroute_->getDebugNet()) {
    saveSttInputFile(net);
  }
}

void GlobalRouter::saveSttInputFile(Net* net)
{
  std::string file_name = fastroute_->getSttInputFileName();
  const float net_alpha = stt_builder_->getAlpha(net->getDbNet());
  std::ofstream out(file_name.c_str());
  out << "Net " << net->getName() << " " << net_alpha << "\n";
  for (Pin& pin : net->getPins()) {
    odb::Point position = pin.getOnGridPosition();  // Pin position on grid
    out << pin.getName() << " " << position.getX() << " " << position.getY()
        << "\n";
  }
  out.close();
}

void GlobalRouter::getNetLayerRange(odb::dbNet* db_net,
                                    int& min_layer,
                                    int& max_layer)
{
  Net* net = db_net_map_[db_net];
  int pin_min_layer = std::numeric_limits<int>::max();
  for (const Pin& pin : net->getPins()) {
    pin_min_layer = std::min(pin_min_layer, pin.getConnectionLayer());
  }

  bool is_non_leaf_clock = isNonLeafClock(db_net);
  min_layer = (is_non_leaf_clock && getMinLayerForClock() > 0)
                  ? getMinLayerForClock()
                  : getMinRoutingLayer();
  min_layer = std::max(min_layer, pin_min_layer);
  max_layer = (is_non_leaf_clock && getMaxLayerForClock() > 0)
                  ? getMaxLayerForClock()
                  : getMaxRoutingLayer();
}

void GlobalRouter::getGridSize(int& x_grids, int& y_grids)
{
  x_grids = grid_->getXGrids();
  y_grids = grid_->getYGrids();
}

int GlobalRouter::getGridTileSize()
{
  return grid_->getTileSize();
}

void GlobalRouter::getCapacityReductionData(CapacityReductionData& cap_red_data)
{
  fastroute_->getCapacityReductionData(cap_red_data);
}

void GlobalRouter::computeTrackConsumption(
    const Net* net,
    int8_t& track_consumption,
    std::vector<int8_t>*& edge_costs_per_layer)
{
  edge_costs_per_layer = nullptr;
  track_consumption = 1;
  odb::dbNet* db_net = net->getDbNet();
  int net_min_layer;
  int net_max_layer;
  getNetLayerRange(db_net, net_min_layer, net_max_layer);

  odb::dbTechNonDefaultRule* ndr = db_net->getNonDefaultRule();
  if (ndr) {
    int num_layers = grid_->getNumLayers();
    edge_costs_per_layer = new std::vector<int8_t>(num_layers + 1, 1);
    std::vector<odb::dbTechLayerRule*> layer_rules;
    ndr->getLayerRules(layer_rules);

    for (odb::dbTechLayerRule* layer_rule : layer_rules) {
      int layerIdx = layer_rule->getLayer()->getRoutingLevel();
      if (layerIdx > net_max_layer || layerIdx < net_min_layer) {
        continue;
      }
      RoutingTracks routing_tracks = getRoutingTracksByIndex(layerIdx);
      int default_width = layer_rule->getLayer()->getWidth();
      int default_pitch = routing_tracks.getTrackPitch();

      int ndr_spacing = layer_rule->getSpacing();
      int ndr_width = layer_rule->getWidth();
      int ndr_pitch = ndr_width / 2 + ndr_spacing + default_width / 2;

      int consumption = std::ceil((float) ndr_pitch / default_pitch);
<<<<<<< HEAD

      (*edge_costs_per_layer)[layerIdx - 1] = consumption;

      track_consumption = std::max(track_consumption, consumption);

      logger_->report(
          "Net: {} NDR cost in {} (float/int): {}/{}  Edge cost: {}",
          net->getConstName(),
          layer_rule->getLayer()->getConstName(),
          (float) ndr_pitch / default_pitch,
          consumption,
          track_consumption);
=======
      if (consumption > std::numeric_limits<int8_t>::max()) {
        logger_->error(GRT,
                       272,
                       "NDR consumption {} exceeds {} and is unsupported",
                       consumption,
                       std::numeric_limits<int8_t>::max());
      }
      (*edge_costs_per_layer)[layerIdx - 1] = consumption;

      track_consumption
          = std::max(track_consumption, static_cast<int8_t>(consumption));
>>>>>>> 5d0d0fb1
    }
  }
}

std::vector<LayerId> GlobalRouter::findTransitionLayers()
{
  std::map<odb::dbTechLayer*, odb::dbTechVia*> default_vias
      = block_->getDefaultVias();
  std::vector<LayerId> transition_layers;
  for (const auto [tech_layer, via] : default_vias) {
    if (tech_layer->getRoutingLevel() > getMaxRoutingLayer()) {
      continue;
    }

    const bool vertical
        = tech_layer->getDirection() == odb::dbTechLayerDir::VERTICAL;
    int via_width = 0;
    for (const auto box : default_vias[tech_layer]->getBoxes()) {
      if (box->getTechLayer() == tech_layer) {
        via_width = vertical ? box->getWidth() : box->getLength();
        break;
      }
    }

    const double track_pitch
        = grid_->getTrackPitches()[tech_layer->getRoutingLevel() - 1];
    // threshold to define what is a transition layer based on the width of the
    // fat via. using 0.8 to consider transition layers for wide vias
    const float fat_via_threshold = 0.8;
    if (via_width / track_pitch > fat_via_threshold) {
      transition_layers.push_back(tech_layer->getRoutingLevel());
    }
  }

  return transition_layers;
}

// reduce the capacity of transition layers in 50% to have less wires in
// regions where a fat via is necessary.
// this way, the detailed router will have more room to fix violations near
// the fat vias.
void GlobalRouter::adjustTransitionLayers(
    const std::vector<LayerId>& transition_layers,
    std::map<int, std::vector<odb::Rect>>& layer_obs_map)
{
  odb::dbTech* tech = db_->getTech();
  for (LayerId layer : transition_layers) {
    odb::dbTechLayer* tech_layer = tech->findRoutingLayer(layer);
    TileSet tiles_to_reduce;
    for (const auto& obs : layer_obs_map[layer - 1]) {
      odb::Rect first_tile_bds, last_tile_bds;
      odb::Point first_tile, last_tile;
      grid_->getBlockedTiles(
          obs, first_tile_bds, last_tile_bds, first_tile, last_tile);
      if (first_tile.x() == last_tile.x() && first_tile.y() == last_tile.y()) {
        continue;
      }
      for (int y = first_tile.y(); y < last_tile.y(); y++) {
        for (int x = first_tile.x(); x < last_tile.x(); x++) {
          tiles_to_reduce.emplace(std::make_pair(x, y));
        }
      }
    }
    adjustTileSet(tiles_to_reduce, tech_layer);
  }
}

void GlobalRouter::adjustTileSet(const TileSet& tiles_to_reduce,
                                 odb::dbTechLayer* tech_layer)
{
  const int layer = tech_layer->getRoutingLevel();
  for (const auto& [x, y] : tiles_to_reduce) {
    int end_x = x;
    int end_y = y;
    if (tech_layer->getDirection() == odb::dbTechLayerDir::HORIZONTAL) {
      end_x = x + 1;
    } else {
      end_y = y + 1;
    }
    const float edge_cap
        = fastroute_->getEdgeCapacity(x, y, end_x, end_y, layer);
    int new_cap = std::floor(edge_cap * 0.5);
    new_cap = edge_cap > 0 ? std::max(new_cap, 1) : new_cap;
    fastroute_->addAdjustment(x, y, end_x, end_y, layer, new_cap, true);
  }
}

void GlobalRouter::computeGridAdjustments(int min_routing_layer,
                                          int max_routing_layer)
{
  const odb::Rect& die_area = grid_->getGridArea();
  odb::Point upper_die_bounds(die_area.dx(), die_area.dy());
  int h_space;
  int v_space;

  int x_grids = grid_->getXGrids();
  int y_grids = grid_->getYGrids();

  odb::Point upper_grid_bounds(x_grids * grid_->getTileSize(),
                               y_grids * grid_->getTileSize());
  int x_extra = upper_die_bounds.x() - upper_grid_bounds.x();
  int y_extra = upper_die_bounds.y() - upper_grid_bounds.y();

  for (auto const& [level, routing_layer] : routing_layers_) {
    h_space = 0;
    v_space = 0;

    if (level < min_routing_layer
        || (level > max_routing_layer && max_routing_layer > 0)) {
      continue;
    }

    int new_v_capacity = 0;
    int new_h_capacity = 0;

    if (routing_layer->getDirection() == odb::dbTechLayerDir::HORIZONTAL) {
      h_space = grid_->getTrackPitches()[level - 1];
      new_h_capacity = std::floor((grid_->getTileSize() + y_extra) / h_space);
    } else if (routing_layer->getDirection() == odb::dbTechLayerDir::VERTICAL) {
      v_space = grid_->getTrackPitches()[level - 1];
      new_v_capacity = std::floor((grid_->getTileSize() + x_extra) / v_space);
    } else {
      logger_->error(GRT, 71, "Layer spacing not found.");
    }

    int num_adjustments = y_grids - 1 + x_grids - 1;
    fastroute_->setNumAdjustments(num_adjustments);

    if (!grid_->isPerfectRegularX()) {
      fastroute_->setLastColVCapacity(new_v_capacity, level - 1);
      for (int i = 1; i < y_grids + 1; i++) {
        fastroute_->addAdjustment(
            x_grids - 1, i - 1, x_grids - 1, i, level, new_v_capacity, false);
      }
    }
    if (!grid_->isPerfectRegularY()) {
      fastroute_->setLastRowHCapacity(new_h_capacity, level - 1);
      for (int i = 1; i < x_grids + 1; i++) {
        fastroute_->addAdjustment(
            i - 1, y_grids - 1, i, y_grids - 1, level, new_h_capacity, false);
      }
    }
  }
}

/*
 * Remove any routing capacity between the die boundary and the first and last
 * routing tracks on each layer.
 */
void GlobalRouter::computeTrackAdjustments(int min_routing_layer,
                                           int max_routing_layer)
{
  for (auto const& [level, layer] : routing_layers_) {
    if (level < min_routing_layer
        || (level > max_routing_layer && max_routing_layer > 0)) {
      continue;
    }

    const RoutingTracks routing_tracks = getRoutingTracksByIndex(level);
    const int track_location = routing_tracks.getLocation();
    const int track_space = routing_tracks.getUsePitch();
    const int num_tracks = routing_tracks.getNumTracks();
    const int final_track_location
        = track_location + (track_space * (num_tracks - 1));

    if (num_tracks == 0) {
      continue;
    }

    if (layer->getDirection() == odb::dbTechLayerDir::HORIZONTAL) {
      /* bottom most obstruction */
      const int yh = track_location - track_space;
      if (yh > grid_->getYMin()) {
        odb::Rect init_track_obs(
            grid_->getXMin(), grid_->getYMin(), grid_->getXMax(), yh);
        applyObstructionAdjustment(init_track_obs, layer);
      }

      /* top most obstruction */
      const int yl = final_track_location + track_space;
      if (yl < grid_->getYMax()) {
        odb::Rect final_track_obs(
            grid_->getXMin(), yl, grid_->getXMax(), grid_->getYMax());
        applyObstructionAdjustment(final_track_obs, layer);
      }
    } else {
      /* left most obstruction */
      const int xh = track_location - track_space;
      if (xh > grid_->getXMin()) {
        const odb::Rect init_track_obs(
            grid_->getXMin(), grid_->getYMin(), xh, grid_->getYMax());
        applyObstructionAdjustment(init_track_obs, layer);
      }

      /* right most obstruction */
      const int xl = final_track_location + track_space;
      if (xl < grid_->getXMax()) {
        const odb::Rect final_track_obs(
            xl, grid_->getYMin(), grid_->getXMax(), grid_->getYMax());
        applyObstructionAdjustment(final_track_obs, layer);
      }
    }
  }
}

void GlobalRouter::computeUserGlobalAdjustments(int min_routing_layer,
                                                int max_routing_layer)
{
  if (adjustment_ == 0.0) {
    return;
  }

  for (int l = min_routing_layer; l <= max_routing_layer; l++) {
    odb::dbTechLayer* tech_layer = db_->getTech()->findRoutingLayer(l);
    if (tech_layer->getLayerAdjustment() == 0.0) {
      tech_layer->setLayerAdjustment(adjustment_);
    }
  }
}

void GlobalRouter::computeUserLayerAdjustments(int max_routing_layer)
{
  int x_grids = grid_->getXGrids();
  int y_grids = grid_->getYGrids();

  const std::vector<int>& hor_capacities
      = grid_->getHorizontalEdgesCapacities();
  const std::vector<int>& ver_capacities = grid_->getVerticalEdgesCapacities();

  for (int layer = 1; layer <= max_routing_layer; layer++) {
    odb::dbTechLayer* tech_layer = db_->getTech()->findRoutingLayer(layer);
    float adjustment = tech_layer->getLayerAdjustment();
    if (adjustment != 0) {
      if (horizontal_capacities_[layer - 1] != 0) {
        int new_cap = hor_capacities[layer - 1] * (1 - adjustment);
        grid_->setHorizontalCapacity(new_cap, layer - 1);

        for (int y = 1; y <= y_grids; y++) {
          for (int x = 1; x < x_grids; x++) {
            int edge_cap
                = fastroute_->getEdgeCapacity(x - 1, y - 1, x, y - 1, layer);
            int new_h_capacity
                = std::floor((float) edge_cap * (1 - adjustment));
            new_h_capacity = edge_cap > 0 && adjustment != 1
                                 ? std::max(new_h_capacity, 1)
                                 : new_h_capacity;
            fastroute_->addAdjustment(
                x - 1, y - 1, x, y - 1, layer, new_h_capacity, true);
          }
        }
      }

      if (vertical_capacities_[layer - 1] != 0) {
        int new_cap = ver_capacities[layer - 1] * (1 - adjustment);
        grid_->setVerticalCapacity(new_cap, layer - 1);

        for (int x = 1; x <= x_grids; x++) {
          for (int y = 1; y < y_grids; y++) {
            int edge_cap
                = fastroute_->getEdgeCapacity(x - 1, y - 1, x - 1, y, layer);
            int new_v_capacity
                = std::floor((float) edge_cap * (1 - adjustment));
            new_v_capacity = edge_cap > 0 && adjustment != 1
                                 ? std::max(new_v_capacity, 1)
                                 : new_v_capacity;
            fastroute_->addAdjustment(
                x - 1, y - 1, x - 1, y, layer, new_v_capacity, true);
          }
        }
      }
    }
  }
}

void GlobalRouter::computeRegionAdjustments(const odb::Rect& region,
                                            int layer,
                                            float reduction_percentage)
{
  odb::Rect die_box = grid_->getGridArea();

  if ((die_box.xMin() > region.ll().x() && die_box.yMin() > region.ll().y())
      || (die_box.xMax() < region.ur().x()
          && die_box.yMax() < region.ur().y())) {
    logger_->error(GRT, 72, "Informed region is outside die area.");
  }

  odb::dbTechLayer* routing_layer = routing_layers_[layer];
  bool vertical
      = routing_layer->getDirection() == odb::dbTechLayerDir::VERTICAL;

  odb::Rect first_tile_box, last_tile_box;
  odb::Point first_tile, last_tile;
  grid_->getBlockedTiles(
      region, first_tile_box, last_tile_box, first_tile, last_tile);

  RoutingTracks routing_tracks = getRoutingTracksByIndex(layer);
  int track_space = routing_tracks.getUsePitch();

  int first_tile_reduce = grid_->computeTileReduce(
      region, first_tile_box, track_space, true, routing_layer->getDirection());

  int last_tile_reduce = grid_->computeTileReduce(
      region, last_tile_box, track_space, false, routing_layer->getDirection());

  for (int x = first_tile.getX(); x <= last_tile.getX(); x++) {
    for (int y = first_tile.getY(); y <= last_tile.getY(); y++) {
      double edge_cap
          = vertical ? fastroute_->getEdgeCapacity(x, y, x, y + 1, layer)
                     : fastroute_->getEdgeCapacity(x, y, x + 1, y, layer);
      int new_cap = std::floor(edge_cap * (1 - reduction_percentage));

      if (x == first_tile.getX() || y == first_tile.getY()) {
        new_cap = edge_cap - (first_tile_reduce * (1 - reduction_percentage));
      } else if (x == last_tile.getX() || y == last_tile.getY()) {
        new_cap = edge_cap - (last_tile_reduce * (1 - reduction_percentage));
      }

      new_cap = edge_cap > 0 && reduction_percentage != 1 ? std::max(new_cap, 1)
                                                          : new_cap;
      if (vertical) {
        fastroute_->addAdjustment(x, y, x, y + 1, layer, new_cap, true);
      } else {
        fastroute_->addAdjustment(x, y, x + 1, y, layer, new_cap, true);
      }
    }
  }
}

bool GlobalRouter::hasAvailableResources(bool is_horizontal,
                                         const int& pos_x,
                                         const int& pos_y,
                                         const int& layer_level)
{
  // transform from real position to grid pos of fastroute
  int grid_x = (int) ((pos_x - grid_->getXMin()) / grid_->getTileSize());
  int grid_y = (int) ((pos_y - grid_->getYMin()) / grid_->getTileSize());
  int cap = 0;
  if (is_horizontal) {
    cap = fastroute_->getAvailableResources(
        grid_x, grid_y, grid_x + 1, grid_y, layer_level);
  } else {
    cap = fastroute_->getAvailableResources(
        grid_x, grid_y, grid_x, grid_y + 1, layer_level);
  }
  return cap > 0;
}

// Find the position of the middle of a GCell closest to the position
odb::Point GlobalRouter::getPositionOnGrid(const odb::Point& real_position)
{
  return grid_->getPositionOnGrid(real_position);
}

void GlobalRouter::updateResources(const int& init_x,
                                   const int& init_y,
                                   const int& final_x,
                                   const int& final_y,
                                   const int& layer_level,
                                   int used)
{
  // transform from real position to grid pos of fastrouter
  int grid_init_x = (int) ((init_x - grid_->getXMin()) / grid_->getTileSize());
  int grid_init_y = (int) ((init_y - grid_->getYMin()) / grid_->getTileSize());
  int grid_final_x
      = (int) ((final_x - grid_->getXMin()) / grid_->getTileSize());
  int grid_final_y
      = (int) ((final_y - grid_->getYMin()) / grid_->getTileSize());
  fastroute_->updateEdge2DAnd3DUsage(
      grid_init_x, grid_init_y, grid_final_x, grid_final_y, layer_level, used);
}

// Use release flag to increase rather than reduce resources on obstruction
void GlobalRouter::applyObstructionAdjustment(const odb::Rect& obstruction,
                                              odb::dbTechLayer* tech_layer,
                                              bool is_macro,
                                              bool release)
{
  // compute the intersection between obstruction and the die area
  // only when they are overlapping to avoid assert error during
  // intersect() function
  const odb::Rect& die_area = grid_->getGridArea();
  odb::Rect obstruction_rect;
  if (die_area.overlaps(obstruction)) {
    obstruction_rect = die_area.intersect(obstruction);
    // ignores obstructions completely outside the die area
    if (obstruction_rect.isInverted()) {
      return;
    }
  }

  odb::Rect first_tile_box, last_tile_box;
  odb::Point first_tile, last_tile;
  grid_->getBlockedTiles(
      obstruction_rect, first_tile_box, last_tile_box, first_tile, last_tile);

  bool vertical = tech_layer->getDirection() == odb::dbTechLayerDir::VERTICAL;

  int layer = tech_layer->getRoutingLevel();

  int track_space = grid_->getTrackPitches()[layer - 1];

  const int layer_capacity = vertical ? vertical_capacities_[layer - 1]
                                      : horizontal_capacities_[layer - 1];

  interval<int>::type first_tile_reduce_interval
      = grid_->computeTileReduceInterval(obstruction_rect,
                                         first_tile_box,
                                         track_space,
                                         true,
                                         tech_layer->getDirection(),
                                         layer_capacity,
                                         is_macro);
  interval<int>::type last_tile_reduce_interval
      = grid_->computeTileReduceInterval(obstruction_rect,
                                         last_tile_box,
                                         track_space,
                                         false,
                                         tech_layer->getDirection(),
                                         layer_capacity,
                                         is_macro);

  int grid_limit = vertical ? grid_->getYGrids() : grid_->getXGrids();

  std::vector<int> track_spaces;
  if (release) {
    track_spaces = grid_->getTrackPitches();
  }

  if (!vertical) {
    // if obstruction is inside a single gcell, block the edge between current
    // gcell and the adjacent gcell
    if (first_tile.getX() == last_tile.getX()
        && last_tile.getX() + 1 < grid_limit) {
      int last_tile_x = last_tile.getX() + 1;
      last_tile.setX(last_tile_x);
    }
    fastroute_->addHorizontalAdjustments(first_tile,
                                         last_tile,
                                         layer,
                                         first_tile_reduce_interval,
                                         last_tile_reduce_interval,
                                         track_spaces,
                                         release);
  } else {
    // if obstruction is inside a single gcell, block the edge between current
    // gcell and the adjacent gcell
    if (first_tile.getY() == last_tile.getY()
        && last_tile.getY() + 1 < grid_limit) {
      int last_tile_y = last_tile.getY() + 1;
      last_tile.setY(last_tile_y);
    }
    fastroute_->addVerticalAdjustments(first_tile,
                                       last_tile,
                                       layer,
                                       first_tile_reduce_interval,
                                       last_tile_reduce_interval,
                                       track_spaces,
                                       release);
  }
}

// For macro pins in the east and north edges of the macros, the access for
// them can be blocked by the macro obstructions. This function adds the
// resources necessary to route these pins.
// Only pins in the east and north edges are affected because FastRoute
// routes from left to right, and bottom to top.
void GlobalRouter::addResourcesForPinAccess()
{
  odb::dbTech* tech = db_->getTech();
  for (const auto& [db_net, net] : db_net_map_) {
    for (const Pin& pin : net->getPins()) {
      if (pin.isConnectedToPadOrMacro()
          && (pin.getEdge() == PinEdge::east
              || pin.getEdge() == PinEdge::north)) {
        const odb::Point& pos = pin.getOnGridPosition();
        int pin_x = (int) ((pos.x() - grid_->getXMin()) / grid_->getTileSize());
        int pin_y = (int) ((pos.y() - grid_->getYMin()) / grid_->getTileSize());
        const int layer = pin.getConnectionLayer();
        odb::dbTechLayer* tech_layer = tech->findRoutingLayer(layer);
        if (tech_layer->getDirection() == odb::dbTechLayerDir::VERTICAL) {
          const int edge_cap = fastroute_->getEdgeCapacity(
              pin_x, pin_y, pin_x, pin_y + 1, layer);
          fastroute_->addAdjustment(
              pin_x, pin_y, pin_x, pin_y + 1, layer, edge_cap + 1, false);
        } else {
          const int edge_cap = fastroute_->getEdgeCapacity(
              pin_x, pin_y, pin_x + 1, pin_y, layer);
          fastroute_->addAdjustment(
              pin_x, pin_y, pin_x + 1, pin_y, layer, edge_cap + 1, false);
        }
      }
    }
  }
}

bool GlobalRouter::isPinReachable(const Pin& pin, const odb::Point& pos_on_grid)
{
  odb::dbTech* tech = db_->getTech();
  const int layer = pin.getConnectionLayer();
  int pin_x
      = (int) ((pos_on_grid.x() - grid_->getXMin()) / grid_->getTileSize());
  int pin_y
      = (int) ((pos_on_grid.y() - grid_->getYMin()) / grid_->getTileSize());
  odb::dbTechLayer* tech_layer = tech->findRoutingLayer(layer);

  // pins on the east and north edges of macros will always have enough
  // resources due to the function addResourcesForPinAccess.
  if (pin.getEdge() == PinEdge::east || pin.getEdge() == PinEdge::north) {
    return true;
  }

  int edge_cap = 0;
  if (tech_layer->getDirection() == odb::dbTechLayerDir::VERTICAL) {
    if (pin_y != 0) {
      edge_cap
          = fastroute_->getEdgeCapacity(pin_x, pin_y - 1, pin_x, pin_y, layer);
    }
  } else if (pin_x != 0) {
    edge_cap
        = fastroute_->getEdgeCapacity(pin_x - 1, pin_y, pin_x, pin_y, layer);
  }

  return edge_cap > 0;
}

void GlobalRouter::setAdjustment(const float adjustment)
{
  adjustment_ = adjustment;
}

int GlobalRouter::getMinRoutingLayer()
{
  if (block_ == nullptr) {
    block_ = db_->getChip()->getBlock();
  }
  return block_->getMinRoutingLayer();
}

int GlobalRouter::getMaxRoutingLayer()
{
  if (block_ == nullptr) {
    block_ = db_->getChip()->getBlock();
  }
  return block_->getMaxRoutingLayer();
}

int GlobalRouter::getMinLayerForClock()
{
  if (block_ == nullptr) {
    block_ = db_->getChip()->getBlock();
  }
  return block_->getMinLayerForClock();
}

int GlobalRouter::getMaxLayerForClock()
{
  if (block_ == nullptr) {
    block_ = db_->getChip()->getBlock();
  }
  return block_->getMaxLayerForClock();
}

void GlobalRouter::setMinRoutingLayer(const int min_layer)
{
  if (block_ == nullptr) {
    block_ = db_->getChip()->getBlock();
  }
  block_->setMinRoutingLayer(min_layer);
}

void GlobalRouter::setMaxRoutingLayer(const int max_layer)
{
  if (block_ == nullptr) {
    block_ = db_->getChip()->getBlock();
  }
  block_->setMaxRoutingLayer(max_layer);
}

void GlobalRouter::setMinLayerForClock(const int min_layer)
{
  if (block_ == nullptr) {
    block_ = db_->getChip()->getBlock();
  }
  block_->setMinLayerForClock(min_layer);
}

void GlobalRouter::setMaxLayerForClock(const int max_layer)
{
  if (block_ == nullptr) {
    block_ = db_->getChip()->getBlock();
  }
  block_->setMaxLayerForClock(max_layer);
}

void GlobalRouter::setCriticalNetsPercentage(float critical_nets_percentage)
{
  if (sta_->getDbNetwork()->defaultLibertyLibrary() == nullptr) {
    critical_nets_percentage = 0;
    logger_->warn(
        GRT,
        301,
        "Timing is not available, setting critical nets percentage to 0.");
  }
  fastroute_->setCriticalNetsPercentage(critical_nets_percentage);
}

void GlobalRouter::addLayerAdjustment(int layer, float reduction_percentage)
{
  odb::dbTech* tech = db_->getTech();
  odb::dbTechLayer* tech_layer = tech->findRoutingLayer(layer);
  if (layer > getMaxRoutingLayer() && getMaxRoutingLayer() > 0) {
    if (verbose_) {
      odb::dbTechLayer* max_tech_layer
          = tech->findRoutingLayer(getMaxRoutingLayer());
      logger_->warn(GRT,
                    30,
                    "Specified layer {} for adjustment is greater than max "
                    "routing layer {} and will be ignored.",
                    tech_layer->getName(),
                    max_tech_layer->getName());
    }
  } else {
    tech_layer->setLayerAdjustment(reduction_percentage);
  }
}

void GlobalRouter::addRegionAdjustment(int min_x,
                                       int min_y,
                                       int max_x,
                                       int max_y,
                                       int layer,
                                       float reduction_percentage)
{
  region_adjustments_.push_back(RegionAdjustment(
      min_x, min_y, max_x, max_y, layer, reduction_percentage));
}

void GlobalRouter::setVerbose(const bool v)
{
  verbose_ = v;
}

void GlobalRouter::setCongestionIterations(int iterations)
{
  congestion_iterations_ = iterations;
}

void GlobalRouter::setCongestionReportIterStep(int congestion_report_iter_step)
{
  congestion_report_iter_step_ = congestion_report_iter_step;
}

void GlobalRouter::setCongestionReportFile(const char* file_name)
{
  congestion_file_name_ = file_name;
}

void GlobalRouter::setGridOrigin(int x, int y)
{
  grid_origin_ = odb::Point(x, y);
}

void GlobalRouter::setAllowCongestion(bool allow_congestion)
{
  allow_congestion_ = allow_congestion;
}

void GlobalRouter::setMacroExtension(int macro_extension)
{
  macro_extension_ = macro_extension;
}

void GlobalRouter::setCapacitiesPerturbationPercentage(float percentage)
{
  caps_perturbation_percentage_ = percentage;
}

void GlobalRouter::perturbCapacities()
{
  int x_grids = grid_->getXGrids();
  int y_grids = grid_->getYGrids();

  int num_2d_grids = x_grids * y_grids;
  int num_perturbations = (caps_perturbation_percentage_ / 100) * num_2d_grids;

  std::mt19937 g;
  g.seed(seed_);

  for (int layer = 1; layer <= getMaxRoutingLayer(); layer++) {
    std::uniform_int_distribution<int> uni_x(1, std::max(x_grids - 1, 1));
    std::uniform_int_distribution<int> uni_y(1, std::max(y_grids - 1, 1));
    std::bernoulli_distribution add_or_subtract;

    for (int i = 0; i < num_perturbations; i++) {
      int x = uni_x(g);
      int y = uni_y(g);
      bool subtract = add_or_subtract(g);
      int perturbation
          = subtract ? -perturbation_amount_ : perturbation_amount_;
      if (horizontal_capacities_[layer - 1] != 0) {
        int new_cap
            = grid_->getHorizontalEdgesCapacities()[layer - 1] + perturbation;
        new_cap = new_cap < 0 ? 0 : new_cap;
        grid_->setHorizontalCapacity(new_cap, layer - 1);
        int edge_cap
            = fastroute_->getEdgeCapacity(x - 1, y - 1, x, y - 1, layer);
        int new_h_capacity = (edge_cap + perturbation);
        new_h_capacity = new_h_capacity < 0 ? 0 : new_h_capacity;
        fastroute_->addAdjustment(
            x - 1, y - 1, x, y - 1, layer, new_h_capacity, subtract);
      } else if (vertical_capacities_[layer - 1] != 0) {
        int new_cap
            = grid_->getVerticalEdgesCapacities()[layer - 1] + perturbation;
        new_cap = new_cap < 0 ? 0 : new_cap;
        grid_->setVerticalCapacity(new_cap, layer - 1);
        int edge_cap
            = fastroute_->getEdgeCapacity(x - 1, y - 1, x - 1, y, layer);
        int new_v_capacity = (edge_cap + perturbation);
        new_v_capacity = new_v_capacity < 0 ? 0 : new_v_capacity;
        fastroute_->addAdjustment(
            x - 1, y - 1, x - 1, y, layer, new_v_capacity, subtract);
      }
    }
  }
}

void GlobalRouter::initGridAndNets()
{
  if (db_->getChip() == nullptr) {
    logger_->error(
        GRT, 170, "Load a design before running the global router commands.");
  }
  block_ = db_->getChip()->getBlock();
  routes_.clear();
  nets_to_route_.clear();
  for (auto [ignored, net] : db_net_map_) {
    delete net;
  }
  db_net_map_.clear();
  if (getMaxRoutingLayer() == -1) {
    setMaxRoutingLayer(computeMaxRoutingLayer());
  }
  if (routing_layers_.empty()) {
    int min_layer, max_layer;
    getMinMaxLayer(min_layer, max_layer);

    initRoutingLayers(min_layer, max_layer);
    initRoutingTracks(max_layer);
    initCoreGrid(max_layer);
    setCapacities(min_layer, max_layer);
    applyAdjustments(min_layer, max_layer);
  }
  std::vector<Net*> nets = findNets(false);
  initNetlist(nets);
}

void GlobalRouter::ensureLayerForGuideDimension(int max_routing_layer)
{
  if (max_routing_layer < layer_for_guide_dimension_) {
    layer_for_guide_dimension_ = max_routing_layer;
  }
}

void GlobalRouter::configFastRoute()
{
  fastroute_->setVerbose(verbose_);
  fastroute_->setOverflowIterations(congestion_iterations_);
  fastroute_->setCongestionReportIterStep(congestion_report_iter_step_);

  if (congestion_file_name_ != nullptr) {
    fastroute_->setCongestionReportFile(congestion_file_name_);
  }

  if (sta_->getDbNetwork()->defaultLibertyLibrary() == nullptr) {
    logger_->warn(
        GRT,
        300,
        "Timing is not available, setting critical nets percentage to 0.");
    fastroute_->setCriticalNetsPercentage(0);
  }
}

void GlobalRouter::getMinMaxLayer(int& min_layer, int& max_layer)
{
  if (getMaxRoutingLayer() == -1) {
    setMaxRoutingLayer(computeMaxRoutingLayer());
  }
  min_layer = getMinLayerForClock() > 0
                  ? std::min(getMinRoutingLayer(), getMinLayerForClock())
                  : getMinRoutingLayer();
  max_layer = std::max(getMaxRoutingLayer(), getMaxLayerForClock());
}

void GlobalRouter::readGuides(const char* file_name)
{
  logger_->warn(GRT,
                8,
                "The read_guides command does not allow parasitics estimation "
                "from the guides file.");
  if (db_->getChip() == nullptr || db_->getChip()->getBlock() == nullptr
      || db_->getTech() == nullptr) {
    logger_->error(GRT, 249, "Load design before reading guides");
  }

  initGridAndNets();

  odb::dbTech* tech = db_->getTech();

  std::ifstream fin(file_name);
  std::string line;
  odb::dbNet* net = nullptr;
  std::unordered_map<odb::dbNet*, Guides> guides;

  if (!fin.is_open()) {
    logger_->error(GRT, 233, "Failed to open guide file {}.", file_name);
  }

  bool skip = false;
  std::string net_name;
  while (fin.good()) {
    getline(fin, line);
    if (line == "(" || line.empty() || line == ")") {
      continue;
    }

    std::stringstream ss(line);
    std::string word;
    std::vector<std::string> tokens;
    while (!ss.eof()) {
      ss >> word;
      tokens.push_back(word);
    }

    if (tokens.size() == 1) {
      net = block_->findNet(tokens[0].c_str());
      net_name = tokens[0];
      if (!net) {
        logger_->error(GRT, 234, "Cannot find net {}.", tokens[0]);
      }
      skip = false;
    } else if (tokens.size() == 5) {
      if (skip) {
        continue;
      }

      if (db_net_map_.find(net) == db_net_map_.end()) {
        logger_->warn(GRT,
                      250,
                      "Net {} has guides but is not routed by the global "
                      "router and will be skipped.",
                      net_name);
        skip = true;
        continue;
      }

      auto layer = tech->findLayer(tokens[4].c_str());
      if (!layer) {
        logger_->error(GRT, 235, "Cannot find layer {}.", tokens[4]);
      }

      odb::Rect rect(
          stoi(tokens[0]), stoi(tokens[1]), stoi(tokens[2]), stoi(tokens[3]));
      guides[net].push_back(std::make_pair(layer->getRoutingLevel(), rect));
      int layer_idx = layer->getRoutingLevel();
      boxToGlobalRouting(rect, layer_idx, layer_idx, routes_[net]);
    } else {
      logger_->error(GRT, 236, "Error reading guide file {}.", file_name);
    }
  }

  updateVias();

  for (auto& net_route : routes_) {
    std::vector<Pin>& pins = db_net_map_[net_route.first]->getPins();
    GRoute& route = net_route.second;
    mergeSegments(pins, route);
  }

  updateEdgesUsage();
  computeGCellGridPatternFromGuides(guides);
  updateDbCongestionFromGuides();
  heatmap_->update();
  saveGuidesFromFile(guides);
}

void GlobalRouter::loadGuidesFromDB()
{
  if (!routes_.empty()) {
    return;
  }
  initGridAndNets();
  for (odb::dbNet* net : block_->getNets()) {
    for (odb::dbGuide* guide : net->getGuides()) {
      int layer_idx = guide->getLayer()->getRoutingLevel();
      int via_layer_idx = guide->getViaLayer()->getRoutingLevel();
      boxToGlobalRouting(
          guide->getBox(), layer_idx, via_layer_idx, routes_[net]);
      is_congested_ = is_congested_ || guide->isCongested();
    }
  }

  for (auto& net_route : routes_) {
    std::vector<Pin>& pins = db_net_map_[net_route.first]->getPins();
    GRoute& route = net_route.second;
    mergeSegments(pins, route);
  }

  for (auto& [db_net, groute] : routes_) {
    ensurePinsPositions(db_net);
  }

  updateEdgesUsage();
  if (block_->getGCellGrid() == nullptr) {
    updateDbCongestion();
  }
  heatmap_->update();
}

void GlobalRouter::ensurePinsPositions(odb::dbNet* db_net)
{
  std::string pins_not_covered;
  netIsCovered(db_net, pins_not_covered);
  if (!pins_not_covered.empty()) {
    Net* net = db_net_map_[db_net];
    for (Pin& pin : net->getPins()) {
      if (pins_not_covered.find(pin.getName()) != std::string::npos) {
        bool has_aps;
        odb::Point pos_on_grid;
        std::vector<odb::Point> pin_positions_on_grid
            = findOnGridPositions(pin, has_aps, pos_on_grid, true);
        computePinPositionOnGrid(
            pin_positions_on_grid, pin, pos_on_grid, has_aps);
      }
    }
  }
}

void GlobalRouter::updateVias()
{
  for (auto& net_route : routes_) {
    GRoute& route = net_route.second;
    if (route.empty()) {
      continue;
    }
    for (int i = 0; i < route.size() - 1; i++) {
      GSegment& seg1 = route[i];
      GSegment& seg2 = route[i + 1];

      odb::Point seg1_init(seg1.init_x, seg1.init_y);
      odb::Point seg1_final(seg1.final_x, seg1.final_y);
      odb::Point seg2_init(seg2.init_x, seg2.init_y);
      odb::Point seg2_final(seg2.final_x, seg2.final_y);

      // if a via segment is adjacent to the next wire segment, ensure
      // the via will connect to the segment
      if (seg1.isVia() && seg1.init_layer == seg2.init_layer - 1
          && (seg1_init == seg2_init || seg1_init == seg2_final)) {
        seg1.final_layer = seg2.init_layer;
      } else if (seg2.isVia() && seg2.init_layer == seg1.init_layer - 1
                 && (seg2_init == seg1_init || seg2_init == seg1_final)) {
        seg2.init_layer = seg1.final_layer;
      }
    }
  }
}

void GlobalRouter::updateEdgesUsage()
{
  for (const auto& [db_net, groute] : routes_) {
    if (isDetailedRouted(db_net)) {
      continue;
    }

    for (const GSegment& seg : groute) {
      int x0 = (seg.init_x - grid_->getXMin()) / grid_->getTileSize();
      int y0 = (seg.init_y - grid_->getYMin()) / grid_->getTileSize();
      int l0 = seg.init_layer;

      int x1 = (seg.final_x - grid_->getXMin()) / grid_->getTileSize();
      int y1 = (seg.final_y - grid_->getYMin()) / grid_->getTileSize();

      // The last gcell is oversized and includes space that the above
      // calculation doesn't represent so correct it:
      x1 = std::min(x1, grid_->getXGrids() - 1);
      y1 = std::min(y1, grid_->getYGrids() - 1);

      fastroute_->incrementEdge3DUsage(x0, y0, x1, y1, l0);
    }
  }
}

void GlobalRouter::updateDbCongestionFromGuides()
{
  auto block = db_->getChip()->getBlock();
  auto db_gcell = block->getGCellGrid();
  if (db_gcell == nullptr) {
    db_gcell = odb::dbGCellGrid::create(block);
  }

  auto db_tech = db_->getTech();
  for (int k = 0; k < grid_->getNumLayers(); k++) {
    auto layer = db_tech->findRoutingLayer(k + 1);
    if (layer == nullptr) {
      continue;
    }

    const auto& h_edges_3D = fastroute_->getHorizontalEdges3D();
    const auto& v_edges_3D = fastroute_->getVerticalEdges3D();
    const uint16_t capH = fastroute_->getHorizontalCapacities()[k];
    const uint16_t capV = fastroute_->getVerticalCapacities()[k];
    const uint16_t last_row_capH
        = fastroute_->getLastRowHorizontalCapacities()[k];
    const uint16_t last_col_capV
        = fastroute_->getLastColumnVerticalCapacities()[k];
    for (int y = 0; y < grid_->getYGrids(); y++) {
      for (int x = 0; x < grid_->getXGrids(); x++) {
        const uint16_t thisCapH
            = (y == grid_->getYGrids() - 1 ? last_row_capH : capH);
        const uint16_t thisCapV
            = (x == grid_->getXGrids() - 1 ? last_col_capV : capV);
        const uint16_t blockageH = thisCapH - h_edges_3D[k][y][x].cap;
        const uint16_t blockageV = thisCapV - v_edges_3D[k][y][x].cap;
        const uint16_t usageH = h_edges_3D[k][y][x].usage + blockageH;
        const uint16_t usageV = v_edges_3D[k][y][x].usage + blockageV;
        db_gcell->setCapacity(layer, x, y, thisCapH + thisCapV);
        db_gcell->setUsage(layer, x, y, usageH + usageV);
      }
    }
  }
}

void GlobalRouter::computeGCellGridPatternFromGuides(
    std::unordered_map<odb::dbNet*, Guides>& net_guides)
{
  int width = grid_->getXMax() - grid_->getXMin();
  int height = grid_->getYMax() - grid_->getYMin();

  // use the maps to detect the most used tile size. some designs may have
  // guides larger than others, but also smaller than others.
  std::map<int, int> tile_size_x_map;
  std::map<int, int> tile_size_y_map;
  int min_loc_x = std::numeric_limits<int>::max();
  int min_loc_y = std::numeric_limits<int>::max();
  fillTileSizeMaps(
      net_guides, tile_size_x_map, tile_size_y_map, min_loc_x, min_loc_y);

  int tile_size_x = 0;
  int tile_size_y = 0;
  findTileSize(tile_size_x_map, tile_size_y_map, tile_size_x, tile_size_y);

  if (tile_size_x == 0 || tile_size_y == 0) {
    logger_->error(utl::GRT,
                   253,
                   "Detected invalid guide dimensions: ({}, {}).",
                   tile_size_x,
                   tile_size_y);
  }

  int x_grids = width / tile_size_x;
  int guide_x_idx = std::floor((min_loc_x - grid_->getXMin()) / tile_size_x);
  int origin_x = min_loc_x - guide_x_idx * tile_size_x;

  int y_grids = height / tile_size_y;
  int guide_y_idx = std::floor((min_loc_y - grid_->getYMin()) / tile_size_y);
  int origin_y = min_loc_y - guide_y_idx * tile_size_y;

  auto db_gcell = block_->getGCellGrid();
  if (db_gcell) {
    db_gcell->resetGrid();
  } else {
    db_gcell = odb::dbGCellGrid::create(block_);
  }
  db_gcell->addGridPatternX(origin_x, x_grids, tile_size_x);
  db_gcell->addGridPatternY(origin_y, y_grids, tile_size_y);

  grid_->setXGrids(x_grids);
  grid_->setYGrids(y_grids);
}

void GlobalRouter::fillTileSizeMaps(
    std::unordered_map<odb::dbNet*, Guides>& net_guides,
    std::map<int, int>& tile_size_x_map,
    std::map<int, int>& tile_size_y_map,
    int& min_loc_x,
    int& min_loc_y)
{
  for (const auto& [net, guides] : net_guides) {
    for (const auto& guide : guides) {
      if (tile_size_x_map.find(guide.second.dx()) == tile_size_x_map.end()) {
        tile_size_x_map[guide.second.dx()] = 1;
      } else {
        tile_size_x_map[guide.second.dx()]++;
      }
      if (tile_size_y_map.find(guide.second.dy()) == tile_size_y_map.end()) {
        tile_size_y_map[guide.second.dy()] = 1;
      } else {
        tile_size_y_map[guide.second.dy()]++;
      }

      min_loc_x = std::min(guide.second.xMin(), min_loc_x);
      min_loc_y = std::min(guide.second.yMin(), min_loc_y);
    }
  }
}

void GlobalRouter::findTileSize(const std::map<int, int>& tile_size_x_map,
                                const std::map<int, int>& tile_size_y_map,
                                int& tile_size_x,
                                int& tile_size_y)
{
  int cnt_x = 0;
  for (const auto& [size_x, count] : tile_size_x_map) {
    if (count > cnt_x) {
      tile_size_x = size_x;
      cnt_x = count;
    }
  }

  int cnt_y = 0;
  for (const auto& [size_y, count] : tile_size_y_map) {
    if (count > cnt_y) {
      tile_size_y = size_y;
      cnt_y = count;
    }
  }
}

void GlobalRouter::saveGuidesFromFile(
    std::unordered_map<odb::dbNet*, Guides>& guides)
{
  odb::dbTechLayer* ph_layer_final = nullptr;

  for (odb::dbNet* db_net : block_->getNets()) {
    db_net->clearGuides();
    const Guides& guide_boxes = guides[db_net];

    if (!guide_boxes.empty()) {
      for (const auto& guide : guide_boxes) {
        ph_layer_final = routing_layers_[guide.first];
        odb::dbGuide::create(
            db_net, ph_layer_final, ph_layer_final, guide.second, false);
      }
    }
  }
}

void GlobalRouter::saveGuides(const std::vector<odb::dbNet*>& nets)
{
  int offset_x = grid_origin_.x();
  int offset_y = grid_origin_.y();

  bool guide_is_congested = is_congested_ && !allow_congestion_;

  int net_with_jumpers, total_jumpers;
  net_with_jumpers = 0;
  total_jumpers = 0;
  for (odb::dbNet* db_net : nets) {
    auto iter = routes_.find(db_net);
    if (iter == routes_.end()) {
      continue;
    }
    Net* net = db_net_map_[db_net];
    GRoute& route = iter->second;
    RoutePointToPinsMap point_to_pins = findRoutePtPins(net);

    int jumper_count = 0;
    if (!route.empty()) {
      db_net->clearGuides();
      for (GSegment& segment : route) {
        odb::Rect box = globalRoutingToBox(segment);
        box.moveDelta(offset_x, offset_y);
        if (segment.isVia()) {
          if (abs(segment.final_layer - segment.init_layer) > 1) {
            logger_->error(GRT,
                           75,
                           "Connection between non-adjacent layers in net {}.",
                           db_net->getConstName());
          }

          if (net->isLocal() || (isCoveringPin(net, segment))) {
            int layer_idx1 = segment.init_layer;
            int layer_idx2 = segment.final_layer;
            odb::dbTechLayer* layer1 = routing_layers_[layer_idx1];
            odb::dbTechLayer* layer2 = routing_layers_[layer_idx2];
            auto guide1 = odb::dbGuide::create(
                db_net, layer1, layer2, box, guide_is_congested);
            auto guide2 = odb::dbGuide::create(
                db_net, layer2, layer1, box, guide_is_congested);

            RoutePt route_pt1(
                segment.init_x, segment.init_y, segment.init_layer);
            RoutePt route_pt2(
                segment.final_x, segment.final_y, segment.final_layer);
            addPinsConnectedToGuides(point_to_pins, route_pt1, guide1);
            addPinsConnectedToGuides(point_to_pins, route_pt2, guide2);
          } else {
            int layer_idx = std::min(segment.init_layer, segment.final_layer);
            int via_layer_idx
                = std::max(segment.init_layer, segment.final_layer);
            odb::dbTechLayer* layer = routing_layers_[layer_idx];
            odb::dbTechLayer* via_layer = routing_layers_[via_layer_idx];
            auto guide = odb::dbGuide::create(
                db_net, layer, via_layer, box, guide_is_congested);

            RoutePt route_pt1(
                segment.init_x, segment.init_y, segment.init_layer);
            RoutePt route_pt2(
                segment.final_x, segment.final_y, segment.final_layer);
            addPinsConnectedToGuides(point_to_pins, route_pt1, guide);
            addPinsConnectedToGuides(point_to_pins, route_pt2, guide);
          }
        } else if (segment.init_layer == segment.final_layer) {
          if (segment.init_layer < getMinRoutingLayer()
              && segment.init_x != segment.final_x
              && segment.init_y != segment.final_y) {
            logger_->error(GRT,
                           74,
                           "Routing with guides in blocked metal for net {}.",
                           db_net->getConstName());
          }

          odb::dbTechLayer* layer = routing_layers_[segment.init_layer];
          // Set guide flag when it is jumper
          bool is_jumper = segment.isJumper();
          auto guide = odb::dbGuide::create(
              db_net, layer, layer, box, guide_is_congested);
          if (is_jumper) {
            guide->setIsJumper(true);
            jumper_count++;
          }

          RoutePt route_pt1(segment.init_x, segment.init_y, segment.init_layer);
          RoutePt route_pt2(
              segment.final_x, segment.final_y, segment.final_layer);
          addPinsConnectedToGuides(point_to_pins, route_pt1, guide);
          addPinsConnectedToGuides(point_to_pins, route_pt2, guide);
        }
      }
    }
    if (jumper_count) {
      total_jumpers += jumper_count;
      net_with_jumpers++;
    }
    auto dbGuides = db_net->getGuides();
    if (dbGuides.orderReversed() && dbGuides.reversible()) {
      dbGuides.reverse();
    }
  }
  debugPrint(logger_,
             GRT,
             "jumper_insertion",
             2,
             "Remaining jumpers {} in {} repaired nets after GRT",
             total_jumpers,
             net_with_jumpers);
}

RoutePointToPinsMap GlobalRouter::findRoutePtPins(Net* net)
{
  RoutePointToPinsMap route_pt_pins;
  for (Pin& pin : net->getPins()) {
    int conn_layer = pin.getConnectionLayer();
    odb::Point grid_pt = pin.getOnGridPosition();
    RoutePt route_pt(grid_pt.x(), grid_pt.y(), conn_layer);
    route_pt_pins[route_pt].pins.push_back(&pin);
  }
  return route_pt_pins;
}

void GlobalRouter::addPinsConnectedToGuides(RoutePointToPinsMap& point_to_pins,
                                            const RoutePt& route_pt,
                                            odb::dbGuide* guide)
{
  auto itr = point_to_pins.find(route_pt);
  if (itr != point_to_pins.end() && !itr->second.connected) {
    itr->second.connected = true;
    guide->setIsConnectedToTerm(true);
  }
}

void GlobalRouter::writeSegments(const char* file_name)
{
  std::ofstream segs_file;
  segs_file.open(file_name);
  if (!segs_file) {
    logger_->error(GRT, 255, "Global route segments file could not be opened.");
  }

  odb::dbTech* tech = db_->getTech();

  for (const auto [db_net, net] : db_net_map_) {
    auto iter = routes_.find(db_net);
    if (iter == routes_.end()) {
      continue;
    }
    const GRoute& route = iter->second;

    if (!route.empty()) {
      segs_file << net->getName() << "\n";
      segs_file << "(\n";
      for (const GSegment& segment : route) {
        odb::dbTechLayer* init_layer
            = tech->findRoutingLayer(segment.init_layer);
        odb::dbTechLayer* final_layer
            = tech->findRoutingLayer(segment.final_layer);
        segs_file << segment.init_x << " " << segment.init_y << " "
                  << init_layer->getName() << " " << segment.final_x << " "
                  << segment.final_y << " " << final_layer->getName() << "\n";
      }
      segs_file << ")\n";
    }
  }
  segs_file.close();
}

void GlobalRouter::readSegments(const char* file_name)
{
  if (db_->getChip() == nullptr || db_->getChip()->getBlock() == nullptr
      || db_->getTech() == nullptr) {
    logger_->error(GRT, 256, "Load design before reading guides");
  }

  initGridAndNets();

  odb::dbTech* tech = db_->getTech();

  std::ifstream fin(file_name);
  std::string line;
  odb::dbNet* db_net = nullptr;
  std::unordered_map<odb::dbNet*, Guides> guides;

  if (!fin.is_open()) {
    logger_->error(
        GRT, 257, "Failed to open global route segments file {}.", file_name);
  }

  int line_count = 0;
  while (fin.good()) {
    getline(fin, line);
    line_count++;
    if (line == "(" || line.empty() || line == ")") {
      continue;
    }

    std::stringstream ss(line);
    std::string word;
    std::vector<std::string> tokens;
    while (!ss.eof()) {
      ss >> word;
      tokens.push_back(word);
    }

    if (tokens.size() == 1) {
      db_net = block_->findNet(tokens[0].c_str());
      if (!db_net) {
        logger_->error(GRT, 258, "Cannot find net {}.", tokens[0]);
      }
    } else if (tokens.size() == 6) {
      auto layer1 = tech->findLayer(tokens[2].c_str());
      auto layer2 = tech->findLayer(tokens[5].c_str());
      if (!layer1) {
        logger_->error(GRT, 259, "Cannot find layer {}.", tokens[2]);
      }
      if (!layer2) {
        logger_->error(GRT, 260, "Cannot find layer {}.", tokens[5]);
      }
      GSegment segment(stoi(tokens[0]),
                       stoi(tokens[1]),
                       layer1->getRoutingLevel(),
                       stoi(tokens[3]),
                       stoi(tokens[4]),
                       layer2->getRoutingLevel());
      routes_[db_net].push_back(segment);
    } else {
      logger_->error(GRT,
                     261,
                     "Error reading global route segments file {} at line {}.\n"
                     "\t\t Line content: \"{}\".",
                     file_name,
                     line_count,
                     line);
    }
  }
  for (auto& [db_net, segments] : routes_) {
    if (!isConnected(db_net)) {
      logger_->error(
          GRT, 262, "Net {} has disconnected segments.", db_net->getName());
    }
    std::string pins_not_covered;
    if (!netIsCovered(db_net, pins_not_covered)) {
      logger_->error(GRT,
                     263,
                     "Pin(s) {}not covered in net {}.",
                     pins_not_covered,
                     db_net->getName());
    }
  }
  if (block_->getGCellGrid() == nullptr) {
    updateDbCongestion();
  }
}

bool GlobalRouter::netIsCovered(odb::dbNet* db_net,
                                std::string& pins_not_covered)
{
  bool net_is_covered = true;
  Net* net = db_net_map_[db_net];
  const GRoute& segments = routes_[db_net];
  for (const Pin& pin : net->getPins()) {
    bool pin_is_covered = false;
    for (const GSegment& seg : segments) {
      if (segmentCoversPin(seg, pin)) {
        pin_is_covered = true;
        break;
      }
    }
    if (!pin_is_covered) {
      pins_not_covered += pin.getName() + " ";
      net_is_covered = false;
    }
  }

  return net_is_covered;
}

// Checks if segment is a line, i.e. only varies in one dimension
// (vias are lines)
bool GlobalRouter::segmentIsLine(const GSegment& segment)
{
  int dimensionality = (segment.init_x != segment.final_x)
                       + (segment.init_y != segment.final_y)
                       + (segment.init_layer != segment.final_layer);
  return (dimensionality == 1);
}

bool GlobalRouter::segmentCoversPin(const GSegment& segment, const Pin& pin)
{
  auto [min_x, max_x] = std::minmax(segment.init_x, segment.final_x);
  auto [min_y, max_y] = std::minmax(segment.init_y, segment.final_y);
  auto [min_layer, max_layer]
      = std::minmax(segment.init_layer, segment.final_layer);
  return (pin.getOnGridPosition().getX() >= min_x
          && pin.getOnGridPosition().getX() <= max_x
          // Pin is vertically covered by the segment
          && pin.getOnGridPosition().getY() >= min_y
          && pin.getOnGridPosition().getY() <= max_y
          // Pin and segment share a layer
          && pin.getConnectionLayer() >= min_layer
          && pin.getConnectionLayer() <= max_layer);
}

// Builds the Net Graph in O(N²)
AdjacencyList GlobalRouter::buildNetGraph(odb::dbNet* net)
{
  const GRoute& segments = routes_[net];
  const int total_segments = segments.size();
  AdjacencyList graph(total_segments, std::vector<int>());
  for (int i = 0; i < total_segments; i++) {
    for (int j = i - 1; j >= 0; j--) {
      if (!segmentsConnect(segments[i], segments[j])) {
        continue;
      }
      graph[i].push_back(j);
      graph[j].push_back(i);
    }
  }
  return graph;
}

// Implements Union-Find algorithm to determine connectivity
bool GlobalRouter::isConnected(odb::dbNet* net)
{
  int total_segments = routes_[net].size();
  std::vector<int> parent(total_segments), rank(total_segments, 0);
  for (int i = 0; i < total_segments; i++) {
    parent[i] = i;
  }
  int initialized_groups = 1;

  if (!segmentIsLine(routes_[net][0])) {
    logger_->error(
        GRT,
        264,
        "Segment {} of net {} is not a horizontal/vertical line or via.",
        1,
        net->getName());
  }

  std::function<int(int)> find = [&](int x) -> int {
    if (parent[x] != x) {
      parent[x] = find(parent[x]);
    }
    return parent[x];
  };

  std::function<void(int, int)> uniteGroups = [&](int u, int v) {
    int root_u = find(u), root_v = find(v);
    if (rank[root_u] > rank[root_v]) {
      parent[root_v] = root_u;
    } else if (rank[root_u] < rank[root_v]) {
      parent[root_u] = root_v;
    } else {
      parent[root_v] = root_u;
      rank[root_u]++;
    }
  };

  for (int i = 1; i < total_segments; i++) {
    if (!segmentIsLine(routes_[net][i])) {
      logger_->error(
          GRT,
          265,
          "Segment {} of net {} is not a horizontal/vertical line or via.",
          i + 1,
          net->getName());
    }

    initialized_groups++;

    for (int j = i - 1; j >= 0 && initialized_groups > 1; --j) {
      if (segmentsConnect(routes_[net][i], routes_[net][j])) {
        uniteGroups(i, j);
        initialized_groups--;
      }
    }
  }
  return (initialized_groups == 1);
}

bool GlobalRouter::segmentsConnect(const GSegment& segment1,
                                   const GSegment& segment2)
{
  auto [s1_min_x, s1_max_x] = std::minmax(segment1.init_x, segment1.final_x);
  auto [s1_min_y, s1_max_y] = std::minmax(segment1.init_y, segment1.final_y);
  auto [s1_min_z, s1_max_z]
      = std::minmax(segment1.init_layer, segment1.final_layer);
  auto [s2_min_x, s2_max_x] = std::minmax(segment2.init_x, segment2.final_x);
  auto [s2_min_y, s2_max_y] = std::minmax(segment2.init_y, segment2.final_y);
  auto [s2_min_z, s2_max_z]
      = std::minmax(segment2.init_layer, segment2.final_layer);
  return (s1_max_x >= s2_min_x && s1_min_x <= s2_max_x)
         && (s1_max_y >= s2_min_y && s1_min_y <= s2_max_y)
         && (s1_max_z >= s2_min_z && s1_min_z <= s2_max_z);
}

bool GlobalRouter::isCoveringPin(Net* net, GSegment& segment)
{
  for (const auto& pin : net->getPins()) {
    int seg_top_layer = std::max(segment.final_layer, segment.init_layer);
    int seg_x = segment.final_x;
    int seg_y = segment.final_y;
    if (pin.getConnectionLayer() == seg_top_layer
        && pin.getOnGridPosition() == odb::Point(seg_x, seg_y)
        && (pin.isPort() || pin.isConnectedToPadOrMacro())) {
      return true;
    }
  }

  return false;
}

RoutingTracks GlobalRouter::getRoutingTracksByIndex(int layer)
{
  for (RoutingTracks routing_tracks : routing_tracks_) {
    if (routing_tracks.getLayerIndex() == layer) {
      return routing_tracks;
    }
  }
  return RoutingTracks();
}

void GlobalRouter::addGuidesForLocalNets(odb::dbNet* db_net,
                                         GRoute& route,
                                         int min_routing_layer,
                                         int max_routing_layer)
{
  std::vector<Pin>& pins = db_net_map_[db_net]->getPins();
  int last_layer = -1;
  for (size_t p = 0; p < pins.size(); p++) {
    if (p > 0) {
      odb::Point pin_pos0 = pins[p - 1].getOnGridPosition();
      odb::Point pin_pos1 = pins[p].getOnGridPosition();
      // If the net is not local, FR core result is invalid
      if (pin_pos1.x() != pin_pos0.x() || pin_pos1.y() != pin_pos0.y()) {
        logger_->error(GRT,
                       76,
                       "Net {} does not have route guides.",
                       db_net->getConstName());
      }
    }

    if (pins[p].getConnectionLayer() > last_layer) {
      last_layer = pins[p].getConnectionLayer();
    }
  }

  // last_layer can be greater than max routing layer for nets with bumps
  // at top routing layer
  if (last_layer >= max_routing_layer) {
    last_layer--;
  }

  for (int l = 1; l <= last_layer; l++) {
    odb::Point pin_pos = pins[0].getOnGridPosition();
    GSegment segment = GSegment(
        pin_pos.x(), pin_pos.y(), l, pin_pos.x(), pin_pos.y(), l + 1);
    route.push_back(segment);
  }
}

void GlobalRouter::connectTopLevelPins(odb::dbNet* db_net, GRoute& route)
{
  std::vector<Pin>& pins = db_net_map_[db_net]->getPins();
  for (Pin& pin : pins) {
    if (pin.getConnectionLayer() > getMaxRoutingLayer()) {
      odb::Point pin_pos = pin.getOnGridPosition();
      for (int l = getMaxRoutingLayer(); l < pin.getConnectionLayer(); l++) {
        GSegment segment = GSegment(
            pin_pos.x(), pin_pos.y(), l, pin_pos.x(), pin_pos.y(), l + 1);
        route.push_back(segment);
      }
    }
  }
}

void GlobalRouter::addRemainingGuides(NetRouteMap& routes,
                                      std::vector<Net*>& nets,
                                      int min_routing_layer,
                                      int max_routing_layer)
{
  for (Net* net : nets) {
    int min_layer, max_layer;
    getNetLayerRange(net->getDbNet(), min_layer, max_layer);
    odb::dbTechLayer* max_tech_layer
        = db_->getTech()->findRoutingLayer(max_layer);
    if (net->getNumPins() > 1
        && (!net->hasWires() || net->hasStackedVias(max_tech_layer))) {
      odb::dbNet* db_net = net->getDbNet();
      GRoute& route = routes[db_net];
      if (route.empty()) {
        addGuidesForLocalNets(
            db_net, route, min_routing_layer, max_routing_layer);
      } else {
        connectTopLevelPins(db_net, route);
      }
    }
  }
}

void GlobalRouter::connectPadPins(NetRouteMap& routes)
{
  for (auto& net_route : routes) {
    odb::dbNet* db_net = net_route.first;
    GRoute& route = net_route.second;
    Net* net = getNet(db_net);
    if (pad_pins_connections_.find(db_net) != pad_pins_connections_.end()
        && net->getNumPins() > 1) {
      for (GSegment& segment : pad_pins_connections_[db_net]) {
        route.push_back(segment);
      }
    }
  }
}

odb::Rect GlobalRouter::globalRoutingToBox(const GSegment& route)
{
  odb::Rect die_bounds = grid_->getGridArea();

  const auto [init_x, final_x] = std::minmax(route.init_x, route.final_x);
  const auto [init_y, final_y] = std::minmax(route.init_y, route.final_y);

  int llX = init_x - (grid_->getTileSize() / 2);
  int llY = init_y - (grid_->getTileSize() / 2);
  int urX = final_x + (grid_->getTileSize() / 2);
  int urY = final_y + (grid_->getTileSize() / 2);

  if ((die_bounds.xMax() - urX) / grid_->getTileSize() < 1) {
    urX = die_bounds.xMax();
  }
  if ((die_bounds.yMax() - urY) / grid_->getTileSize() < 1) {
    urY = die_bounds.yMax();
  }

  odb::Point lower_left = odb::Point(llX, llY);
  odb::Point upper_right = odb::Point(urX, urY);

  odb::Rect route_bds = odb::Rect(lower_left, upper_right);
  return route_bds;
}

void GlobalRouter::boxToGlobalRouting(const odb::Rect& route_bds,
                                      int layer,
                                      int via_layer,
                                      GRoute& route)
{
  const int tile_size = grid_->getTileSize();
  int x0 = (tile_size * (route_bds.xMin() / tile_size)) + (tile_size / 2);
  int y0 = (tile_size * (route_bds.yMin() / tile_size)) + (tile_size / 2);

  const int x1 = (tile_size * (route_bds.xMax() / tile_size)) - (tile_size / 2);
  const int y1 = (tile_size * (route_bds.yMax() / tile_size)) - (tile_size / 2);

  if (x0 == x1 && y0 == y1) {
    route.push_back(GSegment(x0, y0, layer, x1, y1, via_layer));
  }

  while (y0 == y1 && (x0 + tile_size) <= x1) {
    route.push_back(GSegment(x0, y0, layer, x0 + tile_size, y0, layer));
    x0 += tile_size;
  }

  while (x0 == x1 && (y0 + tile_size) <= y1) {
    route.push_back(GSegment(x0, y0, layer, x0, y0 + tile_size, layer));
    y0 += tile_size;
  }
}

void GlobalRouter::checkPinPlacement()
{
  bool invalid = false;
  std::map<int, std::vector<odb::Point>> layer_positions_map;

  odb::dbTechLayer* tech_layer;
  for (Pin* port : getAllPorts()) {
    if (port->getNumLayers() == 0) {
      logger_->error(GRT,
                     79,
                     "Pin {} does not have layer assignment.",
                     port->getName().c_str());
    }
    int layer = port->getConnectionLayer();  // port have only one layer

    tech_layer = routing_layers_[layer];
    if (layer_positions_map[layer].empty()) {
      layer_positions_map[layer].push_back(port->getPosition());
    } else {
      for (odb::Point& pos : layer_positions_map[layer]) {
        if (pos == port->getPosition()) {
          logger_->warn(
              GRT,
              31,
              "At least 2 pins in position ({}, {}), layer {}, port {}.",
              pos.x(),
              pos.y(),
              tech_layer->getName(),
              port->getName().c_str());
          invalid = true;
        }
      }
      layer_positions_map[layer].push_back(port->getPosition());
    }
  }

  if (invalid) {
    logger_->error(GRT, 80, "Invalid pin placement.");
  }
}

int GlobalRouter::computeNetWirelength(odb::dbNet* db_net)
{
  auto iter = routes_.find(db_net);
  if (iter == routes_.end()) {
    return 0;
  }
  const GRoute& route = iter->second;
  int net_wl = 0;
  for (const GSegment& segment : route) {
    const int segment_wl = std::abs(segment.final_x - segment.init_x)
                           + std::abs(segment.final_y - segment.init_y);
    if (segment_wl > 0) {
      net_wl += segment_wl + grid_->getTileSize();
    }
  }

  return net_wl;
}

void GlobalRouter::computeWirelength()
{
  long total_wirelength = 0;
  for (auto& net_route : routes_) {
    total_wirelength += computeNetWirelength(net_route.first);
  }
  logger_->metric("global_route__wirelength",
                  total_wirelength / block_->getDefUnits());
  if (verbose_) {
    logger_->info(GRT,
                  18,
                  "Total wirelength: {} um",
                  total_wirelength / block_->getDefUnits());
  }
}

void GlobalRouter::mergeSegments(const std::vector<Pin>& pins, GRoute& route)
{
  if (route.empty()) {
    return;
  }
  GRoute& segments = route;
  std::map<RoutePt, int> segs_at_point;
  for (const GSegment& seg : segments) {
    RoutePt pt0 = RoutePt(seg.init_x, seg.init_y, seg.init_layer);
    RoutePt pt1 = RoutePt(seg.final_x, seg.final_y, seg.final_layer);
    segs_at_point[pt0] += 1;
    segs_at_point[pt1] += 1;
  }

  for (const Pin& pin : pins) {
    RoutePt pinPt = RoutePt(pin.getOnGridPosition().x(),
                            pin.getOnGridPosition().y(),
                            pin.getConnectionLayer());
    segs_at_point[pinPt] += 1;
  }

  size_t read = 0;
  size_t write = 0;

  while (read < segments.size() - 1) {
    GSegment& segment0 = segments[read];
    GSegment& segment1 = segments[read + 1];

    // both segments are not vias
    if (segment0.init_layer == segment0.final_layer
        && segment1.init_layer == segment1.final_layer
        // segments are on the same layer
        && segment0.init_layer == segment1.init_layer
        // prevent merging guides below the min routing layer (guides for pin
        // access)
        && segment0.init_layer >= getMinRoutingLayer()) {
      // if segment 0 connects to the end of segment 1
      if (!segmentsConnect(segment0, segment1, segment1, segs_at_point)) {
        segments[write++] = segment0;
      }
    } else {
      segments[write++] = segment0;
    }
    read++;
  }

  segments[write] = segments[read];

  segments.resize(write + 1);
}

bool GlobalRouter::segmentsConnect(const GSegment& seg0,
                                   const GSegment& seg1,
                                   GSegment& new_seg,
                                   const std::map<RoutePt, int>& segs_at_point)
{
  int init_x0 = std::min(seg0.init_x, seg0.final_x);
  int init_y0 = std::min(seg0.init_y, seg0.final_y);
  int final_x0 = std::max(seg0.final_x, seg0.init_x);
  int final_y0 = std::max(seg0.final_y, seg0.init_y);

  int init_x1 = std::min(seg1.init_x, seg1.final_x);
  int init_y1 = std::min(seg1.init_y, seg1.final_y);
  int final_x1 = std::max(seg1.final_x, seg1.init_x);
  int final_y1 = std::max(seg1.final_y, seg1.init_y);

  // vertical segments aligned
  if (init_x0 == final_x0 && init_x1 == final_x1 && init_x0 == init_x1) {
    bool merge = false;
    if (init_y0 == final_y1) {
      RoutePt pt = RoutePt(init_x0, init_y0, seg0.init_layer);
      merge = segs_at_point.at(pt) == 2;
    } else if (final_y0 == init_y1) {
      RoutePt pt = RoutePt(init_x1, init_y1, seg1.init_layer);
      merge = segs_at_point.at(pt) == 2;
    }
    if (merge) {
      new_seg.init_x = std::min(init_x0, init_x1);
      new_seg.init_y = std::min(init_y0, init_y1);
      new_seg.final_x = std::max(final_x0, final_x1);
      new_seg.final_y = std::max(final_y0, final_y1);
      return true;
    }
    // horizontal segments aligned
  } else if (init_y0 == final_y0 && init_y1 == final_y1 && init_y0 == init_y1) {
    bool merge = false;
    if (init_x0 == final_x1) {
      RoutePt pt = RoutePt(init_x0, init_y0, seg0.init_layer);
      merge = segs_at_point.at(pt) == 2;
    } else if (final_x0 == init_x1) {
      RoutePt pt = RoutePt(init_x1, init_y1, seg1.init_layer);
      merge = segs_at_point.at(pt) == 2;
    }
    if (merge) {
      new_seg.init_x = std::min(init_x0, init_x1);
      new_seg.init_y = std::min(init_y0, init_y1);
      new_seg.final_x = std::max(final_x0, final_x1);
      new_seg.final_y = std::max(final_y0, final_y1);
      return true;
    }
  }

  return false;
}

void GlobalRouter::mergeResults(NetRouteMap& routes)
{
  for (auto& net_route : routes) {
    odb::dbNet* db_net = net_route.first;
    GRoute& route = net_route.second;
    routes_[db_net] = route;
  }
}

bool GlobalRouter::pinOverlapsWithSingleTrack(const Pin& pin,
                                              odb::Point& track_position)
{
  int min, max;

  int conn_layer = pin.getConnectionLayer();
  std::vector<odb::Rect> pin_boxes = pin.getBoxes().at(conn_layer);

  odb::dbTechLayer* layer = routing_layers_[conn_layer];
  RoutingTracks tracks = getRoutingTracksByIndex(conn_layer);

  odb::Rect pin_rect;
  pin_rect.mergeInit();
  for (odb::Rect pin_box : pin_boxes) {
    pin_rect.merge(pin_box);
  }

  bool horizontal = layer->getDirection() == odb::dbTechLayerDir::HORIZONTAL;
  min = horizontal ? pin_rect.yMin() : pin_rect.xMin();
  max = horizontal ? pin_rect.yMax() : pin_rect.xMax();

  if ((float) (max - min) / tracks.getTrackPitch() <= 3) {
    int nearest_track = std::floor((float) (max - tracks.getLocation())
                                   / tracks.getTrackPitch())
                            * tracks.getTrackPitch()
                        + tracks.getLocation();
    int nearest_track2
        = std::floor(
              (float) (max - tracks.getLocation()) / tracks.getTrackPitch() - 1)
              * tracks.getTrackPitch()
          + tracks.getLocation();

    if ((nearest_track >= min && nearest_track <= max)
        && (nearest_track2 >= min && nearest_track2 <= max)) {
      return false;
    }

    if (nearest_track > min && nearest_track < max) {
      track_position = horizontal
                           ? odb::Point(track_position.x(), nearest_track)
                           : odb::Point(nearest_track, track_position.y());
      return true;
    }
    if (nearest_track2 > min && nearest_track2 < max) {
      track_position = horizontal
                           ? odb::Point(track_position.x(), nearest_track2)
                           : odb::Point(nearest_track2, track_position.y());
      return true;
    }
    return false;
  }

  return false;
}

std::vector<Pin*> GlobalRouter::getAllPorts()
{
  std::vector<Pin*> ports;
  for (auto [ignored, net] : db_net_map_) {
    for (Pin& pin : net->getPins()) {
      if (pin.isPort()) {
        ports.push_back(&pin);
      }
    }
  }
  return ports;
}

odb::Point GlobalRouter::getRectMiddle(const odb::Rect& rect)
{
  return odb::Point((rect.xMin() + (rect.xMax() - rect.xMin()) / 2.0),
                    (rect.yMin() + (rect.yMax() - rect.yMin()) / 2.0));
}

void GlobalRouter::initGrid(int max_layer)
{
  odb::Rect rect = block_->getDieArea();

  int dx = rect.dx();
  int dy = rect.dy();

  int tile_size = block_->getGCellTileSize();

  int x_grids = std::max(1, dx / tile_size);
  int y_grids = std::max(1, dy / tile_size);

  bool perfect_regular_x = (x_grids * tile_size) == dx;
  bool perfect_regular_y = (y_grids * tile_size) == dy;

  fastroute_->setRegularX(perfect_regular_x);
  fastroute_->setRegularY(perfect_regular_y);

  int num_layers = routing_layers_.size();
  if (max_layer > -1) {
    num_layers = max_layer;
  }

  grid_->init(rect,
              tile_size,
              x_grids,
              y_grids,
              perfect_regular_x,
              perfect_regular_y,
              num_layers);
}

void getViaDims(std::map<odb::dbTechLayer*, odb::dbTechVia*> default_vias,
                odb::dbTechLayer* tech_layer,
                odb::dbTechLayer* bottom_layer,
                int& width_up,
                int& prl_up,
                int& width_down,
                int& prl_down)
{
  width_up = -1;
  prl_up = -1;
  width_down = -1;
  prl_down = -1;
  if (default_vias.find(tech_layer) != default_vias.end()) {
    for (auto box : default_vias[tech_layer]->getBoxes()) {
      if (box->getTechLayer() == tech_layer) {
        width_up = std::min(box->getWidth(), box->getLength());
        prl_up = std::max(box->getWidth(), box->getLength());
        break;
      }
    }
  }
  if (default_vias.find(bottom_layer) != default_vias.end()) {
    for (auto box : default_vias[bottom_layer]->getBoxes()) {
      if (box->getTechLayer() == tech_layer) {
        width_down = std::min(box->getWidth(), box->getLength());
        prl_down = std::max(box->getWidth(), box->getLength());
        break;
      }
    }
  }
}

std::vector<std::pair<int, int>> GlobalRouter::calcLayerPitches(int max_layer)
{
  std::map<odb::dbTechLayer*, odb::dbTechVia*> default_vias
      = block_->getDefaultVias();
  odb::dbTech* tech = db_->getTech();
  std::vector<std::pair<int, int>> pitches(tech->getRoutingLayerCount() + 1);
  for (auto const& [level, layer] : routing_layers_) {
    if (layer->getType() != odb::dbTechLayerType::ROUTING) {
      continue;
    }
    if (level > max_layer && max_layer > -1) {
      break;
    }
    pitches.push_back({-1, -1});

    int width_up, prl_up, width_down, prl_down;
    odb::dbTechLayer* bottom_layer
        = tech->findRoutingLayer(layer->getRoutingLevel() - 1);
    getViaDims(default_vias,
               layer,
               bottom_layer,
               width_up,
               prl_up,
               width_down,
               prl_down);
    bool up_via_valid = width_up != -1;
    bool down_via_valid = width_down != -1;
    if (!up_via_valid && !down_via_valid) {
      continue;  // no default vias found
    }
    int layer_width = layer->getWidth();
    int L2V_up = -1;
    int L2V_down = -1;
    // Priority for minSpc rule is SPACINGTABLE TWOWIDTHS > SPACINGTABLE PRL >
    // SPACING
    bool min_spc_valid = false;
    int min_spc_up = -1;
    int min_spc_down = -1;
    if (layer->hasTwoWidthsSpacingRules()) {
      min_spc_valid = true;
      if (up_via_valid) {
        min_spc_up = layer->findTwSpacing(layer_width, width_up, prl_up);
      }
      if (down_via_valid) {
        min_spc_down = layer->findTwSpacing(layer_width, width_down, prl_down);
      }
    } else if (layer->hasV55SpacingRules()) {
      min_spc_valid = true;
      if (up_via_valid) {
        min_spc_up
            = layer->findV55Spacing(std::max(layer_width, width_up), prl_up);
      }
      if (down_via_valid) {
        min_spc_down = layer->findV55Spacing(std::max(layer_width, width_down),
                                             prl_down);
      }
    } else {
      if (!layer->getV54SpacingRules().empty()) {
        min_spc_valid = true;
        int minSpc = 0;
        for (auto rule : layer->getV54SpacingRules()) {
          if (rule->hasRange()) {
            uint rmin;
            uint rmax;
            rule->getRange(rmin, rmax);
            if (layer_width < rmin || layer_width > rmax) {
              continue;
            }
          }
          minSpc = std::max<int>(minSpc, rule->getSpacing());
        }
        if (up_via_valid) {
          min_spc_up = minSpc;
        }
        if (down_via_valid) {
          min_spc_down = minSpc;
        }
      }
    }
    if (min_spc_valid) {
      if (up_via_valid) {
        L2V_up = (level != getMaxRoutingLayer())
                     ? (layer_width / 2) + (width_up / 2) + min_spc_up
                     : -1;
      }
      if (down_via_valid) {
        L2V_down = (level != getMinRoutingLayer())
                       ? (layer_width / 2) + (width_down / 2) + min_spc_down
                       : -1;
      }
      debugPrint(logger_,
                 utl::GRT,
                 "l2v_pitch",
                 1,
                 "routing level {} : layer_width = {:.4f}",
                 layer->getName(),
                 block_->dbuToMicrons(layer_width));
      debugPrint(logger_,
                 utl::GRT,
                 "l2v_pitch",
                 1,
                 "L2V_up : viaWidth = {:.4f} , prl = {:.4f} , minSpc = {:.4f} "
                 ", L2V = {:.4f} ",
                 block_->dbuToMicrons(width_up),
                 block_->dbuToMicrons(prl_up),
                 block_->dbuToMicrons(min_spc_up),
                 block_->dbuToMicrons(L2V_up));
      debugPrint(logger_,
                 utl::GRT,
                 "l2v_pitch",
                 1,
                 "L2V_down : viaWidth = {:.4f} , prl = {:.4f} , minSpc = "
                 "{:.4f} , L2V = {:.4f} ",
                 block_->dbuToMicrons(width_down),
                 block_->dbuToMicrons(prl_down),
                 block_->dbuToMicrons(min_spc_down),
                 block_->dbuToMicrons(L2V_down));
    }
    pitches[level] = {L2V_up, L2V_down};
  }
  return pitches;
}

void GlobalRouter::initRoutingTracks(int max_routing_layer)
{
  auto l2vPitches = calcLayerPitches(max_routing_layer);
  for (auto const& [level, tech_layer] : routing_layers_) {
    if (level > max_routing_layer && max_routing_layer > -1) {
      break;
    }

    odb::dbTrackGrid* track_grid = block_->findTrackGrid(tech_layer);
    if (track_grid == nullptr) {
      logger_->error(
          GRT, 86, "Track for layer {} not found.", tech_layer->getName());
    }

    int track_step, track_init, num_tracks;
    track_grid->getAverageTrackSpacing(track_step, track_init, num_tracks);

    RoutingTracks layer_tracks = RoutingTracks(level,
                                               track_step,
                                               l2vPitches[level].first,
                                               l2vPitches[level].second,
                                               track_init,
                                               num_tracks);
    routing_tracks_.push_back(layer_tracks);
    if (verbose_) {
      logger_->info(
          GRT,
          88,
          "Layer {:7s} Track-Pitch = {:.4f}  line-2-Via Pitch: {:.4f}",
          tech_layer->getName(),
          block_->dbuToMicrons(layer_tracks.getTrackPitch()),
          block_->dbuToMicrons(layer_tracks.getLineToViaPitch()));
    }
  }
}

void GlobalRouter::computeCapacities(int max_layer)
{
  int h_capacity, v_capacity;

  for (auto const& [level, tech_layer] : routing_layers_) {
    if (level > max_layer && max_layer > -1) {
      break;
    }

    RoutingTracks routing_tracks = getRoutingTracksByIndex(level);
    int track_spacing = routing_tracks.getUsePitch();

    if (tech_layer->getDirection() == odb::dbTechLayerDir::HORIZONTAL) {
      h_capacity = std::floor((float) grid_->getTileSize() / track_spacing);

      grid_->setHorizontalCapacity(h_capacity, level - 1);
      grid_->setVerticalCapacity(0, level - 1);
      debugPrint(logger_,
                 GRT,
                 "graph",
                 1,
                 "Layer {} has {} h-capacity",
                 tech_layer->getConstName(),
                 h_capacity);
    } else if (tech_layer->getDirection() == odb::dbTechLayerDir::VERTICAL) {
      v_capacity = std::floor((float) grid_->getTileSize() / track_spacing);

      grid_->setHorizontalCapacity(0, level - 1);
      grid_->setVerticalCapacity(v_capacity, level - 1);
      debugPrint(logger_,
                 GRT,
                 "graph",
                 1,
                 "Layer {} has {} v-capacity",
                 tech_layer->getConstName(),
                 v_capacity);
    }
  }
}

void GlobalRouter::findTrackPitches(int max_layer)
{
  for (auto const& [level, tech_layer] : routing_layers_) {
    if (level > max_layer && max_layer > -1) {
      break;
    }

    odb::dbTrackGrid* track = block_->findTrackGrid(tech_layer);

    if (track == nullptr) {
      logger_->error(
          GRT, 90, "Track for layer {} not found.", tech_layer->getName());
    }

    int track_step, track_init, num_tracks;
    track->getAverageTrackSpacing(track_step, track_init, num_tracks);

    grid_->addTrackPitch(track_step, level - 1);
  }
}

static bool nameLess(const Net* a, const Net* b)
{
  return a->getName() < b->getName();
}

std::vector<Net*> GlobalRouter::findNets(bool init_clock_nets)
{
  if (init_clock_nets) {
    initClockNets();
  }

  std::vector<odb::dbNet*> db_nets;
  if (nets_to_route_.empty()) {
    db_nets.insert(
        db_nets.end(), block_->getNets().begin(), block_->getNets().end());
  } else {
    db_nets = nets_to_route_;
  }
  std::vector<Net*> clk_nets;
  for (odb::dbNet* db_net : db_nets) {
    Net* net = addNet(db_net);
    // add clock nets not connected to a leaf first
    if (net) {
      bool is_non_leaf_clock = isNonLeafClock(net->getDbNet());
      if (is_non_leaf_clock) {
        clk_nets.push_back(net);
      }
    }
  }

  std::vector<Net*> non_clk_nets;
  for (auto [ignored, net] : db_net_map_) {
    bool is_non_leaf_clock = isNonLeafClock(net->getDbNet());
    if (!is_non_leaf_clock) {
      non_clk_nets.push_back(net);
    }
  }

  // Sort the nets to ensure stable results, but keep clk nets
  // at the front.
  std::sort(clk_nets.begin(), clk_nets.end(), nameLess);
  std::sort(non_clk_nets.begin(), non_clk_nets.end(), nameLess);

  std::vector<Net*> nets = std::move(clk_nets);
  nets.insert(nets.end(), non_clk_nets.begin(), non_clk_nets.end());

  return nets;
}

Net* GlobalRouter::addNet(odb::dbNet* db_net)
{
  if (!db_net->getSigType().isSupply() && !db_net->isSpecial()
      && db_net->getSWires().empty() && !db_net->isConnectedByAbutment()) {
    Net* net = new Net(db_net, db_net->getWire() != nullptr);
    if (db_net_map_.find(db_net) != db_net_map_.end()) {
      delete db_net_map_[db_net];
    }
    db_net_map_[db_net] = net;
    makeItermPins(net, db_net, grid_->getGridArea());
    makeBtermPins(net, db_net, grid_->getGridArea());
    findPins(net);
    return net;
  }
  return nullptr;
}

void GlobalRouter::removeNet(odb::dbNet* db_net)
{
  Net* net = db_net_map_[db_net];
  if (net != nullptr && net->isMergedNet()) {
    fastroute_->mergeNet(db_net, net->getMergedNet());
  } else {
    fastroute_->removeNet(db_net);
  }
  delete net;
  db_net_map_.erase(db_net);
  dirty_nets_.erase(db_net);
  routes_.erase(db_net);
}

Net* GlobalRouter::getNet(odb::dbNet* db_net)
{
  return db_net_map_[db_net];
}

int GlobalRouter::getTileSize() const
{
  return grid_->getTileSize();
}

void GlobalRouter::initClockNets()
{
  std::set<odb::dbNet*> clock_nets;

  auto db_network = sta_->getDbNetwork();
  if (db_network != nullptr && db_network->isLinked()
      && db_network->defaultLibertyLibrary() != nullptr) {
    clock_nets = sta_->findClkNets();
  }

  if (verbose_) {
    logger_->info(GRT, 19, "Found {} clock nets.", clock_nets.size());
  }

  for (odb::dbNet* net : clock_nets) {
    net->setSigType(odb::dbSigType::CLOCK);
  }
}

bool GlobalRouter::isClkTerm(odb::dbITerm* iterm, sta::dbNetwork* network)
{
  const sta::Pin* pin = network->dbToSta(iterm);
  sta::LibertyPort* lib_port = network->libertyPort(pin);
  bool connected_to_pad = false;
  if (lib_port != nullptr) {
    sta::LibertyCell* lib_cell = lib_port->libertyCell();
    connected_to_pad = lib_cell != nullptr && lib_cell->isPad();
  }

  return lib_port && (lib_port->isRegClk() || connected_to_pad);
}

bool GlobalRouter::isNonLeafClock(odb::dbNet* db_net)
{
  sta::dbNetwork* network = sta_->getDbNetwork();
  if (db_net->getSigType() != odb::dbSigType::CLOCK) {
    return false;
  }

  for (odb::dbITerm* iterm : db_net->getITerms()) {
    if (isClkTerm(iterm, network)) {
      return false;
    }
  }
  return true;
}

void GlobalRouter::makeItermPins(Net* net,
                                 odb::dbNet* db_net,
                                 const odb::Rect& die_area)
{
  bool is_clock = (net->getSignalType() == odb::dbSigType::CLOCK);
  int max_routing_layer = (is_clock && getMaxLayerForClock() > 0)
                              ? getMaxLayerForClock()
                              : getMaxRoutingLayer();
  for (odb::dbITerm* iterm : db_net->getITerms()) {
    odb::dbMTerm* mterm = iterm->getMTerm();
    odb::dbMaster* master = mterm->getMaster();
    const odb::dbMasterType type = master->getType();

    if (type.isCover() && verbose_) {
      logger_->warn(
          GRT,
          34,
          "Net connected to instance of class COVER added for routing.");
    }

    const bool connected_to_pad = type.isPad();
    const bool connected_to_macro = master->isBlock();

    odb::dbInst* inst = iterm->getInst();
    if (!inst->isPlaced()) {
      logger_->error(GRT, 10, "Instance {} is not placed.", inst->getName());
    }
    const odb::dbTransform transform = inst->getTransform();

    odb::Point pin_pos;
    std::vector<odb::dbTechLayer*> pin_layers;
    std::map<odb::dbTechLayer*, std::vector<odb::Rect>> pin_boxes;

    for (odb::dbMPin* mterm : mterm->getMPins()) {
      int last_layer = -1;

      for (odb::dbBox* box : mterm->getGeometry()) {
        odb::dbTechLayer* tech_layer = box->getTechLayer();
        if (tech_layer->getType() != odb::dbTechLayerType::ROUTING) {
          continue;
        }

        odb::Rect rect = box->getBox();
        transform.apply(rect);

        if (!die_area.contains(rect) && verbose_) {
          logger_->warn(
              GRT, 35, "Pin {} is outside die area.", getITermName(iterm));
        }
        pin_boxes[tech_layer].push_back(rect);
        if (tech_layer->getRoutingLevel() > last_layer) {
          pin_pos = rect.ll();
        }
      }
    }

    for (auto& layer_boxes : pin_boxes) {
      if (layer_boxes.first->getRoutingLevel() <= max_routing_layer) {
        pin_layers.push_back(layer_boxes.first);
      }
    }

    if (pin_layers.empty()) {
      logger_->error(
          GRT,
          29,
          "Pin {} does not have geometries below the max routing layer ({}).",
          getITermName(iterm),
          getLayerName(max_routing_layer, db_));
    }

    Pin pin(iterm,
            pin_pos,
            pin_layers,
            pin_boxes,
            (connected_to_pad || connected_to_macro));

    net->addPin(pin);
  }
}

void GlobalRouter::makeBtermPins(Net* net,
                                 odb::dbNet* db_net,
                                 const odb::Rect& die_area)
{
  for (odb::dbBTerm* bterm : db_net->getBTerms()) {
    int posX, posY;
    bterm->getFirstPinLocation(posX, posY);

    std::map<odb::dbTechLayer*, std::vector<odb::Rect>> pin_boxes;

    const std::string pin_name = bterm->getConstName();
    odb::Point pin_pos;

    for (odb::dbBPin* bterm_pin : bterm->getBPins()) {
      int last_layer = -1;
      if (!bterm_pin->getPlacementStatus().isPlaced()) {
        logger_->error(GRT, 11, "Pin {} is not placed.", pin_name);
      }

      for (odb::dbBox* bpin_box : bterm_pin->getBoxes()) {
        odb::dbTechLayer* tech_layer = bpin_box->getTechLayer();
        if (tech_layer->getType() != odb::dbTechLayerType::ROUTING) {
          continue;
        }

        odb::Rect rect = bpin_box->getBox();
        if (!die_area.contains(rect) && verbose_) {
          logger_->warn(GRT, 36, "Pin {} is outside die area.", pin_name);
          odb::Rect intersection;
          rect.intersection(die_area, intersection);
          rect = intersection;
          if (rect.area() == 0) {
            logger_->error(GRT,
                           209,
                           "Pin {} is completely outside the die area and "
                           "cannot bet routed.",
                           pin_name);
          }
        }
        pin_boxes[tech_layer].push_back(rect);

        if (tech_layer->getRoutingLevel() > last_layer) {
          pin_pos = rect.ll();
        }
      }
    }

    std::vector<odb::dbTechLayer*> pin_layers;
    pin_layers.reserve(pin_boxes.size());
    for (auto& layer_boxes : pin_boxes) {
      pin_layers.push_back(layer_boxes.first);
    }

    if (pin_layers.empty()) {
      logger_->error(
          GRT,
          42,
          "Pin {} does not have geometries in a valid routing layer.",
          pin_name);
    }

    Pin pin(bterm, pin_pos, pin_layers, pin_boxes, getRectMiddle(die_area));
    net->addPin(pin);
  }
}

std::string getITermName(odb::dbITerm* iterm)
{
  odb::dbMTerm* mterm = iterm->getMTerm();
  std::string pin_name = iterm->getInst()->getConstName();
  pin_name += "/";
  pin_name += mterm->getConstName();
  return pin_name;
}

std::string getLayerName(int layer_idx, odb::dbDatabase* db)
{
  odb::dbTech* tech = db->getTech();
  odb::dbTechLayer* tech_layer = tech->findRoutingLayer(layer_idx);
  return tech_layer->getName();
}

void GlobalRouter::computeObstructionsAdjustments()
{
  odb::Rect die_area = grid_->getGridArea();
  std::vector<int> layer_extensions;
  std::map<int, std::vector<odb::Rect>> layer_obs_map;

  findLayerExtensions(layer_extensions);
  int obstructions_cnt = findObstructions(die_area);
  obstructions_cnt
      += findInstancesObstructions(die_area, layer_extensions, layer_obs_map);
  findNetsObstructions(die_area);

  std::vector<LayerId> transition_layers = findTransitionLayers();
  adjustTransitionLayers(transition_layers, layer_obs_map);

  if (verbose_) {
    logger_->info(GRT, 4, "Blockages: {}", obstructions_cnt);
  }
}

void GlobalRouter::findLayerExtensions(std::vector<int>& layer_extensions)
{
  layer_extensions.resize(routing_layers_.size() + 1, 0);

  int min_layer, max_layer;
  getMinMaxLayer(min_layer, max_layer);

  for (auto const& [level, obstruct_layer] : routing_layers_) {
    if (level >= min_layer && level <= max_layer) {
      int max_int = std::numeric_limits<int>::max();

      // Gets the smallest possible minimum spacing that won't cause violations
      // for ANY configuration of PARALLELRUNLENGTH (the biggest value in the
      // table)

      int spacing_extension = obstruct_layer->getSpacing(max_int, max_int);

      // Check for EOL spacing values and, if the spacing is higher than the one
      // found, use them as the macro extension instead of PARALLELRUNLENGTH

      for (auto rule : obstruct_layer->getV54SpacingRules()) {
        int spacing = rule->getSpacing();
        if (spacing > spacing_extension) {
          spacing_extension = spacing;
        }
      }

      // Check for TWOWIDTHS table values and, if the spacing is higher than the
      // one found, use them as the macro extension instead of PARALLELRUNLENGTH

      if (obstruct_layer->hasTwoWidthsSpacingRules()) {
        std::vector<std::vector<odb::uint>> spacing_table;
        obstruct_layer->getTwoWidthsSpacingTable(spacing_table);
        if (!spacing_table.empty()) {
          std::vector<odb::uint> last_row = spacing_table.back();
          odb::uint last_value = last_row.back();
          if (last_value > spacing_extension) {
            spacing_extension = last_value;
          }
        }
      }

      // Save the extension to use when defining Macros

      layer_extensions[level] = spacing_extension;
    }
  }
}

int GlobalRouter::findObstructions(odb::Rect& die_area)
{
  int obstructions_cnt = 0;
  for (odb::dbObstruction* obstruction : block_->getObstructions()) {
    odb::dbBox* obstruction_box = obstruction->getBBox();

    int layer = obstruction_box->getTechLayer()->getRoutingLevel();
    if (getMinRoutingLayer() <= layer && layer <= getMaxRoutingLayer()) {
      odb::Point lower_bound
          = odb::Point(obstruction_box->xMin(), obstruction_box->yMin());
      odb::Point upper_bound
          = odb::Point(obstruction_box->xMax(), obstruction_box->yMax());
      odb::Rect obstruction_rect = odb::Rect(lower_bound, upper_bound);
      if (!die_area.contains(obstruction_rect)) {
        if (verbose_) {
          logger_->warn(GRT, 37, "Found blockage outside die area.");
        }
      }
      odb::dbTechLayer* tech_layer = obstruction_box->getTechLayer();
      applyObstructionAdjustment(obstruction_rect, tech_layer);
      obstructions_cnt++;
    }
  }

  return obstructions_cnt;
}

bool GlobalRouter::layerIsBlocked(
    int layer,
    const std::unordered_map<int, std::vector<odb::Rect>>& macro_obs_per_layer,
    std::vector<odb::Rect>& extended_obs)
{
  using boost::polygon::operators::operator&;
  using Polygon90Set = boost::polygon::polygon_90_set_data<int>;

  // if layer is max or min, then all obs the nearest layer are added
  if (layer == getMaxRoutingLayer()
      && macro_obs_per_layer.find(layer - 1) != macro_obs_per_layer.end()) {
    extended_obs = macro_obs_per_layer.at(layer - 1);
  }
  if (layer == getMinRoutingLayer()
      && macro_obs_per_layer.find(layer + 1) != macro_obs_per_layer.end()) {
    extended_obs = macro_obs_per_layer.at(layer + 1);
  }

  std::vector<odb::Rect> upper_obs;
  std::vector<odb::Rect> lower_obs;

  // Get Rect vector to layer + 1 and layer - 1
  if (macro_obs_per_layer.find(layer + 1) != macro_obs_per_layer.end()) {
    upper_obs = macro_obs_per_layer.at(layer + 1);
  }
  if (macro_obs_per_layer.find(layer - 1) != macro_obs_per_layer.end()) {
    lower_obs = macro_obs_per_layer.at(layer - 1);
  }

  const Polygon90Set upper_obs_set(
      boost::polygon::HORIZONTAL, upper_obs.begin(), upper_obs.end());
  const Polygon90Set lower_obs_set(
      boost::polygon::HORIZONTAL, lower_obs.begin(), lower_obs.end());

  const Polygon90Set intersections_set = lower_obs_set & upper_obs_set;
  std::vector<odb::Rect> intersections;
  intersections_set.get_rectangles(intersections);
  extended_obs.insert(
      extended_obs.end(), intersections.begin(), intersections.end());

  return !extended_obs.empty();
}

// Add obstructions if they appear on upper and lower layer
void GlobalRouter::extendObstructions(
    std::unordered_map<int, std::vector<odb::Rect>>& macro_obs_per_layer,
    int bottom_layer,
    int top_layer)
{
  // if it has obs on min_layer + 1, then the min_layer needs to be block
  if (bottom_layer - 1 == getMinRoutingLayer()) {
    bottom_layer--;
  }
  // if it has obs on max_layer - 1, then the max_layer needs to be block
  if (top_layer + 1 == getMaxRoutingLayer()) {
    top_layer++;
  }

  for (int layer = bottom_layer; layer <= top_layer; layer++) {
    std::vector<odb::Rect>& obs = macro_obs_per_layer[layer];
    std::vector<odb::Rect> extended_obs;
    // check if layer+1 and layer-1 have obstructions
    // if they have then add to layer Rect vector
    if (layerIsBlocked(layer, macro_obs_per_layer, extended_obs)) {
      obs.insert(obs.end(), extended_obs.begin(), extended_obs.end());
    }
  }
}

int GlobalRouter::findInstancesObstructions(
    odb::Rect& die_area,
    const std::vector<int>& layer_extensions,
    std::map<int, std::vector<odb::Rect>>& layer_obs_map)
{
  int macros_cnt = 0;
  int obstructions_cnt = 0;
  int pin_out_of_die_count = 0;
  odb::dbTech* tech = db_->getTech();
  for (odb::dbInst* inst : block_->getInsts()) {
    odb::dbMaster* master = inst->getMaster();

    const odb::dbTransform transform = inst->getTransform();

    bool is_macro = false;
    if (master->isBlock()) {
      macros_cnt++;
      is_macro = true;
    }

    if (is_macro) {
      std::unordered_map<int, std::vector<odb::Rect>> macro_obs_per_layer;
      int bottom_layer = std::numeric_limits<int>::max();
      int top_layer = std::numeric_limits<int>::min();

      for (odb::dbBox* box : master->getObstructions()) {
        int layer = box->getTechLayer()->getRoutingLevel();
        if (getMinRoutingLayer() <= layer && layer <= getMaxRoutingLayer()) {
          odb::Rect rect = box->getBox();
          transform.apply(rect);

          macro_obs_per_layer[layer].push_back(rect);
          obstructions_cnt++;

          bottom_layer = std::min(bottom_layer, layer);
          top_layer = std::max(top_layer, layer);
        }
      }

      extendObstructions(macro_obs_per_layer, bottom_layer, top_layer);

      // iterate all Rects for each layer and apply adjustment in FastRoute
      for (auto& [layer, obs] : macro_obs_per_layer) {
        odb::dbTechLayer* tech_layer = tech->findRoutingLayer(layer);
        int layer_extension = layer_extensions[layer];
        layer_extension += macro_extension_ * grid_->getTileSize();
        for (odb::Rect& cur_obs : obs) {
          if (tech_layer->getDirection() == odb::dbTechLayerDir::HORIZONTAL) {
            cur_obs.set_ylo(cur_obs.yMin() - layer_extension);
            cur_obs.set_yhi(cur_obs.yMax() + layer_extension);
          } else if (tech_layer->getDirection()
                     == odb::dbTechLayerDir::VERTICAL) {
            cur_obs.set_xlo(cur_obs.xMin() - layer_extension);
            cur_obs.set_xhi(cur_obs.xMax() + layer_extension);
          }
          layer_obs_map[layer].push_back(cur_obs);
          applyObstructionAdjustment(
              cur_obs, tech->findRoutingLayer(layer), is_macro);
        }
      }
    } else {
      for (odb::dbBox* box : master->getObstructions()) {
        int layer = box->getTechLayer()->getRoutingLevel();
        if (getMinRoutingLayer() <= layer && layer <= getMaxRoutingLayer()) {
          odb::Rect rect = box->getBox();
          transform.apply(rect);

          odb::Point lower_bound = odb::Point(rect.xMin(), rect.yMin());
          odb::Point upper_bound = odb::Point(rect.xMax(), rect.yMax());
          odb::Rect obstruction_rect = odb::Rect(lower_bound, upper_bound);
          if (!die_area.contains(obstruction_rect)) {
            if (verbose_) {
              logger_->warn(GRT,
                            38,
                            "Found blockage outside die area in instance {}.",
                            inst->getConstName());
            }
          }
          odb::dbTechLayer* tech_layer = box->getTechLayer();
          applyObstructionAdjustment(obstruction_rect, tech_layer);
          obstructions_cnt++;
        }
      }
    }

    for (odb::dbMTerm* mterm : master->getMTerms()) {
      for (odb::dbMPin* mpin : mterm->getMPins()) {
        odb::Point lower_bound;
        odb::Point upper_bound;
        odb::Rect pin_box;
        int pin_layer;

        for (odb::dbBox* box : mpin->getGeometry()) {
          odb::Rect rect = box->getBox();
          transform.apply(rect);

          odb::dbTechLayer* tech_layer = box->getTechLayer();
          if (!tech_layer
              || tech_layer->getType() != odb::dbTechLayerType::ROUTING) {
            continue;
          }

          pin_layer = tech_layer->getRoutingLevel();
          if (getMinRoutingLayer() <= pin_layer
              && pin_layer <= getMaxRoutingLayer()) {
            lower_bound = odb::Point(rect.xMin(), rect.yMin());
            upper_bound = odb::Point(rect.xMax(), rect.yMax());
            pin_box = odb::Rect(lower_bound, upper_bound);
            if (!die_area.contains(pin_box)
                && !mterm->getSigType().isSupply()) {
              logger_->warn(GRT,
                            39,
                            "Found pin {} outside die area in instance {}.",
                            mterm->getConstName(),
                            inst->getConstName());
              pin_out_of_die_count++;
            }
            odb::dbTechLayer* tech_layer = box->getTechLayer();
            applyObstructionAdjustment(pin_box, tech_layer);
          }
        }
      }
    }
  }

  if (pin_out_of_die_count > 0) {
    if (verbose_) {
      logger_->error(
          GRT, 28, "Found {} pins outside die area.", pin_out_of_die_count);
    }
  }

  if (verbose_) {
    logger_->info(GRT, 3, "Macros: {}", macros_cnt);
  }
  return obstructions_cnt;
}

void GlobalRouter::findNetsObstructions(odb::Rect& die_area)
{
  odb::dbSet<odb::dbNet> nets = block_->getNets();

  if (nets.empty()) {
    logger_->error(GRT, 94, "Design with no nets.");
  }

  for (odb::dbNet* db_net : nets) {
    odb::uint wire_cnt = 0, via_cnt = 0;
    db_net->getWireCount(wire_cnt, via_cnt);
    if (wire_cnt == 0) {
      continue;
    }

    std::vector<odb::dbShape> via_boxes;
    if (db_net->getSigType().isSupply()) {
      for (odb::dbSWire* swire : db_net->getSWires()) {
        for (odb::dbSBox* s : swire->getWires()) {
          if (s->isVia()) {
            s->getViaBoxes(via_boxes);
            for (const odb::dbShape& box : via_boxes) {
              odb::dbTechLayer* tech_layer = box.getTechLayer();
              if (tech_layer->getRoutingLevel() == 0) {
                continue;
              }
              odb::Rect via_rect = box.getBox();
              applyNetObstruction(via_rect, tech_layer, die_area, db_net);
            }
          } else {
            odb::Rect wire_rect = s->getBox();
            odb::dbTechLayer* tech_layer = s->getTechLayer();
            applyNetObstruction(wire_rect, tech_layer, die_area, db_net);
          }
        }
      }
    } else {
      odb::dbWirePath path;
      odb::dbWirePathShape pshape;
      odb::dbWire* wire = db_net->getWire();

      odb::dbWirePathItr pitr;
      for (pitr.begin(wire); pitr.getNextPath(path);) {
        while (pitr.getNextShape(pshape)) {
          const odb::dbShape& shape = pshape.shape;
          if (shape.isVia()) {
            odb::dbShape::getViaBoxes(shape, via_boxes);
            for (const odb::dbShape& box : via_boxes) {
              odb::dbTechLayer* tech_layer = box.getTechLayer();
              if (tech_layer->getRoutingLevel() == 0) {
                continue;
              }
              odb::Rect via_rect = box.getBox();
              applyNetObstruction(via_rect, tech_layer, die_area, db_net);
            }
          } else {
            odb::Rect wire_rect = shape.getBox();
            odb::dbTechLayer* tech_layer = shape.getTechLayer();

            applyNetObstruction(wire_rect, tech_layer, die_area, db_net);
          }
        }
      }
    }
  }
}

void GlobalRouter::applyNetObstruction(const odb::Rect& rect,
                                       odb::dbTechLayer* tech_layer,
                                       const odb::Rect& die_area,
                                       odb::dbNet* db_net)
{
  int l = tech_layer->getRoutingLevel();

  if (getMinRoutingLayer() <= l && l <= getMaxRoutingLayer()) {
    odb::Point lower_bound = odb::Point(rect.xMin(), rect.yMin());
    odb::Point upper_bound = odb::Point(rect.xMax(), rect.yMax());
    odb::Rect obstruction_rect = odb::Rect(lower_bound, upper_bound);
    if (!die_area.contains(obstruction_rect)) {
      if (verbose_) {
        logger_->warn(GRT,
                      41,
                      "Net {} has wires/vias outside die area.",
                      db_net->getConstName());
      }
    }
    applyObstructionAdjustment(obstruction_rect, tech_layer);
    // Save position where the net's wires reduced resources
    savePositionWithReducedResources(obstruction_rect, tech_layer, db_net);
  }
}

void GlobalRouter::savePositionWithReducedResources(
    const odb::Rect& rect,
    odb::dbTechLayer* tech_layer,
    odb::dbNet* db_net)
{
  odb::Rect first_tile_box, last_tile_box;
  odb::Point first_tile, last_tile;
  grid_->getBlockedTiles(
      rect, first_tile_box, last_tile_box, first_tile, last_tile);
  // Divide by horizontal and vertical resources
  if (tech_layer->getDirection() == odb::dbTechLayerDir::HORIZONTAL) {
    for (int x = first_tile.getX(); x < last_tile.getX(); x++) {
      for (int y = first_tile.getY(); y <= last_tile.getY(); y++) {
        odb::Point pos = odb::Point(x, y);
        h_nets_in_pos_[pos].push_back(db_net);
      }
    }
  } else {
    for (int x = first_tile.getX(); x <= last_tile.getX(); x++) {
      for (int y = first_tile.getY(); y < last_tile.getY(); y++) {
        odb::Point pos = odb::Point(x, y);
        v_nets_in_pos_[pos].push_back(db_net);
      }
    }
  }
}

int GlobalRouter::computeMaxRoutingLayer()
{
  int max_routing_layer = -1;

  odb::dbTech* tech = db_->getTech();

  for (int layer = 1; layer <= tech->getRoutingLayerCount(); layer++) {
    odb::dbTechLayer* tech_layer = tech->findRoutingLayer(layer);
    odb::dbTrackGrid* track_grid = block_->findTrackGrid(tech_layer);
    if (track_grid == nullptr) {
      break;
    }
    max_routing_layer = layer;
  }

  if (max_routing_layer == -1) {
    logger_->error(GRT, 701, "Missing track structure for routing layers.");
  }
  return max_routing_layer;
}

void GlobalRouter::addNetToRoute(odb::dbNet* db_net)
{
  nets_to_route_.push_back(db_net);
}

std::vector<odb::dbNet*> GlobalRouter::getNetsToRoute()
{
  return nets_to_route_;
}

void GlobalRouter::mergeNetsRouting(odb::dbNet* db_net1, odb::dbNet* db_net2)
{
  Net* net1 = db_net_map_[db_net1];
  Net* net2 = db_net_map_[db_net2];
  // Do not merge the routing if the survivor net is already dirty.
  if (!net1->isDirtyNet()) {
    connectRouting(db_net1, db_net2);
    net1->setIsMergedNet(true);
    net1->setMergedNet(db_net2);
    net2->setIsMergedNet(true);
    net2->setMergedNet(db_net1);
  }
}

void GlobalRouter::connectRouting(odb::dbNet* db_net1, odb::dbNet* db_net2)
{
  Net* net1 = db_net_map_[db_net1];
  Net* net2 = db_net_map_[db_net2];

  // find the pin positions in the buffer that connects the two nets
  odb::Point pin_pos1;
  odb::Point pin_pos2;
  findBufferPinPostions(net1, net2, pin_pos1, pin_pos2);

  GRoute& net1_route = routes_[db_net1];
  GRoute& net2_route = routes_[db_net2];
  if (pin_pos1 != pin_pos2) {
    const int layer1 = findTopLayerOverPosition(pin_pos1, net1_route);
    const int layer2 = findTopLayerOverPosition(pin_pos2, net2_route);
    std::vector<GSegment> connection
        = createConnectionForPositions(pin_pos1, pin_pos2, layer1, layer2);
    net1_route.insert(net1_route.end(), net2_route.begin(), net2_route.end());
    net1_route.insert(net1_route.end(), connection.begin(), connection.end());
  } else {
    net1_route.insert(net1_route.end(), net2_route.begin(), net2_route.end());
  }
}

void GlobalRouter::findBufferPinPostions(Net* net1,
                                         Net* net2,
                                         odb::Point& pin_pos1,
                                         odb::Point& pin_pos2)
{
  for (const Pin& pin1 : net1->getPins()) {
    if (!pin1.isPort()) {
      for (const Pin& pin2 : net2->getPins()) {
        if (!pin2.isPort()) {
          if (pin1.getITerm()->getInst() == pin2.getITerm()->getInst()) {
            pin_pos1 = pin1.getOnGridPosition();
            pin_pos2 = pin2.getOnGridPosition();
            break;
          }
        }
      }
    }
  }
}

int GlobalRouter::findTopLayerOverPosition(const odb::Point& pin_pos,
                                           const GRoute& route)
{
  int top_layer = -1;
  for (const GSegment& seg : route) {
    odb::Point pt1(seg.init_x, seg.init_y);
    odb::Point pt2(seg.final_x, seg.final_y);
    int layer = std::max(seg.init_layer, seg.final_layer);
    if (pt1 == pin_pos || pt2 == pin_pos) {
      top_layer = std::max(top_layer, layer);
    }
  }

  if (top_layer == -1) {
    logger_->error(GRT,
                   703,
                   "No segment was found in the routing that connects to the "
                   "pin position.");
  }
  return top_layer;
}

std::vector<GSegment> GlobalRouter::createConnectionForPositions(
    const odb::Point& pin_pos1,
    const odb::Point& pin_pos2,
    const int layer1,
    const int layer2)
{
  std::vector<GSegment> connection;

  odb::dbTech* tech = db_->getTech();
  int conn_layer = std::max(layer1, layer2);
  odb::dbTechLayer* tech_conn_layer = tech->findRoutingLayer(conn_layer);

  bool vertical = pin_pos1.getX() == pin_pos2.getX();
  bool horizontal = pin_pos1.getY() == pin_pos2.getY();
  const auto dir = tech_conn_layer->getDirection();
  if (vertical || horizontal) {
    auto [x1, x2] = std::minmax({pin_pos1.getX(), pin_pos2.getX()});
    auto [y1, y2] = std::minmax({pin_pos1.getY(), pin_pos2.getY()});
    if ((vertical && dir != odb::dbTechLayerDir::VERTICAL)
        || (horizontal && dir != odb::dbTechLayerDir::HORIZONTAL)) {
      if (conn_layer > getMinRoutingLayer()) {
        conn_layer--;
      } else {
        conn_layer++;
      }
    }
    connection.emplace_back(x1, y1, conn_layer, x2, y2, conn_layer);
  } else {
    const int layer_fix = conn_layer <= getMinRoutingLayer() ? 1 : -1;
    const int layer_hor = dir == odb::dbTechLayerDir::HORIZONTAL
                              ? conn_layer
                              : conn_layer + layer_fix;
    const int layer_ver = dir == odb::dbTechLayerDir::VERTICAL
                              ? conn_layer
                              : conn_layer + layer_fix;
    int x1 = pin_pos1.getX();
    int y1 = pin_pos1.getY();
    int x2 = pin_pos2.getX();
    int y2 = pin_pos2.getY();
    connection.emplace_back(x1, y1, layer_hor, x2, y1, layer_hor);
    connection.emplace_back(x2, y1, conn_layer + layer_fix, x2, y1, conn_layer);
    connection.emplace_back(x2, y1, layer_ver, x2, y2, layer_ver);
  }

  odb::Point via_pos1 = pin_pos1;
  odb::Point via_pos2 = pin_pos2;
  insertViasForConnection(connection, via_pos1, layer1, conn_layer);
  insertViasForConnection(connection, via_pos2, layer2, conn_layer);

  return connection;
}

void GlobalRouter::insertViasForConnection(std::vector<GSegment>& connection,
                                           const odb::Point& via_pos,
                                           const int layer,
                                           const int conn_layer)
{
  auto [min_l, max_l] = std::minmax(layer, conn_layer);
  for (int l = min_l; l < max_l; l++) {
    connection.emplace_back(via_pos.getX(),
                            via_pos.getY(),
                            l,
                            via_pos.getX(),
                            via_pos.getY(),
                            l + 1);
  }
}

void GlobalRouter::getBlockage(odb::dbTechLayer* layer,
                               int x,
                               int y,
                               uint8_t& blockage_h,
                               uint8_t& blockage_v)
{
  int max_layer = std::max(getMaxRoutingLayer(), getMaxLayerForClock());
  if (layer->getRoutingLevel() <= max_layer) {
    fastroute_->getBlockage(layer, x, y, blockage_h, blockage_v);
  }
}

RegionAdjustment::RegionAdjustment(int min_x,
                                   int min_y,
                                   int max_x,
                                   int max_y,
                                   int l,
                                   float adjst)
{
  region = odb::Rect(min_x, min_y, max_x, max_y);
  layer = l;
  adjustment = adjst;
}

// Called from src/fastroute/FastRoute.cpp to so DB headers
// do not have to be included in the core code.
const char* getNetName(odb::dbNet* db_net)
{
  return db_net->getConstName();
}

// Useful for debugging.
void GlobalRouter::print(GRoute& route)
{
  for (GSegment& segment : route) {
    printSegment(segment);
  }
}

void GlobalRouter::printSegment(const GSegment& segment)
{
  logger_->report("{:6d} {:6d} {:2d} -> {:6d} {:6d} {:2d}",
                  segment.init_x,
                  segment.init_y,
                  segment.init_layer,
                  segment.final_x,
                  segment.final_y,
                  segment.final_layer);
}

void GlobalRouter::reportLayerSettings(int min_routing_layer,
                                       int max_routing_layer)
{
  odb::dbTechLayer* min_layer = routing_layers_[min_routing_layer];
  odb::dbTechLayer* max_layer = routing_layers_[max_routing_layer];
  if (verbose_) {
    logger_->info(GRT, 20, "Min routing layer: {}", min_layer->getName());
    logger_->info(GRT, 21, "Max routing layer: {}", max_layer->getName());
    logger_->info(GRT, 22, "Global adjustment: {}%", int(adjustment_ * 100));
    logger_->info(
        GRT, 23, "Grid origin: ({}, {})", grid_origin_.x(), grid_origin_.y());
  }
}

void GlobalRouter::reportResources()
{
  fastroute_->computeCongestionInformation();
  std::vector<int> original_resources = fastroute_->getOriginalResources();
  std::vector<int> derated_resources = fastroute_->getTotalCapacityPerLayer();

  logger_->report("");
  logger_->info(GRT, 53, "Routing resources analysis:");
  logger_->report("          Routing      Original      Derated      Resource");
  logger_->report(
      "Layer     Direction    Resources     Resources    Reduction (%)");
  logger_->report(
      "---------------------------------------------------------------");

  for (size_t l = 0; l < original_resources.size(); l++) {
    odb::dbTechLayer* layer = routing_layers_[l + 1];
    std::string routing_direction
        = (layer->getDirection() == odb::dbTechLayerDir::HORIZONTAL)
              ? "Horizontal"
              : "Vertical";

    float reduciton_percent = 0;
    if (original_resources[l] > 0) {
      reduciton_percent
          = (1.0
             - ((float) derated_resources[l] / (float) original_resources[l]))
            * 100;
    }

    logger_->report("{:7s}    {:10}   {:8}      {:8}          {:3.2f}%",
                    layer->getName(),
                    routing_direction,
                    original_resources[l],
                    derated_resources[l],
                    reduciton_percent);
  }
  logger_->report(
      "---------------------------------------------------------------");
  logger_->report("");
}

void GlobalRouter::reportCongestion()
{
  fastroute_->computeCongestionInformation();
  const std::vector<int>& resources = fastroute_->getTotalCapacityPerLayer();
  const std::vector<int>& demands = fastroute_->getTotalUsagePerLayer();
  const std::vector<int>& overflows = fastroute_->getTotalOverflowPerLayer();
  const std::vector<int>& max_h_overflows
      = fastroute_->getMaxHorizontalOverflows();
  const std::vector<int>& max_v_overflows
      = fastroute_->getMaxVerticalOverflows();

  int total_resource = 0;
  int total_demand = 0;
  int total_overflow = 0;
  int total_h_overflow = 0;
  int total_v_overflow = 0;

  logger_->report("");
  logger_->info(GRT, 96, "Final congestion report:");
  logger_->report(
      "Layer         Resource        Demand        Usage (%)    Max H / Max "
      "V "
      "/ Total Overflow");
  logger_->report(
      "----------------------------------------------------------------------"
      "-----------------");

  for (size_t l = 0; l < resources.size(); l++) {
    float usage_percentage;
    if (resources[l] == 0) {
      usage_percentage = 0.0;
    } else {
      usage_percentage = (float) demands[l] / (float) resources[l];
      usage_percentage *= 100;
    }

    total_resource += resources[l];
    total_demand += demands[l];
    total_overflow += overflows[l];
    total_h_overflow += max_h_overflows[l];
    total_v_overflow += max_v_overflows[l];

    odb::dbTechLayer* layer = routing_layers_[l + 1];
    logger_->report(
        "{:7s}      {:9}       {:7}        {:8.2f}%            {:2} / {:2} / "
        "{:2}",
        layer->getName(),
        resources[l],
        demands[l],
        usage_percentage,
        max_h_overflows[l],
        max_v_overflows[l],
        overflows[l]);
  }
  float total_usage = (total_resource == 0)
                          ? 0
                          : (float) total_demand / (float) total_resource * 100;
  logger_->report(
      "----------------------------------------------------------------------"
      "-----------------");
  logger_->report(
      "Total        {:9}       {:7}        {:8.2f}%            {:2} / {:2} / "
      "{:2}",
      total_resource,
      total_demand,
      total_usage,
      total_h_overflow,
      total_v_overflow,
      total_overflow);
  logger_->report("");
}

void GlobalRouter::reportNetLayerWirelengths(odb::dbNet* db_net,
                                             std::ofstream& out)
{
  std::vector<int64_t> lengths;
  lengths.resize(db_->getTech()->getRoutingLayerCount() + 1);
  GRoute& route = routes_[db_net];
  int via_count = 0;
  for (GSegment& seg : route) {
    int layer1 = seg.init_layer;
    int layer2 = seg.final_layer;
    if (layer1 == layer2) {
      const int seg_length
          = abs(seg.init_x - seg.final_x) + abs(seg.init_y - seg.final_y);
      if (seg_length > 0) {
        lengths[layer1] += seg_length + grid_->getTileSize();
      }
    } else {
      via_count++;
    }
  }
  out << " " << via_count;
  for (size_t i = 0; i < lengths.size(); i++) {
    int64_t length = lengths[i];
    odb::dbTechLayer* layer = db_->getTech()->findRoutingLayer(i);
    if (i > 0 && out.is_open()) {
      out << " " << block_->dbuToMicrons(length);
    }
    if (length > 0) {
      logger_->report("\tLayer {:5s}: {:5.2f}um",
                      layer->getName(),
                      block_->dbuToMicrons(length));
    }
  }
}

void GlobalRouter::reportLayerWireLengths()
{
  std::vector<int64_t> lengths(db_->getTech()->getRoutingLayerCount() + 1);
  int64_t total_length = 0;
  for (auto& net_route : routes_) {
    GRoute& route = net_route.second;
    for (GSegment& seg : route) {
      int layer1 = seg.init_layer;
      int layer2 = seg.final_layer;
      if (layer1 == layer2) {
        int seg_length = seg.length();
        lengths[layer1] += seg_length;
        total_length += seg_length;
      }
    }
  }
  if (total_length > 0) {
    for (size_t i = 0; i < lengths.size(); i++) {
      int64_t length = lengths[i];
      if (length > 0) {
        odb::dbTechLayer* layer = routing_layers_[i];
        logger_->report("{:5s} {:8d}um {:3d}%",
                        layer->getName(),
                        block_->dbuToMicrons(length),
                        static_cast<int>((100.0 * length) / total_length));
      }
    }
  }
}

void GlobalRouter::reportNetWireLength(odb::dbNet* net,
                                       bool global_route,
                                       bool detailed_route,
                                       bool verbose,
                                       const char* file_name)
{
  std::string file(file_name);
  std::ofstream out;
  if (!file.empty()) {
    out.open(file, std::ios::app);
  }

  int pin_count = net->getITermCount() + net->getBTermCount();

  block_ = db_->getChip()->getBlock();
  if (global_route) {
    if (routes_.find(net) == routes_.end()) {
      logger_->warn(
          GRT, 241, "Net {} does not have global route.", net->getName());
      return;
    }
    int wl = computeNetWirelength(net);
    logger_->info(GRT,
                  237,
                  "Net {} global route wire length: {:.2f}um",
                  net->getName(),
                  block_->dbuToMicrons(wl));

    if (out.is_open()) {
      out << "grt: " << net->getName() << " " << block_->dbuToMicrons(wl) << " "
          << pin_count;
    }

    if (verbose) {
      reportNetLayerWirelengths(net, out);
    }

    if (out.is_open()) {
      out << "\n";
    }
  }

  if (detailed_route) {
    odb::dbWire* wire = net->getWire();

    if (wire == nullptr) {
      logger_->warn(
          GRT, 239, "Net {} does not have detailed route.", net->getName());
      return;
    }

    int64_t wl = wire->getLength();
    logger_->info(GRT,
                  240,
                  "Net {} detailed route wire length: {:.2f}um",
                  net->getName(),
                  block_->dbuToMicrons(wl));

    if (out.is_open()) {
      out << "drt: " << net->getName() << " " << block_->dbuToMicrons(wl) << " "
          << pin_count;
    }

    if (verbose) {
      reportNetDetailedRouteWL(wire, out);
    }

    if (out.is_open()) {
      out << "\n";
    }
  }
}

void GlobalRouter::reportNetDetailedRouteWL(odb::dbWire* wire,
                                            std::ofstream& out)
{
  std::vector<int64_t> lengths;
  lengths.resize(db_->getTech()->getRoutingLayerCount() + 1);
  odb::dbWireShapeItr shapes;
  odb::dbShape s;
  int via_count = 0;
  for (shapes.begin(wire); shapes.next(s);) {
    if (!s.isVia()) {
      lengths[s.getTechLayer()->getRoutingLevel()] += s.getLength();
    } else {
      via_count++;
    }
  }

  out << " " << via_count;
  for (size_t i = 1; i < lengths.size(); i++) {
    int64_t length = lengths[i];
    odb::dbTechLayer* layer = db_->getTech()->findRoutingLayer(i);
    if (i > 0 && out.is_open()) {
      out << " " << block_->dbuToMicrons(length);
    }
    if (length > 0) {
      logger_->report("\tLayer {:5s}: {:5.2f}um",
                      layer->getName(),
                      block_->dbuToMicrons(length));
    }
  }
}

void GlobalRouter::createWLReportFile(const char* file_name, bool verbose)
{
  std::ofstream out(file_name);
  out << "tool net total_wl #pins ";

  if (verbose) {
    out << "#vias ";
    for (int i = 1; i <= db_->getTech()->getRoutingLayerCount(); i++) {
      odb::dbTechLayer* layer = db_->getTech()->findRoutingLayer(i);
      out << layer->getName() << "_wl ";
    }
  }
  out << "\n";
}

void GlobalRouter::initDebugFastRoute(
    std::unique_ptr<AbstractFastRouteRenderer> renderer)
{
  fastroute_->setDebugOn(std::move(renderer));
}
AbstractFastRouteRenderer* GlobalRouter::getDebugFastRoute() const
{
  return fastroute_->fastrouteRender();
}
void GlobalRouter::setDebugSteinerTree(bool steinerTree)
{
  fastroute_->setDebugSteinerTree(steinerTree);
}
void GlobalRouter::setDebugNet(const odb::dbNet* net)
{
  fastroute_->setDebugNet(net);
}
void GlobalRouter::setDebugRectilinearSTree(bool rectilinearSTree)
{
  fastroute_->setDebugRectilinearSTree(rectilinearSTree);
}
void GlobalRouter::setDebugTree2D(bool tree2D)
{
  fastroute_->setDebugTree2D(tree2D);
}
void GlobalRouter::setDebugTree3D(bool tree3D)
{
  fastroute_->setDebugTree3D(tree3D);
}
void GlobalRouter::setSttInputFilename(const char* file_name)
{
  fastroute_->setSttInputFilename(file_name);
}

// For rsz::makeBufferedNetGlobalRoute so Pin/Net classes do not have to be
// exported.
std::vector<PinGridLocation> GlobalRouter::getPinGridPositions(
    odb::dbNet* db_net)
{
  Net* net = getNet(db_net);
  std::vector<PinGridLocation> pin_locs;
  for (Pin& pin : net->getPins()) {
    pin_locs.emplace_back(pin.getITerm(),
                          pin.getBTerm(),
                          pin.getPosition(),
                          pin.getOnGridPosition(),
                          pin.getConnectionLayer());
  }
  return pin_locs;
}

void GlobalRouter::writePinLocations(const char* file_name)
{
  std::ofstream pin_loc_file;
  pin_loc_file.open(file_name);
  if (!pin_loc_file) {
    logger_->error(
        GRT, 271, "Global route pin locations file could not be opened.");
  }

  for (const auto [db_net, net] : db_net_map_) {
    if (!net->getPins().empty()) {
      pin_loc_file << net->getName() << " " << net->getNumPins() << "\n";
      for (const Pin& pin : net->getPins()) {
        const odb::Point& pin_pos = pin.getOnGridPosition();
        pin_loc_file << pin.getName() << " " << pin_pos.getX() << " "
                     << pin_pos.getY() << "\n";
      }
      pin_loc_file << "\n";
    }
  }
  pin_loc_file.close();
}

////////////////////////////////////////////////////////////////

bool operator<(const RoutePt& p1, const RoutePt& p2)
{
  return (p1.x_ < p2.x_) || (p1.x_ == p2.x_ && p1.y_ < p2.y_)
         || (p1.x_ == p2.x_ && p1.y_ == p2.y_ && p1.layer_ < p2.layer_);
}

bool operator==(const RoutePt& p1, const RoutePt& p2)
{
  return (p1.x_ == p2.x_ && p1.y_ == p2.y_ && p1.layer_ == p2.layer_);
}

////////////////////////////////////////////////////////////////

IncrementalGRoute::IncrementalGRoute(GlobalRouter* groute, odb::dbBlock* block)
    : groute_(groute), db_cbk_(groute)
{
  db_cbk_.addOwner(block);
}

std::vector<Net*> IncrementalGRoute::updateRoutes(bool save_guides)
{
  return groute_->updateDirtyRoutes(save_guides);
}

IncrementalGRoute::~IncrementalGRoute()
{
  db_cbk_.removeOwner();
}

void GlobalRouter::setRenderer(
    std::unique_ptr<AbstractGrouteRenderer> groute_renderer)
{
  groute_renderer_ = std::move(groute_renderer);
}
AbstractGrouteRenderer* GlobalRouter::getRenderer()
{
  return groute_renderer_.get();
}

void GlobalRouter::addDirtyNet(odb::dbNet* net)
{
  db_net_map_[net]->setDirtyNet(true);
  db_net_map_[net]->saveLastPinPositions();
  dirty_nets_.insert(net);
}

std::vector<Net*> GlobalRouter::updateDirtyRoutes(bool save_guides)
{
  callback_handler_->triggerOnPinAccessUpdateRequired();
  std::vector<Net*> dirty_nets;
  if (!dirty_nets_.empty()) {
    fastroute_->setVerbose(false);
    fastroute_->clearNetsToRoute();

    updateDirtyNets(dirty_nets);

    std::vector<odb::dbNet*> modified_nets;
    modified_nets.reserve(dirty_nets.size());
    for (const Net* net : dirty_nets) {
      modified_nets.push_back(net->getDbNet());
    }

    if (verbose_) {
      logger_->info(GRT, 9, "rerouting {} nets.", dirty_nets.size());
    }
    if (logger_->debugCheck(GRT, "incr", 2)) {
      debugPrint(logger_, GRT, "incr", 2, "Dirty nets:");
      for (auto net : dirty_nets) {
        debugPrint(logger_, GRT, "incr", 2, " {}", net->getConstName());
      }
    }

    if (dirty_nets.empty()) {
      return dirty_nets;
    }

    const float old_critical_nets_percentage
        = fastroute_->getCriticalNetsPercentage();
    fastroute_->setCriticalNetsPercentage(0);
    fastroute_->setCongestionReportIterStep(0);

    initFastRouteIncr(dirty_nets);

    NetRouteMap new_route
        = findRouting(dirty_nets, getMinRoutingLayer(), getMaxRoutingLayer());
    mergeResults(new_route);

    bool reroutingOverflow = true;
    if (fastroute_->has2Doverflow() && !allow_congestion_) {
      // The maximum number of times that the nets traversing the congestion
      // area will be added
      int add_max = 30;
      // The set will contain the nets for routing
      std::set<odb::dbNet*> congestion_nets;
      // The dirty nets that could not be routed are added
      for (auto& it : dirty_nets) {
        congestion_nets.insert(it->getDbNet());
      }
      while (fastroute_->has2Doverflow() && reroutingOverflow && add_max >= 0) {
        // The nets that cross the congestion area are obtained and added to
        // the set
<<<<<<< HEAD
        fastroute_->getCongestionNets(congestion_nets);

=======
        // if the nets have wires
        if (haveDetailedRoutes()) {
          // find nets on congestion areas using wires
          getCongestionNets(congestion_nets);
        } else {
          // find nets on congestion areas using guides
          fastroute_->getCongestionNets(congestion_nets);
        }
>>>>>>> 5d0d0fb1
        // When every attempt to increase the congestion region failed, try
        // legalizing the buffers inserted
        if (add_max == 0) {
          opendp_->detailedPlacement(0, 0, "");
          updateDirtyNets(dirty_nets);
          for (auto& it : dirty_nets) {
            congestion_nets.insert(it->getDbNet());
          }
        }
        // Copy the nets from the set to the vector of dirty nets
        dirty_nets.clear();
        for (odb::dbNet* db_net : congestion_nets) {
          dirty_nets.push_back(db_net_map_[db_net]);
          // Release resources on FastRouter
          fastroute_->clearNetRoute(db_net);
          // if the net has wires, release resources used by wires
          Net* net = db_net_map_[db_net];
          destroyNetWire(net);
        }
        // The dirty nets are initialized and then routed
        initFastRouteIncr(dirty_nets);
        NetRouteMap new_route = findRouting(
            dirty_nets, getMinRoutingLayer(), getMaxRoutingLayer());
        mergeResults(new_route);
        add_max--;
      }
      if (fastroute_->has2Doverflow()) {
        is_congested_ = true;
        updateDbCongestion();
        saveCongestion();
        logger_->error(GRT,
                       232,
                       "Routing congestion too high. Check the congestion "
                       "heatmap in the GUI.");
      }
    }
    fastroute_->setCriticalNetsPercentage(old_critical_nets_percentage);
    fastroute_->setCongestionReportIterStep(congestion_report_iter_step_);
    if (save_guides) {
      saveGuides(modified_nets);
    }
  }

  return dirty_nets;
}

// Get the nets that pass through the congestion area based on their wires
void GlobalRouter::getCongestionNets(std::set<odb::dbNet*>& congestion_nets)
{
  std::vector<std::pair<odb::Point, bool>> pos_with_overflow;
  // Get GCell positions with congestion
  fastroute_->getOverflowPositions(pos_with_overflow);
  for (auto& itr : pos_with_overflow) {
    odb::Point& position = itr.first;
    bool& is_horizontal = itr.second;
    // Find nets with horizontal wires on congestion areas
    if (is_horizontal
        && h_nets_in_pos_.find(position) != h_nets_in_pos_.end()) {
      for (odb::dbNet* db_net : h_nets_in_pos_.at(position)) {
        // Avoid modifying supply nets
        if (!db_net->getSigType().isSupply()) {
          congestion_nets.insert(db_net);
        }
      }
    }
    // Find nets with vertical wires on congestion areas
    if (!is_horizontal
        && v_nets_in_pos_.find(position) != v_nets_in_pos_.end()) {
      for (odb::dbNet* db_net : v_nets_in_pos_.at(position)) {
        // Avoid modifying supply nets
        if (!db_net->getSigType().isSupply()) {
          congestion_nets.insert(db_net);
        }
      }
    }
  }
}

void GlobalRouter::initFastRouteIncr(std::vector<Net*>& nets)
{
  initNetlist(nets);
  fastroute_->initAuxVar();
}

GRouteDbCbk::GRouteDbCbk(GlobalRouter* grouter) : grouter_(grouter)
{
}

void GRouteDbCbk::inDbPostMoveInst(odb::dbInst* inst)
{
  instItermsDirty(inst);
}

void GRouteDbCbk::inDbInstSwapMasterAfter(odb::dbInst* inst)
{
  instItermsDirty(inst);
}

void GRouteDbCbk::instItermsDirty(odb::dbInst* inst)
{
  for (odb::dbITerm* iterm : inst->getITerms()) {
    odb::dbNet* db_net = iterm->getNet();
    if (db_net != nullptr && !db_net->isSpecial()) {
      grouter_->addDirtyNet(db_net);
    }
  }
}

void GRouteDbCbk::inDbNetCreate(odb::dbNet* net)
{
  if (net != nullptr && !net->isSpecial()) {
    grouter_->addNet(net);
  }
}

void GRouteDbCbk::inDbNetDestroy(odb::dbNet* net)
{
  grouter_->removeNet(net);
}

void GRouteDbCbk::inDbNetPreMerge(odb::dbNet* preserved_net,
                                  odb::dbNet* removed_net)
{
  grouter_->mergeNetsRouting(preserved_net, removed_net);
}

void GRouteDbCbk::inDbITermPreDisconnect(odb::dbITerm* iterm)
{
  odb::dbNet* db_net = iterm->getNet();
  if (db_net != nullptr && !db_net->isSpecial()) {
    Net* net = grouter_->getNet(db_net);
    grouter_->addDirtyNet(iterm->getNet());
    net->destroyITermPin(iterm);
  }
}

void GRouteDbCbk::inDbITermPostConnect(odb::dbITerm* iterm)
{
  // missing net pin update
  odb::dbNet* net = iterm->getNet();
  if (net != nullptr && !net->isSpecial()) {
    grouter_->addDirtyNet(iterm->getNet());
  }
}

void GRouteDbCbk::inDbBTermPostConnect(odb::dbBTerm* bterm)
{
  // missing net pin update
  odb::dbNet* net = bterm->getNet();
  if (net != nullptr && !net->isSpecial()) {
    grouter_->addDirtyNet(bterm->getNet());
  }
}

void GRouteDbCbk::inDbBTermPreDisconnect(odb::dbBTerm* bterm)
{
  odb::dbNet* db_net = bterm->getNet();
  if (db_net != nullptr && !db_net->isSpecial()) {
    Net* net = grouter_->getNet(db_net);
    grouter_->addDirtyNet(bterm->getNet());
    net->destroyBTermPin(bterm);
  }
}

////////////////////////////////////////////////////////////////

GSegment::GSegment(int x0, int y0, int l0, int x1, int y1, int l1, bool jumper)
{
  init_x = std::min(x0, x1);
  init_y = std::min(y0, y1);
  init_layer = l0;
  final_x = std::max(x0, x1);
  final_y = std::max(y0, y1);
  final_layer = l1;
  is_jumper = jumper;
}

bool GSegment::operator==(const GSegment& segment) const
{
  return init_layer == segment.init_layer && final_layer == segment.final_layer
         && init_x == segment.init_x && init_y == segment.init_y
         && final_x == segment.final_x && final_y == segment.final_y;
}

std::size_t GSegmentHash::operator()(const GSegment& seg) const
{
  return boost::hash<std::tuple<int, int, int, int, int, int>>()(
      {seg.init_x,
       seg.init_y,
       seg.init_layer,
       seg.final_x,
       seg.final_y,
       seg.final_layer});
}

}  // namespace grt<|MERGE_RESOLUTION|>--- conflicted
+++ resolved
@@ -1282,11 +1282,17 @@
       int ndr_pitch = ndr_width / 2 + ndr_spacing + default_width / 2;
 
       int consumption = std::ceil((float) ndr_pitch / default_pitch);
-<<<<<<< HEAD
-
+      if (consumption > std::numeric_limits<int8_t>::max()) {
+        logger_->error(GRT,
+                       272,
+                       "NDR consumption {} exceeds {} and is unsupported",
+                       consumption,
+                       std::numeric_limits<int8_t>::max());
+      }
       (*edge_costs_per_layer)[layerIdx - 1] = consumption;
 
-      track_consumption = std::max(track_consumption, consumption);
+      track_consumption
+          = std::max(track_consumption, static_cast<int8_t>(consumption));
 
       logger_->report(
           "Net: {} NDR cost in {} (float/int): {}/{}  Edge cost: {}",
@@ -1295,19 +1301,6 @@
           (float) ndr_pitch / default_pitch,
           consumption,
           track_consumption);
-=======
-      if (consumption > std::numeric_limits<int8_t>::max()) {
-        logger_->error(GRT,
-                       272,
-                       "NDR consumption {} exceeds {} and is unsupported",
-                       consumption,
-                       std::numeric_limits<int8_t>::max());
-      }
-      (*edge_costs_per_layer)[layerIdx - 1] = consumption;
-
-      track_consumption
-          = std::max(track_consumption, static_cast<int8_t>(consumption));
->>>>>>> 5d0d0fb1
     }
   }
 }
@@ -5012,10 +5005,6 @@
       while (fastroute_->has2Doverflow() && reroutingOverflow && add_max >= 0) {
         // The nets that cross the congestion area are obtained and added to
         // the set
-<<<<<<< HEAD
-        fastroute_->getCongestionNets(congestion_nets);
-
-=======
         // if the nets have wires
         if (haveDetailedRoutes()) {
           // find nets on congestion areas using wires
@@ -5024,7 +5013,6 @@
           // find nets on congestion areas using guides
           fastroute_->getCongestionNets(congestion_nets);
         }
->>>>>>> 5d0d0fb1
         // When every attempt to increase the congestion region failed, try
         // legalizing the buffers inserted
         if (add_max == 0) {
