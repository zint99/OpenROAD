/////////////////////////////////////////////////////////////////////////////
//
// BSD 3-Clause License
//
// Copyright (c) 2019, The Regents of the University of California
// All rights reserved.
//
// Redistribution and use in source and binary forms, with or without
// modification, are permitted provided that the following conditions are met:
//
// * Redistributions of source code must retain the above copyright notice, this
//   list of conditions and the following disclaimer.
//
// * Redistributions in binary form must reproduce the above copyright notice,
//   this list of conditions and the following disclaimer in the documentation
//   and/or other materials provided with the distribution.
//
// * Neither the name of the copyright holder nor the names of its
//   contributors may be used to endorse or promote products derived from
//   this software without specific prior written permission.
//
// THIS SOFTWARE IS PROVIDED BY THE COPYRIGHT HOLDERS AND CONTRIBUTORS "AS IS"
// AND ANY EXPRESS OR IMPLIED WARRANTIES, INCLUDING, BUT NOT LIMITED TO, THE
// IMPLIED WARRANTIES OF MERCHANTABILITY AND FITNESS FOR A PARTICULAR PURPOSE
// ARE DISCLAIMED. IN NO EVENT SHALL THE COPYRIGHT HOLDER OR CONTRIBUTORS BE
// LIABLE FOR ANY DIRECT, INDIRECT, INCIDENTAL, SPECIAL, EXEMPLARY, OR
// CONSEQUENTIAL DAMAGES (INCLUDING, BUT NOT LIMITED TO, PROCUREMENT OF
// SUBSTITUTE GOODS OR SERVICES; LOSS OF USE, DATA, OR PROFITS; OR BUSINESS
// INTERRUPTION) HOWEVER CAUSED AND ON ANY THEORY OF LIABILITY, WHETHER IN
// CONTRACT, STRICT LIABILITY, OR TORT (INCLUDING NEGLIGENCE OR OTHERWISE)
// ARISING IN ANY WAY OUT OF THE USE OF THIS SOFTWARE, EVEN IF ADVISED OF THE
// POSSIBILITY OF SUCH DAMAGE.
//
///////////////////////////////////////////////////////////////////////////////

#include "grt/GlobalRouter.h"

#include <algorithm>
#include <boost/icl/interval.hpp>
#include <cmath>
#include <cstring>
#include <fstream>
#include <iostream>
#include <istream>
#include <random>
#include <set>
#include <sstream>
#include <string>
#include <unordered_map>
#include <utility>
#include <vector>

#include "AbstractFastRouteRenderer.h"
#include "AbstractGrouteRenderer.h"
#include "AbstractRoutingCongestionDataSource.h"
#include "FastRoute.h"
#include "Grid.h"
#include "MakeWireParasitics.h"
#include "RepairAntennas.h"
#include "RoutingTracks.h"
#include "db_sta/dbNetwork.hh"
#include "db_sta/dbSta.hh"
#include "grt/GRoute.h"
#include "odb/db.h"
#include "odb/dbShape.h"
#include "odb/wOrder.h"
#include "sta/Clock.hh"
#include "sta/MinMax.hh"
#include "sta/Parasitics.hh"
#include "sta/Set.hh"
#include "stt/SteinerTreeBuilder.h"
#include "utl/Logger.h"
#include "utl/algorithms.h"

namespace grt {

using boost::icl::interval;
using utl::GRT;

GlobalRouter::GlobalRouter()
    : logger_(nullptr),
      stt_builder_(nullptr),
      antenna_checker_(nullptr),
      opendp_(nullptr),
      resizer_(nullptr),
      fastroute_(nullptr),
      grid_origin_(0, 0),
      groute_renderer_(nullptr),
      grid_(new Grid),
      adjustment_(0.0),
      min_routing_layer_(1),
      max_routing_layer_(-1),
      layer_for_guide_dimension_(3),
      gcells_offset_(2),
      overflow_iterations_(50),
      congestion_report_iter_step_(0),
      allow_congestion_(false),
      macro_extension_(0),
      verbose_(false),
      min_layer_for_clock_(-1),
      max_layer_for_clock_(-2),
      seed_(0),
      caps_perturbation_percentage_(0),
      perturbation_amount_(1),
      sta_(nullptr),
      db_(nullptr),
      block_(nullptr),
      repair_antennas_(nullptr),
      heatmap_(nullptr),
      congestion_file_name_(nullptr),
      grouter_cbk_(nullptr)
{
}

void GlobalRouter::init(utl::Logger* logger,
                        stt::SteinerTreeBuilder* stt_builder,
                        odb::dbDatabase* db,
                        sta::dbSta* sta,
                        rsz::Resizer* resizer,
                        ant::AntennaChecker* antenna_checker,
                        dpl::Opendp* opendp,
                        std::unique_ptr<AbstractRoutingCongestionDataSource>
                            routing_congestion_data_source)
{
  logger_ = logger;
  stt_builder_ = stt_builder;
  db_ = db;
  stt_builder_ = stt_builder;
  antenna_checker_ = antenna_checker;
  opendp_ = opendp;
  fastroute_ = new FastRouteCore(db_, logger_, stt_builder_);
  sta_ = sta;
  resizer_ = resizer;

  heatmap_ = std::move(routing_congestion_data_source);
  heatmap_->registerHeatMap();
}

void GlobalRouter::clear()
{
  routes_.clear();
  for (auto [ignored, net] : db_net_map_) {
    delete net;
  }
  db_net_map_.clear();
  routing_tracks_.clear();
  routing_layers_.clear();
  grid_->clear();
  fastroute_->clear();
  vertical_capacities_.clear();
  horizontal_capacities_.clear();
}

GlobalRouter::~GlobalRouter()
{
  delete fastroute_;
  delete grid_;
  for (auto [ignored, net] : db_net_map_) {
    delete net;
  }
  delete repair_antennas_;
}

std::vector<Net*> GlobalRouter::initFastRoute(int min_routing_layer,
                                              int max_routing_layer)
{
  initAdjustments();
  ensureLayerForGuideDimension(max_routing_layer);

  configFastRoute();

  initRoutingLayers(min_routing_layer, max_routing_layer);
  reportLayerSettings(min_routing_layer, max_routing_layer);
  initRoutingTracks(max_routing_layer);
  initCoreGrid(max_routing_layer);
  setCapacities(min_routing_layer, max_routing_layer);

<<<<<<< HEAD
  if (sta_->getDbNetwork()->defaultLibertyLibrary() == nullptr) {
    logger_->warn(
        GRT,
        300,
        "Timing is not available, setting critical nets percentage to 0.");
    fastroute_->setCriticalNetsPercentage(0);
  }

  std::vector<Net*> nets = initNetlist();
  checkPinPlacement();
  initNets(nets);
=======
  std::vector<Net*> nets = findNets();
  initNetlist(nets);
>>>>>>> f456b0a1

  applyAdjustments(min_routing_layer, max_routing_layer);
  perturbCapacities();
  return nets;
}

void GlobalRouter::applyAdjustments(int min_routing_layer,
                                    int max_routing_layer)
{
  fastroute_->initEdges();
  computeGridAdjustments(min_routing_layer, max_routing_layer);
  computeTrackAdjustments(min_routing_layer, max_routing_layer);
  computeObstructionsAdjustments();
  std::vector<int> track_space = grid_->getTrackPitches();
  fastroute_->initBlockedIntervals(track_space);
  computeUserGlobalAdjustments(min_routing_layer, max_routing_layer);
  computeUserLayerAdjustments(max_routing_layer);

  computePinOffsetAdjustments();

  for (RegionAdjustment region_adjustment : region_adjustments_) {
    odb::dbTechLayer* layer = routing_layers_[region_adjustment.getLayer()];
    logger_->report("Adjusting region on layer {}", layer->getName());
    computeRegionAdjustments(region_adjustment.getRegion(),
                             region_adjustment.getLayer(),
                             region_adjustment.getAdjustment());
  }
  fastroute_->initAuxVar();
}

// If file name is specified, save congestion report file.
// If there are no congestions, the empty file overwrites any
// previous congestion report file.
void GlobalRouter::saveCongestion()
{
  if (congestion_file_name_ != nullptr) {
    fastroute_->saveCongestion();
  }
}

bool GlobalRouter::haveRoutes()
{
  if (routes_.empty()) {
    loadGuidesFromDB();
  }

  return !routes_.empty();
}

void GlobalRouter::globalRoute(bool save_guides,
                               bool start_incremental,
                               bool end_incremental)
{
  if (start_incremental && end_incremental) {
    logger_->error(GRT,
                   251,
                   "The start_incremental and end_incremental flags cannot be "
                   "defined together");
  } else if (start_incremental) {
    grouter_cbk_ = new GRouteDbCbk(this);
    grouter_cbk_->addOwner(block_);
  } else {
    if (end_incremental) {
      updateDirtyRoutes();
      grouter_cbk_->removeOwner();
      delete grouter_cbk_;
      grouter_cbk_ = nullptr;
    } else {
      clear();
      block_ = db_->getChip()->getBlock();

      if (max_routing_layer_ == -1) {
        max_routing_layer_ = computeMaxRoutingLayer();
      }

      int min_layer, max_layer;
      getMinMaxLayer(min_layer, max_layer);

      std::vector<Net*> nets = initFastRoute(min_layer, max_layer);

      if (verbose_) {
        reportResources();
      }

      routes_ = findRouting(nets, min_layer, max_layer);
    }

    updateDbCongestion();
    saveCongestion();
    checkOverflow();
    if (fastroute_->totalOverflow() > 0 && verbose_) {
      logger_->warn(GRT, 115, "Global routing finished with overflow.");
    }

    if (verbose_) {
      reportCongestion();
    }
    computeWirelength();
    if (verbose_) {
      logger_->info(GRT, 14, "Routed nets: {}", routes_.size());
    }
    if (save_guides) {
      saveGuides();
    }
  }
}

void GlobalRouter::updateDbCongestion()
{
  fastroute_->updateDbCongestion();
  heatmap_->update();
}

void GlobalRouter::repairAntennas(odb::dbMTerm* diode_mterm,
                                  int iterations,
                                  float ratio_margin)
{
  if (repair_antennas_ == nullptr) {
    repair_antennas_
        = new RepairAntennas(this, antenna_checker_, opendp_, db_, logger_);
  }

  if (diode_mterm == nullptr) {
    diode_mterm = repair_antennas_->findDiodeMTerm();
    if (diode_mterm == nullptr) {
      logger_->warn(
          GRT, 246, "No diode with LEF class CORE ANTENNACELL found.");
      return;
    }
  }
  if (repair_antennas_->diffArea(diode_mterm) == 0.0) {
    logger_->error(GRT,
                   244,
                   "Diode {}/{} ANTENNADIFFAREA is zero.",
                   diode_mterm->getMaster()->getConstName(),
                   diode_mterm->getConstName());
  }

  bool violations = true;
  int itr = 0;
  while (violations && itr < iterations) {
    if (verbose_) {
      logger_->info(GRT, 6, "Repairing antennas, iteration {}.", itr + 1);
    }
    violations = repair_antennas_->checkAntennaViolations(
        routes_, max_routing_layer_, diode_mterm, ratio_margin);
    if (violations) {
      IncrementalGRoute incr_groute(this, block_);
      repair_antennas_->repairAntennas(diode_mterm);
      logger_->info(
          GRT, 15, "Inserted {} diodes.", repair_antennas_->getDiodesCount());
      int illegal_diode_placement_count
          = repair_antennas_->illegalDiodePlacementCount();
      if (illegal_diode_placement_count > 0) {
        logger_->info(GRT,
                      54,
                      "Using detailed placer to place {} diodes.",
                      illegal_diode_placement_count);
      }
      repair_antennas_->legalizePlacedCells();
      incr_groute.updateRoutes();
    }
    repair_antennas_->clearViolations();
    itr++;
  }
  saveGuides();
}

void GlobalRouter::makeNetWires()
{
  if (repair_antennas_ == nullptr) {
    repair_antennas_
        = new RepairAntennas(this, antenna_checker_, opendp_, db_, logger_);
  }
  repair_antennas_->makeNetWires(routes_, max_routing_layer_);
}

void GlobalRouter::destroyNetWires()
{
  repair_antennas_->destroyNetWires();
}

NetRouteMap GlobalRouter::findRouting(std::vector<Net*>& nets,
                                      int min_routing_layer,
                                      int max_routing_layer)
{
  NetRouteMap routes;
  if (!nets.empty()) {
    MakeWireParasitics builder(logger_, resizer_, sta_, db_->getTech(), this);
    fastroute_->setMakeWireParasiticsBuilder(&builder);
    routes = fastroute_->run();
    fastroute_->setMakeWireParasiticsBuilder(nullptr);
    addRemainingGuides(routes, nets, min_routing_layer, max_routing_layer);
    connectPadPins(routes);
    for (auto& net_route : routes) {
      std::vector<Pin>& pins = db_net_map_[net_route.first]->getPins();
      GRoute& route = net_route.second;
      mergeSegments(pins, route);
    }
  }

  return routes;
}

void GlobalRouter::estimateRC()
{
  // Remove any existing parasitics.
  sta_->deleteParasitics();

  // Make separate parasitics for each corner.
  sta_->setParasiticAnalysisPts(true);

  MakeWireParasitics builder(logger_, resizer_, sta_, db_->getTech(), this);
  for (auto& net_route : routes_) {
    odb::dbNet* db_net = net_route.first;
    GRoute& route = net_route.second;
    if (!route.empty()) {
      Net* net = getNet(db_net);
      builder.estimateParasitcs(db_net, net->getPins(), route);
    }
  }
}

void GlobalRouter::estimateRC(odb::dbNet* db_net)
{
  MakeWireParasitics builder(logger_, resizer_, sta_, db_->getTech(), this);
  auto iter = routes_.find(db_net);
  if (iter == routes_.end()) {
    return;
  }
  GRoute& route = iter->second;
  if (!route.empty()) {
    Net* net = getNet(db_net);
    builder.estimateParasitcs(db_net, net->getPins(), route);
  }
}

std::vector<int> GlobalRouter::routeLayerLengths(odb::dbNet* db_net)
{
  MakeWireParasitics builder(logger_, resizer_, sta_, db_->getTech(), this);
  return builder.routeLayerLengths(db_net);
}

////////////////////////////////////////////////////////////////

void GlobalRouter::initCoreGrid(int max_routing_layer)
{
  initGrid(max_routing_layer);

  computeCapacities(max_routing_layer);
  findTrackPitches(max_routing_layer);

  fastroute_->setLowerLeft(grid_->getXMin(), grid_->getYMin());
  fastroute_->setTileSize(grid_->getTileSize());
  fastroute_->setGridsAndLayers(
      grid_->getXGrids(), grid_->getYGrids(), grid_->getNumLayers());
  fastroute_->setGridMax(grid_->getGridArea().xMax(),
                         grid_->getGridArea().yMax());

  odb::dbTech* tech = db_->getTech();
  for (int l = 1; l <= max_routing_layer; l++) {
    odb::dbTechLayer* tech_layer = tech->findRoutingLayer(l);
    fastroute_->addLayerDirection(l - 1, tech_layer->getDirection());
  }
}

void GlobalRouter::initRoutingLayers(int min_routing_layer,
                                     int max_routing_layer)
{
  odb::dbTech* tech = db_->getTech();

  int valid_layers = 1;
  for (int l = 1; l <= tech->getRoutingLayerCount(); l++) {
    odb::dbTechLayer* tech_layer = tech->findRoutingLayer(l);
    if (tech_layer == nullptr) {
      logger_->error(GRT, 85, "Routing layer {} not found.", l);
    }
    if (tech_layer->getRoutingLevel() != 0) {
      if (tech_layer->getDirection() != odb::dbTechLayerDir::HORIZONTAL
          && tech_layer->getDirection() != odb::dbTechLayerDir::VERTICAL) {
        logger_->error(GRT,
                       84,
                       "Layer {} does not have a valid direction.",
                       tech_layer->getName());
      }
      routing_layers_[valid_layers] = tech_layer;
      valid_layers++;
    }
  }
  checkAdjacentLayersDirection(min_routing_layer, max_routing_layer);
}

void GlobalRouter::checkAdjacentLayersDirection(int min_routing_layer,
                                                int max_routing_layer)
{
  odb::dbTech* tech = db_->getTech();
  for (int l = min_routing_layer; l < max_routing_layer; l++) {
    odb::dbTechLayer* layer_a = tech->findRoutingLayer(l);
    odb::dbTechLayer* layer_b = tech->findRoutingLayer(l + 1);
    if (layer_a->getDirection() == layer_b->getDirection()) {
      logger_->error(
          GRT,
          126,
          "Layers {} and {} have the same preferred routing direction ({}).",
          layer_a->getName(),
          layer_b->getName(),
          layer_a->getDirection().getString());
    }
  }
}

void GlobalRouter::setCapacities(int min_routing_layer, int max_routing_layer)
{
  for (int l = 1; l <= grid_->getNumLayers(); l++) {
    if (l < min_routing_layer || l > max_routing_layer) {
      fastroute_->addHCapacity(0, l);
      fastroute_->addVCapacity(0, l);

      horizontal_capacities_.push_back(0);
      vertical_capacities_.push_back(0);
    } else {
      const int h_cap = grid_->getHorizontalEdgesCapacities()[l - 1];
      const int v_cap = grid_->getVerticalEdgesCapacities()[l - 1];
      fastroute_->addHCapacity(h_cap, l);
      fastroute_->addVCapacity(v_cap, l);

      horizontal_capacities_.push_back(h_cap);
      vertical_capacities_.push_back(v_cap);

      grid_->setHorizontalCapacity(h_cap * 100, l - 1);
      grid_->setVerticalCapacity(v_cap * 100, l - 1);
    }
  }
}

void GlobalRouter::setPerturbationAmount(int perturbation)
{
  perturbation_amount_ = perturbation;
};

void GlobalRouter::updateDirtyNets(std::vector<Net*>& dirty_nets)
{
  int min_layer, max_layer;
  getMinMaxLayer(min_layer, max_layer);
  initRoutingLayers(min_layer, max_layer);
  for (odb::dbNet* db_net : dirty_nets_) {
    Net* net = db_net_map_[db_net];
    // get last pin positions
    std::vector<odb::Point> last_pos;
    for (const Pin& pin : net->getPins()) {
      last_pos.push_back(pin.getOnGridPosition());
    }
    net->destroyPins();
    // update pin positions
    makeItermPins(net, db_net, grid_->getGridArea());
    makeBtermPins(net, db_net, grid_->getGridArea());
    findPins(net);
    // compare new positions with last positions & add on vector
    if (pinPositionsChanged(net, last_pos)) {
      dirty_nets.push_back(db_net_map_[db_net]);
    }
  }
  dirty_nets_.clear();
}

bool GlobalRouter::findPinAccessPointPositions(
    const Pin& pin,
    std::vector<std::pair<odb::Point, odb::Point>>& ap_positions)
{
  std::vector<odb::dbAccessPoint*> access_points;
  // get APs from odb
  if (pin.isPort()) {
    for (const odb::dbBPin* bpin : pin.getBTerm()->getBPins()) {
      const std::vector<odb::dbAccessPoint*>& bpin_pas
          = bpin->getAccessPoints();
      access_points.insert(
          access_points.begin(), bpin_pas.begin(), bpin_pas.end());
    }
  } else {
    access_points = pin.getITerm()->getPrefAccessPoints();
    if (access_points.empty()) {
      // get all APs if there are no preferred access points
      for (const auto& [mpin, aps] : pin.getITerm()->getAccessPoints()) {
        access_points.insert(access_points.end(), aps.begin(), aps.end());
      }
    }
  }

  if (access_points.empty()) {
    return false;
  }

  for (const odb::dbAccessPoint* ap : access_points) {
    odb::Point ap_position = ap->getPoint();
    if (!pin.isPort()) {
      odb::dbTransform xform;
      int x, y;
      pin.getITerm()->getInst()->getLocation(x, y);
      xform.setOffset({x, y});
      xform.setOrient(odb::dbOrientType(odb::dbOrientType::R0));
      xform.apply(ap_position);
    }

    ap_positions.push_back(
        {ap_position, grid_->getPositionOnGrid(ap_position)});
  }

  return true;
}

std::vector<odb::Point> GlobalRouter::findOnGridPositions(
    const Pin& pin,
    bool& has_access_points,
    odb::Point& pos_on_grid)
{
  std::vector<std::pair<odb::Point, odb::Point>> ap_positions;

  has_access_points = findPinAccessPointPositions(pin, ap_positions);

  std::vector<odb::Point> positions_on_grid;

  if (has_access_points) {
    for (const auto& ap_position : ap_positions) {
      pos_on_grid = ap_position.second;
      positions_on_grid.push_back(pos_on_grid);
    }
  } else {
    // if odb doesn't have any APs, run the grt version considering the
    // center of the pin shapes
    const int conn_layer = pin.getConnectionLayer();
    const std::vector<odb::Rect>& pin_boxes = pin.getBoxes().at(conn_layer);
    for (const odb::Rect& pin_box : pin_boxes) {
      pos_on_grid = grid_->getPositionOnGrid(getRectMiddle(pin_box));
      positions_on_grid.push_back(pos_on_grid);
    }
  }

  return positions_on_grid;
}

void GlobalRouter::findPins(Net* net)
{
  for (Pin& pin : net->getPins()) {
    bool has_access_points;
    odb::Point pos_on_grid;
    std::vector<odb::Point> pin_positions_on_grid
        = findOnGridPositions(pin, has_access_points, pos_on_grid);

    int votes = -1;

    odb::Point pin_position;
    for (odb::Point pos : pin_positions_on_grid) {
      int equals = std::count(
          pin_positions_on_grid.begin(), pin_positions_on_grid.end(), pos);
      if (equals > votes) {
        pin_position = pos;
        votes = equals;
      }
    }

    // check if the pin has access points to avoid changing the position on grid
    // when the pin overlaps with a single track.
    // this way, the result based on drt APs is maintained
    if (!has_access_points && pinOverlapsWithSingleTrack(pin, pos_on_grid)) {
      const int conn_layer = pin.getConnectionLayer();
      odb::dbTechLayer* layer = routing_layers_[conn_layer];
      pos_on_grid = grid_->getPositionOnGrid(pos_on_grid);
      if (!(pos_on_grid == pin_position)
          && ((layer->getDirection() == odb::dbTechLayerDir::HORIZONTAL
               && pos_on_grid.y() != pin_position.y())
              || (layer->getDirection() == odb::dbTechLayerDir::VERTICAL
                  && pos_on_grid.x() != pin_position.x()))) {
        pin_position = pos_on_grid;
      }
    }

    pin.setOnGridPosition(pin_position);
  }
}

int GlobalRouter::getNetMaxRoutingLayer(const Net* net)
{
  return net->getSignalType() == odb::dbSigType::CLOCK
                 && max_layer_for_clock_ > 0
             ? max_layer_for_clock_
             : max_routing_layer_;
}

void GlobalRouter::findFastRoutePins(Net* net,
                                     std::vector<RoutePt>& pins_on_grid,
                                     int& root_idx)
{
  root_idx = 0;
  const int max_routing_layer = getNetMaxRoutingLayer(net);

  for (Pin& pin : net->getPins()) {
    odb::Point pin_position = pin.getOnGridPosition();
    int conn_layer = pin.getConnectionLayer();
    odb::dbTechLayer* layer = routing_layers_[conn_layer];
    // If pin is connected to PAD, create a "fake" location in routing
    // grid to avoid PAD obstructions
    if ((pin.isConnectedToPadOrMacro() || pin.isPort()) && !net->isLocal()
        && gcells_offset_ != 0 && conn_layer <= max_routing_layer) {
      createFakePin(pin, pin_position, layer, net);
    }

    conn_layer = std::min(conn_layer, max_routing_layer);

    int pinX
        = (int) ((pin_position.x() - grid_->getXMin()) / grid_->getTileSize());
    int pinY
        = (int) ((pin_position.y() - grid_->getYMin()) / grid_->getTileSize());

    if (!(pinX < 0 || pinX >= grid_->getXGrids() || pinY < -1
          || pinY >= grid_->getYGrids() || conn_layer > grid_->getNumLayers()
          || conn_layer <= 0)) {
      bool duplicated = false;
      for (RoutePt& pin_pos : pins_on_grid) {
        if (pinX == pin_pos.x() && pinY == pin_pos.y()
            && conn_layer == pin_pos.layer()) {
          duplicated = true;
          break;
        }
      }

      if (!duplicated) {
        pins_on_grid.push_back(RoutePt(pinX, pinY, conn_layer));
        if (pin.isDriver()) {
          root_idx = pins_on_grid.size() - 1;
        }
      }
    }
  }
}

float GlobalRouter::getNetSlack(Net* net)
{
  sta::dbNetwork* network = sta_->getDbNetwork();
  sta::Net* sta_net = network->dbToSta(net->getDbNet());
  sta::Slack slack = sta_->netSlack(sta_net, sta::MinMax::max());
  return slack;
}

void GlobalRouter::initNetlist(std::vector<Net*>& nets)
{
  pad_pins_connections_.clear();

  int min_degree = std::numeric_limits<int>::max();
  // Do NOT use numeric_limits<int>::min() to init
  // this because if there are no FR nets the max
  // degree will be big negative and cannot be used
  // to init the vectors in FR.
  int max_degree = 1;

  if (nets.size() > 1 && seed_ != 0) {
    std::mt19937 g;
    g.seed(seed_);

    utl::shuffle(nets.begin(), nets.end(), g);
  }

  for (Net* net : nets) {
    int pin_count = net->getNumPins();
    int min_layer, max_layer;
    getNetLayerRange(net->getDbNet(), min_layer, max_layer);
    odb::dbTechLayer* max_routing_layer
        = db_->getTech()->findRoutingLayer(max_layer);
    if (pin_count > 1 && !net->isLocal()
        && (!net->hasWires() || net->hasStackedVias(max_routing_layer))) {
      if (pin_count < min_degree) {
        min_degree = pin_count;
      }

      if (pin_count > max_degree) {
        max_degree = pin_count;
      }
      makeFastrouteNet(net);
    }
  }
  fastroute_->setMaxNetDegree(max_degree);

  if (verbose_) {
    min_degree = nets.empty() ? 0 : min_degree;
    max_degree = nets.empty() ? 0 : max_degree;
    logger_->info(GRT, 1, "Minimum degree: {}", min_degree);
    logger_->info(GRT, 2, "Maximum degree: {}", max_degree);
  }
}

bool GlobalRouter::pinPositionsChanged(Net* net,
                                       std::vector<odb::Point>& last_pos)
{
  bool is_diferent = false;
  std::map<odb::Point, int> cnt_pos;
  for (const Pin& pin : net->getPins()) {
    cnt_pos[pin.getOnGridPosition()]++;
  }
  for (const odb::Point& last : last_pos) {
    cnt_pos[last]--;
  }
  for (const auto& it : cnt_pos) {
    if (it.second != 0) {
      is_diferent = true;
      break;
    }
  }
  return is_diferent;
}

bool GlobalRouter::makeFastrouteNet(Net* net)
{
  std::vector<RoutePt> pins_on_grid;
  int root_idx;
  findFastRoutePins(net, pins_on_grid, root_idx);

  if (pins_on_grid.size() <= 1) {
    return false;
  }

  // check if net is local in the global routing grid position
  // the (x,y) pin positions here may be different from the original
  // (x,y) pin positions because of findFakePinPosition function
  bool on_grid_local = true;
  RoutePt position = pins_on_grid[0];
  for (RoutePt& pin_pos : pins_on_grid) {
    if (pin_pos.x() != position.x() || pin_pos.y() != position.y()) {
      on_grid_local = false;
      break;
    }
  }

  if (!on_grid_local) {
    bool is_clock = (net->getSignalType() == odb::dbSigType::CLOCK);
    std::vector<int>* edge_cost_per_layer;
    int edge_cost_for_net;
    computeTrackConsumption(net, edge_cost_for_net, edge_cost_per_layer);

    // set layer restriction only to clock nets that are not connected to
    // leaf iterms
    int min_layer, max_layer;
    getNetLayerRange(net->getDbNet(), min_layer, max_layer);

    FrNet* fr_net = fastroute_->addNet(net->getDbNet(),
                                       is_clock,
                                       root_idx,
                                       edge_cost_for_net,
                                       min_layer - 1,
                                       max_layer - 1,
                                       net->getSlack(),
                                       edge_cost_per_layer);
    // TODO: improve net layer range with more dynamic layer restrictions
    // when there's no room in the specified range
    // See https://github.com/The-OpenROAD-Project/OpenROAD/pull/2893 and
    // https://github.com/The-OpenROAD-Project/OpenROAD/discussions/2870
    // for a detailed discussion

    for (RoutePt& pin_pos : pins_on_grid) {
      fr_net->addPin(pin_pos.x(), pin_pos.y(), pin_pos.layer() - 1);
    }

    // Save stt input on debug file
    if (fastroute_->hasSaveSttInput()
        && net->getDbNet() == fastroute_->getDebugNet()) {
      saveSttInputFile(net);
    }
    return true;
  }
  return false;
}

void GlobalRouter::saveSttInputFile(Net* net)
{
  std::string file_name = fastroute_->getSttInputFileName();
  const float net_alpha = stt_builder_->getAlpha(net->getDbNet());
  std::ofstream out(file_name.c_str());
  out << "Net " << net->getName() << " " << net_alpha << "\n";
  for (Pin& pin : net->getPins()) {
    odb::Point position = pin.getOnGridPosition();  // Pin position on grid
    out << pin.getName() << " " << position.getX() << " " << position.getY()
        << "\n";
  }
  out.close();
}

void GlobalRouter::getNetLayerRange(odb::dbNet* db_net,
                                    int& min_layer,
                                    int& max_layer)
{
  Net* net = db_net_map_[db_net];
  int pin_min_layer = std::numeric_limits<int>::max();
  for (const Pin& pin : net->getPins()) {
    pin_min_layer = std::min(pin_min_layer, pin.getConnectionLayer());
  }

  bool is_non_leaf_clock = isNonLeafClock(db_net);
  min_layer = (is_non_leaf_clock && min_layer_for_clock_ > 0)
                  ? min_layer_for_clock_
                  : min_routing_layer_;
  min_layer = std::max(min_layer, pin_min_layer);
  max_layer = (is_non_leaf_clock && max_layer_for_clock_ > 0)
                  ? max_layer_for_clock_
                  : max_routing_layer_;
}

void GlobalRouter::computeTrackConsumption(
    const Net* net,
    int& track_consumption,
    std::vector<int>*& edge_costs_per_layer)
{
  edge_costs_per_layer = nullptr;
  track_consumption = 1;
  odb::dbNet* db_net = net->getDbNet();
  int net_min_layer;
  int net_max_layer;
  getNetLayerRange(db_net, net_min_layer, net_max_layer);

  odb::dbTechNonDefaultRule* ndr = db_net->getNonDefaultRule();
  if (ndr) {
    int num_layers = grid_->getNumLayers();
    edge_costs_per_layer = new std::vector<int>(num_layers + 1, 1);
    std::vector<odb::dbTechLayerRule*> layer_rules;
    ndr->getLayerRules(layer_rules);

    for (odb::dbTechLayerRule* layer_rule : layer_rules) {
      int layerIdx = layer_rule->getLayer()->getRoutingLevel();
      if (layerIdx > net_max_layer) {
        continue;
      }
      RoutingTracks routing_tracks = getRoutingTracksByIndex(layerIdx);
      int default_width = layer_rule->getLayer()->getWidth();
      int default_pitch = routing_tracks.getTrackPitch();

      int ndr_spacing = layer_rule->getSpacing();
      int ndr_width = layer_rule->getWidth();
      int ndr_pitch = 2
                      * (std::ceil(ndr_width / 2 + ndr_spacing
                                   + default_width / 2 - default_pitch));

      int consumption = std::ceil((float) ndr_pitch / default_pitch);
      (*edge_costs_per_layer)[layerIdx - 1] = consumption;

      track_consumption = std::max(track_consumption, consumption);
    }
  }
}

void GlobalRouter::computeGridAdjustments(int min_routing_layer,
                                          int max_routing_layer)
{
  odb::Point upper_die_bounds(grid_->getXMax(), grid_->getYMax());
  int h_space;
  int v_space;

  int x_grids = grid_->getXGrids();
  int y_grids = grid_->getYGrids();

  odb::Point upper_grid_bounds(x_grids * grid_->getTileSize(),
                               y_grids * grid_->getTileSize());
  int x_extra = upper_die_bounds.x() - upper_grid_bounds.x();
  int y_extra = upper_die_bounds.y() - upper_grid_bounds.y();

  for (auto const& [level, routing_layer] : routing_layers_) {
    h_space = 0;
    v_space = 0;

    if (level < min_routing_layer
        || (level > max_routing_layer && max_routing_layer > 0))
      continue;

    int new_v_capacity = 0;
    int new_h_capacity = 0;

    if (routing_layer->getDirection() == odb::dbTechLayerDir::HORIZONTAL) {
      h_space = grid_->getTrackPitches()[level - 1];
      new_h_capacity = std::floor((grid_->getTileSize() + y_extra) / h_space);
    } else if (routing_layer->getDirection() == odb::dbTechLayerDir::VERTICAL) {
      v_space = grid_->getTrackPitches()[level - 1];
      new_v_capacity = std::floor((grid_->getTileSize() + x_extra) / v_space);
    } else {
      logger_->error(GRT, 71, "Layer spacing not found.");
    }

    int num_adjustments = y_grids - 1 + x_grids - 1;
    fastroute_->setNumAdjustments(num_adjustments);

    if (!grid_->isPerfectRegularX()) {
      fastroute_->setLastColVCapacity(new_v_capacity, level - 1);
      for (int i = 1; i < y_grids; i++) {
        fastroute_->addAdjustment(
            x_grids - 1, i - 1, x_grids - 1, i, level, new_v_capacity, false);
      }
    }
    if (!grid_->isPerfectRegularY()) {
      fastroute_->setLastRowHCapacity(new_h_capacity, level - 1);
      for (int i = 1; i < x_grids; i++) {
        fastroute_->addAdjustment(
            i - 1, y_grids - 1, i, y_grids - 1, level, new_h_capacity, false);
      }
    }
  }
}

/*
 * Remove any routing capacity between the die boundary and the first and last
 * routing tracks on each layer.
 */
void GlobalRouter::computeTrackAdjustments(int min_routing_layer,
                                           int max_routing_layer)
{
  for (auto const& [level, layer] : routing_layers_) {
    if (level < min_routing_layer
        || (level > max_routing_layer && max_routing_layer > 0))
      continue;

    const RoutingTracks routing_tracks = getRoutingTracksByIndex(level);
    const int track_location = routing_tracks.getLocation();
    const int track_space = routing_tracks.getUsePitch();
    const int num_tracks = routing_tracks.getNumTracks();
    const int final_track_location
        = track_location + (track_space * (num_tracks - 1));

    if (num_tracks == 0) {
      continue;
    }

    if (layer->getDirection() == odb::dbTechLayerDir::HORIZONTAL) {
      /* bottom most obstruction */
      const int yh = track_location - track_space;
      if (yh > 0) {
        odb::Rect init_track_obs(0, 0, grid_->getXMax(), yh);
        applyObstructionAdjustment(init_track_obs, layer);
      }

      /* top most obstruction */
      const int yl = final_track_location + track_space;
      if (yl < grid_->getYMax()) {
        odb::Rect final_track_obs(0, yl, grid_->getXMax(), grid_->getYMax());
        applyObstructionAdjustment(final_track_obs, layer);
      }
    } else {
      /* left most obstruction */
      const int xh = track_location - track_space;
      if (xh > 0) {
        const odb::Rect init_track_obs(0, 0, xh, grid_->getYMax());
        applyObstructionAdjustment(init_track_obs, layer);
      }

      /* right most obstruction */
      const int xl = final_track_location + track_space;
      if (xl < grid_->getXMax()) {
        const odb::Rect final_track_obs(
            xl, 0, grid_->getXMax(), grid_->getYMax());
        applyObstructionAdjustment(final_track_obs, layer);
      }
    }
  }
}

void GlobalRouter::computePinOffsetAdjustments()
{
  for (auto& [db_net, segments] : pad_pins_connections_) {
    std::vector<Pin>& pins = db_net_map_[db_net]->getPins();
    GRoute& route = segments;
    mergeSegments(pins, route);
    for (auto& segment : segments) {
      int tile_size = grid_->getTileSize();
      int die_area_min_x = grid_->getXMin();
      int die_area_min_y = grid_->getYMin();
      int gcell_id_x
          = floor((float) ((segment.init_x - die_area_min_x) / tile_size));
      int gcell_id_y
          = floor((float) ((segment.init_y - die_area_min_y) / tile_size));
      if (!segment.isVia()) {
        if (segment.init_y == segment.final_y) {
          for (int i = 0; i < gcells_offset_; i++) {
            int curr_cap = fastroute_->getEdgeCapacity(gcell_id_x + i,
                                                       gcell_id_y,
                                                       gcell_id_x + i + 1,
                                                       gcell_id_y,
                                                       segment.init_layer);
            if (curr_cap == 0) {
              continue;
            }
            curr_cap -= 1;
            fastroute_->addAdjustment(gcell_id_x + i,
                                      gcell_id_y,
                                      gcell_id_x + i + 1,
                                      gcell_id_y,
                                      segment.init_layer,
                                      curr_cap,
                                      true);
          }
        } else if (segment.init_x == segment.final_x) {
          for (int i = 0; i < gcells_offset_; i++) {
            int curr_cap = fastroute_->getEdgeCapacity(gcell_id_x,
                                                       gcell_id_y + i,
                                                       gcell_id_x,
                                                       gcell_id_y + i + 1,
                                                       segment.init_layer);
            if (curr_cap == 0) {
              continue;
            }
            curr_cap -= 1;
            fastroute_->addAdjustment(gcell_id_x,
                                      gcell_id_y + i,
                                      gcell_id_x,
                                      gcell_id_y + i + 1,
                                      segment.init_layer,
                                      curr_cap,
                                      true);
          }
        }
      }
    }
  }
}

void GlobalRouter::computeUserGlobalAdjustments(int min_routing_layer,
                                                int max_routing_layer)
{
  if (adjustment_ == 0.0)
    return;

  for (int l = min_routing_layer; l <= max_routing_layer; l++) {
    if (adjustments_[l] == 0) {
      adjustments_[l] = adjustment_;
    }
  }
}

void GlobalRouter::computeUserLayerAdjustments(int max_routing_layer)
{
  int x_grids = grid_->getXGrids();
  int y_grids = grid_->getYGrids();

  const std::vector<int>& hor_capacities
      = grid_->getHorizontalEdgesCapacities();
  const std::vector<int>& ver_capacities = grid_->getVerticalEdgesCapacities();

  for (int layer = 1; layer <= max_routing_layer; layer++) {
    float adjustment = adjustments_[layer];
    if (adjustment != 0) {
      if (horizontal_capacities_[layer - 1] != 0) {
        int new_cap = hor_capacities[layer - 1] * (1 - adjustment);
        grid_->setHorizontalCapacity(new_cap, layer - 1);

        for (int y = 1; y <= y_grids; y++) {
          for (int x = 1; x < x_grids; x++) {
            int edge_cap
                = fastroute_->getEdgeCapacity(x - 1, y - 1, x, y - 1, layer);
            int new_h_capacity
                = std::floor((float) edge_cap * (1 - adjustment));
            new_h_capacity = edge_cap > 0 && adjustment != 1
                                 ? std::max(new_h_capacity, 1)
                                 : new_h_capacity;
            fastroute_->addAdjustment(
                x - 1, y - 1, x, y - 1, layer, new_h_capacity, true);
          }
        }
      }

      if (vertical_capacities_[layer - 1] != 0) {
        int new_cap = ver_capacities[layer - 1] * (1 - adjustment);
        grid_->setVerticalCapacity(new_cap, layer - 1);

        for (int x = 1; x <= x_grids; x++) {
          for (int y = 1; y < y_grids; y++) {
            int edge_cap
                = fastroute_->getEdgeCapacity(x - 1, y - 1, x - 1, y, layer);
            int new_v_capacity
                = std::floor((float) edge_cap * (1 - adjustment));
            new_v_capacity = edge_cap > 0 && adjustment != 1
                                 ? std::max(new_v_capacity, 1)
                                 : new_v_capacity;
            fastroute_->addAdjustment(
                x - 1, y - 1, x - 1, y, layer, new_v_capacity, true);
          }
        }
      }
    }
  }
}

void GlobalRouter::computeRegionAdjustments(const odb::Rect& region,
                                            int layer,
                                            float reduction_percentage)
{
  odb::Rect die_box = grid_->getGridArea();

  if ((die_box.xMin() > region.ll().x() && die_box.yMin() > region.ll().y())
      || (die_box.xMax() < region.ur().x()
          && die_box.yMax() < region.ur().y())) {
    logger_->error(GRT, 72, "Informed region is outside die area.");
  }

  odb::dbTechLayer* routing_layer = routing_layers_[layer];
  bool vertical
      = routing_layer->getDirection() == odb::dbTechLayerDir::VERTICAL;

  odb::Rect first_tile_box, last_tile_box;
  odb::Point first_tile, last_tile;
  grid_->getBlockedTiles(
      region, first_tile_box, last_tile_box, first_tile, last_tile);

  RoutingTracks routing_tracks = getRoutingTracksByIndex(layer);
  int track_space = routing_tracks.getUsePitch();

  int first_tile_reduce = grid_->computeTileReduce(
      region, first_tile_box, track_space, true, routing_layer->getDirection());

  int last_tile_reduce = grid_->computeTileReduce(
      region, last_tile_box, track_space, false, routing_layer->getDirection());

  // If preferred direction is horizontal, only first and the last line will
  // have specific adjustments
  if (!vertical) {
    // Setting capacities of edges completely contains the adjust region
    // according the percentage of reduction
    fastroute_->applyHorizontalAdjustments(
        first_tile, last_tile, layer, first_tile_reduce, last_tile_reduce);
  } else {
    // If preferred direction is vertical, only first and last columns will have
    // specific adjustments
    fastroute_->applyVerticalAdjustments(
        first_tile, last_tile, layer, first_tile_reduce, last_tile_reduce);
  }
}

void GlobalRouter::applyObstructionAdjustment(const odb::Rect& obstruction,
                                              odb::dbTechLayer* tech_layer)
{
  // compute the intersection between obstruction and the die area
  // only when they are overlapping to avoid assert error during
  // intersect() function
  const odb::Rect& die_area = grid_->getGridArea();
  odb::Rect obstruction_rect;
  if (die_area.overlaps(obstruction)) {
    obstruction_rect = die_area.intersect(obstruction);
    // ignores obstructions completely outside the die area
    if (obstruction_rect.isInverted()) {
      return;
    }
  }

  odb::Rect first_tile_box, last_tile_box;
  odb::Point first_tile, last_tile;
  grid_->getBlockedTiles(
      obstruction_rect, first_tile_box, last_tile_box, first_tile, last_tile);

  bool vertical = tech_layer->getDirection() == odb::dbTechLayerDir::VERTICAL;

  int layer = tech_layer->getRoutingLevel();

  int track_space = grid_->getTrackPitches()[layer - 1];

  interval<int>::type first_tile_reduce_interval
      = grid_->computeTileReduceInterval(obstruction_rect,
                                         first_tile_box,
                                         track_space,
                                         true,
                                         tech_layer->getDirection());
  interval<int>::type last_tile_reduce_interval
      = grid_->computeTileReduceInterval(obstruction_rect,
                                         last_tile_box,
                                         track_space,
                                         false,
                                         tech_layer->getDirection());

  if (!vertical) {
    fastroute_->addHorizontalAdjustments(first_tile,
                                         last_tile,
                                         layer,
                                         first_tile_reduce_interval,
                                         last_tile_reduce_interval);
  } else {
    fastroute_->addVerticalAdjustments(first_tile,
                                       last_tile,
                                       layer,
                                       first_tile_reduce_interval,
                                       last_tile_reduce_interval);
  }
}

void GlobalRouter::setAdjustment(const float adjustment)
{
  initAdjustments();
  adjustment_ = adjustment;
}

void GlobalRouter::setMinRoutingLayer(const int min_layer)
{
  min_routing_layer_ = min_layer;
}

void GlobalRouter::setMaxRoutingLayer(const int max_layer)
{
  max_routing_layer_ = max_layer;
}

void GlobalRouter::setMinLayerForClock(const int min_layer)
{
  min_layer_for_clock_ = min_layer;
}

void GlobalRouter::setMaxLayerForClock(const int max_layer)
{
  max_layer_for_clock_ = max_layer;
}

void GlobalRouter::setCriticalNetsPercentage(float critical_nets_percentage)
{
  if (sta_->getDbNetwork()->defaultLibertyLibrary() == nullptr) {
    critical_nets_percentage = 0;
    logger_->warn(
        GRT,
        301,
        "Timing is not available, setting critical nets percentage to 0.");
  }
  fastroute_->setCriticalNetsPercentage(critical_nets_percentage);
}

void GlobalRouter::addLayerAdjustment(int layer, float reduction_percentage)
{
  initAdjustments();
  if (layer > max_routing_layer_ && max_routing_layer_ > 0) {
    if (verbose_) {
      odb::dbTech* tech = db_->getTech();
      odb::dbTechLayer* tech_layer = tech->findRoutingLayer(layer);
      odb::dbTechLayer* max_tech_layer
          = tech->findRoutingLayer(max_routing_layer_);
      logger_->warn(GRT,
                    30,
                    "Specified layer {} for adjustment is greater than max "
                    "routing layer {} and will be ignored.",
                    tech_layer->getName(),
                    max_tech_layer->getName());
    }
  } else {
    adjustments_[layer] = reduction_percentage;
  }
}

void GlobalRouter::addRegionAdjustment(int min_x,
                                       int min_y,
                                       int max_x,
                                       int max_y,
                                       int layer,
                                       float reduction_percentage)
{
  region_adjustments_.push_back(RegionAdjustment(
      min_x, min_y, max_x, max_y, layer, reduction_percentage));
}

void GlobalRouter::setVerbose(const bool v)
{
  verbose_ = v;
}

void GlobalRouter::setOverflowIterations(int iterations)
{
  overflow_iterations_ = iterations;
}

void GlobalRouter::setCongestionReportIterStep(int congestion_report_iter_step)
{
  congestion_report_iter_step_ = congestion_report_iter_step;
}

void GlobalRouter::setCongestionReportFile(const char* file_name)
{
  congestion_file_name_ = file_name;
}

void GlobalRouter::setGridOrigin(int x, int y)
{
  grid_origin_ = odb::Point(x, y);
}

void GlobalRouter::setAllowCongestion(bool allow_congestion)
{
  allow_congestion_ = allow_congestion;
}

void GlobalRouter::setMacroExtension(int macro_extension)
{
  macro_extension_ = macro_extension;
}

void GlobalRouter::setPinOffset(int pin_offset)
{
  gcells_offset_ = pin_offset;
}

void GlobalRouter::setCapacitiesPerturbationPercentage(float percentage)
{
  caps_perturbation_percentage_ = percentage;
}

void GlobalRouter::perturbCapacities()
{
  int x_grids = grid_->getXGrids();
  int y_grids = grid_->getYGrids();

  int num_2d_grids = x_grids * y_grids;
  int num_perturbations = (caps_perturbation_percentage_ / 100) * num_2d_grids;

  std::mt19937 g;
  g.seed(seed_);

  for (int layer = 1; layer <= max_routing_layer_; layer++) {
    std::uniform_int_distribution<int> uni_x(1, std::max(x_grids - 1, 1));
    std::uniform_int_distribution<int> uni_y(1, std::max(y_grids - 1, 1));
    std::bernoulli_distribution add_or_subtract;

    for (int i = 0; i < num_perturbations; i++) {
      int x = uni_x(g);
      int y = uni_y(g);
      bool subtract = add_or_subtract(g);
      int perturbation
          = subtract ? -perturbation_amount_ : perturbation_amount_;
      if (horizontal_capacities_[layer - 1] != 0) {
        int new_cap
            = grid_->getHorizontalEdgesCapacities()[layer - 1] + perturbation;
        new_cap = new_cap < 0 ? 0 : new_cap;
        grid_->setHorizontalCapacity(new_cap, layer - 1);
        int edge_cap
            = fastroute_->getEdgeCapacity(x - 1, y - 1, x, y - 1, layer);
        int new_h_capacity = (edge_cap + perturbation);
        new_h_capacity = new_h_capacity < 0 ? 0 : new_h_capacity;
        fastroute_->addAdjustment(
            x - 1, y - 1, x, y - 1, layer, new_h_capacity, subtract);
      } else if (vertical_capacities_[layer - 1] != 0) {
        int new_cap
            = grid_->getVerticalEdgesCapacities()[layer - 1] + perturbation;
        new_cap = new_cap < 0 ? 0 : new_cap;
        grid_->setVerticalCapacity(new_cap, layer - 1);
        int edge_cap
            = fastroute_->getEdgeCapacity(x - 1, y - 1, x - 1, y, layer);
        int new_v_capacity = (edge_cap + perturbation);
        new_v_capacity = new_v_capacity < 0 ? 0 : new_v_capacity;
        fastroute_->addAdjustment(
            x - 1, y - 1, x - 1, y, layer, new_v_capacity, subtract);
      }
    }
  }
}

void GlobalRouter::initGridAndNets()
{
  block_ = db_->getChip()->getBlock();
  routes_.clear();
  if (max_routing_layer_ == -1 || routing_layers_.empty()) {
    max_routing_layer_ = computeMaxRoutingLayer();
    int min_layer, max_layer;
    getMinMaxLayer(min_layer, max_layer);

    initRoutingLayers(min_layer, max_layer);
    initRoutingTracks(max_layer);
    initCoreGrid(max_layer);
    initAdjustments();
    setCapacities(min_layer, max_layer);
    applyAdjustments(min_layer, max_layer);
  }
  std::vector<Net*> nets = findNets();
  initNetlist(nets);
}

void GlobalRouter::ensureLayerForGuideDimension(int max_routing_layer)
{
  if (max_routing_layer < layer_for_guide_dimension_) {
    layer_for_guide_dimension_ = max_routing_layer;
  }
}

void GlobalRouter::configFastRoute()
{
  fastroute_->setVerbose(verbose_);
  fastroute_->setOverflowIterations(overflow_iterations_);
  fastroute_->setCongestionReportIterStep(congestion_report_iter_step_);

  if (congestion_file_name_ != nullptr) {
    fastroute_->setCongestionReportFile(congestion_file_name_);
  }

  if (sta_->getDbNetwork()->defaultLibertyLibrary() == nullptr) {
    logger_->warn(
        GRT,
        300,
        "Timing is not available, setting critical nets percentage to 0.");
    fastroute_->setCriticalNetsPercentage(0);
  }
}

void GlobalRouter::getMinMaxLayer(int& min_layer, int& max_layer)
{
  min_layer = min_layer_for_clock_ > 0
                  ? std::min(min_routing_layer_, min_layer_for_clock_)
                  : min_routing_layer_;
  max_layer = std::max(max_routing_layer_, max_layer_for_clock_);
}

void GlobalRouter::checkOverflow()
{
  if (fastroute_->has2Doverflow()) {
    if (!allow_congestion_) {
      if (congestion_file_name_ != nullptr) {
        logger_->error(
            GRT,
            119,
            "Routing congestion too high. Check the congestion heatmap "
            "in the GUI and load {} in the DRC viewer.",
            congestion_file_name_);
      } else {
        logger_->error(
            GRT,
            118,
            "Routing congestion too high. Check the congestion heatmap "
            "in the GUI.");
      }
    }
  }
}

void GlobalRouter::readGuides(const char* file_name)
{
  if (db_->getChip() == nullptr || db_->getChip()->getBlock() == nullptr
      || db_->getTech() == nullptr) {
    logger_->error(GRT, 249, "Load design before reading guides");
  }

  initGridAndNets();

  odb::dbTech* tech = db_->getTech();

  std::ifstream fin(file_name);
  std::string line;
  odb::dbNet* net = nullptr;
  std::unordered_map<odb::dbNet*, Guides> guides;

  if (!fin.is_open()) {
    logger_->error(GRT, 233, "Failed to open guide file {}.", file_name);
  }

  bool skip = false;
  std::string net_name;
  while (fin.good()) {
    getline(fin, line);
    if (line == "(" || line == "" || line == ")") {
      continue;
    }

    std::stringstream ss(line);
    std::string word;
    std::vector<std::string> tokens;
    while (!ss.eof()) {
      ss >> word;
      tokens.push_back(word);
    }

    if (tokens.size() == 1) {
      net = block_->findNet(tokens[0].c_str());
      net_name = tokens[0];
      if (!net) {
        logger_->error(GRT, 234, "Cannot find net {}.", tokens[0]);
      }
      skip = false;
    } else if (tokens.size() == 5) {
      if (skip) {
        continue;
      }

      if (db_net_map_.find(net) == db_net_map_.end()) {
        logger_->warn(GRT,
                      250,
                      "Net {} has guides but is not routed by the global "
                      "router and will be skipped.",
                      net_name);
        skip = true;
        continue;
      }

      auto layer = tech->findLayer(tokens[4].c_str());
      if (!layer) {
        logger_->error(GRT, 235, "Cannot find layer {}.", tokens[4]);
      }

      odb::Rect rect(
          stoi(tokens[0]), stoi(tokens[1]), stoi(tokens[2]), stoi(tokens[3]));
      guides[net].push_back(std::make_pair(layer->getRoutingLevel(), rect));
      boxToGlobalRouting(rect, layer->getRoutingLevel(), routes_[net]);
    } else {
      logger_->error(GRT, 236, "Error reading guide file {}.", file_name);
    }
  }

  updateVias();

  for (auto& net_route : routes_) {
    std::vector<Pin>& pins = db_net_map_[net_route.first]->getPins();
    GRoute& route = net_route.second;
    mergeSegments(pins, route);
  }

  updateEdgesUsage();
  computeGCellGridPatternFromGuides(guides);
  updateDbCongestionFromGuides();
  heatmap_->update();
  saveGuidesFromFile(guides);
}

void GlobalRouter::loadGuidesFromDB()
{
  initGridAndNets();
  for (odb::dbNet* net : block_->getNets()) {
    for (odb::dbGuide* guide : net->getGuides()) {
      boxToGlobalRouting(
          guide->getBox(), guide->getLayer()->getRoutingLevel(), routes_[net]);
    }
  }

  updateVias();

  for (auto& net_route : routes_) {
    std::vector<Pin>& pins = db_net_map_[net_route.first]->getPins();
    GRoute& route = net_route.second;
    mergeSegments(pins, route);
  }

  updateEdgesUsage();
  heatmap_->update();
}

void GlobalRouter::updateVias()
{
  for (auto& net_route : routes_) {
    GRoute& route = net_route.second;
    if (route.empty())
      continue;
    for (int i = 0; i < route.size() - 1; i++) {
      GSegment& seg1 = route[i];
      GSegment& seg2 = route[i + 1];

      odb::Point seg1_init(seg1.init_x, seg1.init_y);
      odb::Point seg1_final(seg1.final_x, seg1.final_y);
      odb::Point seg2_init(seg2.init_x, seg2.init_y);
      odb::Point seg2_final(seg2.final_x, seg2.final_y);

      // if a via segment is adjacent to the next wire segment, ensure
      // the via will connect to the segment
      if (seg1.isVia() && seg1.init_layer == seg2.init_layer - 1
          && (seg1_init == seg2_init || seg1_init == seg2_final)) {
        seg1.final_layer = seg2.init_layer;
      } else if (seg2.isVia() && seg2.init_layer == seg1.init_layer - 1
                 && (seg2_init == seg1_init || seg2_init == seg1_final)) {
        seg2.init_layer = seg1.final_layer;
      }
    }
  }
}

void GlobalRouter::updateEdgesUsage()
{
  for (const auto& [net, groute] : routes_) {
    for (const GSegment& seg : groute) {
      int x0 = (seg.init_x - grid_->getXMin()) / grid_->getTileSize();
      int y0 = (seg.init_y - grid_->getYMin()) / grid_->getTileSize();
      int l0 = seg.init_layer;

      int x1 = (seg.final_x - grid_->getXMin()) / grid_->getTileSize();
      int y1 = (seg.final_y - grid_->getYMin()) / grid_->getTileSize();

      // The last gcell is oversized and includes space that the above
      // calculation doesn't represent so correct it:
      x1 = std::min(x1, grid_->getXGrids() - 1);
      y1 = std::min(y1, grid_->getYGrids() - 1);

      fastroute_->incrementEdge3DUsage(x0, y0, x1, y1, l0);
    }
  }
}

void GlobalRouter::updateDbCongestionFromGuides()
{
  auto block = db_->getChip()->getBlock();
  auto db_gcell = block->getGCellGrid();

  auto db_tech = db_->getTech();
  for (int k = 0; k < grid_->getNumLayers(); k++) {
    auto layer = db_tech->findRoutingLayer(k + 1);
    if (layer == nullptr) {
      continue;
    }

    const auto& h_edges_3D = fastroute_->getHorizontalEdges3D();
    const auto& v_edges_3D = fastroute_->getVerticalEdges3D();

    const unsigned short capH = fastroute_->getHorizontalCapacities()[k];
    const unsigned short capV = fastroute_->getVerticalCapacities()[k];
    for (int y = 0; y < grid_->getYGrids(); y++) {
      for (int x = 0; x < grid_->getXGrids(); x++) {
        const unsigned short blockageH = capH - h_edges_3D[k][y][x].cap;
        const unsigned short blockageV = capV - v_edges_3D[k][y][x].cap;
        const unsigned short usageH = h_edges_3D[k][y][x].usage + blockageH;
        const unsigned short usageV = v_edges_3D[k][y][x].usage + blockageV;
        db_gcell->setCapacity(layer, x, y, capH, capV, 0);
        db_gcell->setUsage(layer, x, y, usageH, usageV, 0);
        db_gcell->setBlockage(layer, x, y, blockageH, blockageV, 0);
      }
    }
  }
}

void GlobalRouter::computeGCellGridPatternFromGuides(
    std::unordered_map<odb::dbNet*, Guides>& net_guides)
{
  int width = grid_->getXMax() - grid_->getXMin();
  int height = grid_->getYMax() - grid_->getYMin();

  // use the maps to detect the most used tile size. some designs may have
  // guides larger than others, but also smaller than others.
  std::map<int, int> tile_size_x_map;
  std::map<int, int> tile_size_y_map;
  int min_loc_x = std::numeric_limits<int>::max();
  int min_loc_y = std::numeric_limits<int>::max();
  fillTileSizeMaps(
      net_guides, tile_size_x_map, tile_size_y_map, min_loc_x, min_loc_y);

  int tile_size_x = 0;
  int tile_size_y = 0;
  findTileSize(tile_size_x_map, tile_size_y_map, tile_size_x, tile_size_y);

  if (tile_size_x == 0 || tile_size_y == 0) {
    logger_->error(utl::GRT,
                   253,
                   "Detected invalid guide dimensions: ({}, {}).",
                   tile_size_x,
                   tile_size_y);
  }

  int x_grids = width / tile_size_x;
  int guide_x_idx = std::floor((min_loc_x - grid_->getXMin()) / tile_size_x);
  int origin_x = min_loc_x - guide_x_idx * tile_size_x;

  int y_grids = height / tile_size_y;
  int guide_y_idx = std::floor((min_loc_y - grid_->getYMin()) / tile_size_y);
  int origin_y = min_loc_y - guide_y_idx * tile_size_y;

  auto db_gcell = block_->getGCellGrid();
  if (db_gcell) {
    db_gcell->resetGrid();
  } else {
    db_gcell = odb::dbGCellGrid::create(block_);
  }
  db_gcell->addGridPatternX(origin_x, x_grids, tile_size_x);
  db_gcell->addGridPatternY(origin_y, y_grids, tile_size_y);

  grid_->setXGrids(x_grids);
  grid_->setYGrids(y_grids);
}

void GlobalRouter::fillTileSizeMaps(
    std::unordered_map<odb::dbNet*, Guides>& net_guides,
    std::map<int, int>& tile_size_x_map,
    std::map<int, int>& tile_size_y_map,
    int& min_loc_x,
    int& min_loc_y)
{
  for (const auto& [net, guides] : net_guides) {
    for (const auto& guide : guides) {
      if (tile_size_x_map.find(guide.second.dx()) == tile_size_x_map.end()) {
        tile_size_x_map[guide.second.dx()] = 1;
      } else {
        tile_size_x_map[guide.second.dx()]++;
      }
      if (tile_size_y_map.find(guide.second.dy()) == tile_size_y_map.end()) {
        tile_size_y_map[guide.second.dy()] = 1;
      } else {
        tile_size_y_map[guide.second.dy()]++;
      }

      min_loc_x = std::min(guide.second.xMin(), min_loc_x);
      min_loc_y = std::min(guide.second.yMin(), min_loc_y);
    }
  }
}

void GlobalRouter::findTileSize(const std::map<int, int>& tile_size_x_map,
                                const std::map<int, int>& tile_size_y_map,
                                int& tile_size_x,
                                int& tile_size_y)
{
  int cnt_x = 0;
  for (const auto& [size_x, count] : tile_size_x_map) {
    if (count > cnt_x) {
      tile_size_x = size_x;
      cnt_x = count;
    }
  }

  int cnt_y = 0;
  for (const auto& [size_y, count] : tile_size_y_map) {
    if (count > cnt_y) {
      tile_size_y = size_y;
      cnt_y = count;
    }
  }
}

void GlobalRouter::saveGuidesFromFile(
    std::unordered_map<odb::dbNet*, Guides>& guides)
{
  odb::dbTechLayer* ph_layer_final = nullptr;

  for (odb::dbNet* db_net : block_->getNets()) {
    db_net->clearGuides();
    const Guides& guide_boxes = guides[db_net];

    if (!guide_boxes.empty()) {
      for (const auto& guide : guide_boxes) {
        ph_layer_final = routing_layers_[guide.first];
        odb::dbGuide::create(db_net, ph_layer_final, guide.second);
      }
    }
  }
}

void GlobalRouter::saveGuides()
{
  int offset_x = grid_origin_.x();
  int offset_y = grid_origin_.y();

  for (odb::dbNet* db_net : block_->getNets()) {
    db_net->clearGuides();
    auto iter = routes_.find(db_net);
    if (iter == routes_.end()) {
      continue;
    }
    Net* net = db_net_map_[db_net];
    GRoute& route = iter->second;

    if (!route.empty()) {
      for (GSegment& segment : route) {
        odb::Rect box = globalRoutingToBox(segment);
        box.moveDelta(offset_x, offset_y);
        if (segment.isVia()) {
          if (abs(segment.final_layer - segment.init_layer) > 1) {
            logger_->error(GRT,
                           75,
                           "Connection between non-adjacent layers in net {}.",
                           db_net->getConstName());
          }

          if (net->isLocal() || (isCoveringPin(net, segment))) {
            int layer_idx1 = segment.init_layer;
            int layer_idx2 = segment.final_layer;
            odb::dbTechLayer* layer1 = routing_layers_[layer_idx1];
            odb::dbTechLayer* layer2 = routing_layers_[layer_idx2];
            odb::dbGuide::create(db_net, layer1, box);
            odb::dbGuide::create(db_net, layer2, box);
          } else {
            int layer_idx = std::min(segment.init_layer, segment.final_layer);
            odb::dbTechLayer* layer1 = routing_layers_[layer_idx];
            odb::dbGuide::create(db_net, layer1, box);
          }
        } else if (segment.init_layer == segment.final_layer) {
          if (segment.init_layer < min_routing_layer_
              && segment.init_x != segment.final_x
              && segment.init_y != segment.final_y) {
            logger_->error(GRT,
                           74,
                           "Routing with guides in blocked metal for net {}.",
                           db_net->getConstName());
          }

          odb::dbTechLayer* layer = routing_layers_[segment.init_layer];
          odb::dbGuide::create(db_net, layer, box);
        }
      }
    }
    auto dbGuides = db_net->getGuides();
    if (dbGuides.orderReversed() && dbGuides.reversible())
      dbGuides.reverse();
  }
}

bool GlobalRouter::isCoveringPin(Net* net, GSegment& segment)
{
  for (const auto& pin : net->getPins()) {
    int seg_top_layer = std::max(segment.final_layer, segment.init_layer);
    int seg_x = segment.final_x;
    int seg_y = segment.final_y;
    if (pin.getConnectionLayer() == seg_top_layer
        && pin.getOnGridPosition() == odb::Point(seg_x, seg_y)
        && (pin.isPort() || pin.isConnectedToPadOrMacro())) {
      return true;
    }
  }

  return false;
}

RoutingTracks GlobalRouter::getRoutingTracksByIndex(int layer)
{
  for (RoutingTracks routing_tracks : routing_tracks_) {
    if (routing_tracks.getLayerIndex() == layer) {
      return routing_tracks;
    }
  }
  return RoutingTracks();
}

void GlobalRouter::addGuidesForLocalNets(odb::dbNet* db_net,
                                         GRoute& route,
                                         int min_routing_layer,
                                         int max_routing_layer)
{
  std::vector<Pin>& pins = db_net_map_[db_net]->getPins();
  int last_layer = -1;
  for (size_t p = 0; p < pins.size(); p++) {
    if (p > 0) {
      odb::Point pin_pos0 = findFakePinPosition(pins[p - 1], db_net);
      odb::Point pin_pos1 = findFakePinPosition(pins[p], db_net);
      // If the net is not local, FR core result is invalid
      if (pin_pos1.x() != pin_pos0.x() || pin_pos1.y() != pin_pos0.y()) {
        logger_->error(
            GRT, 76, "Net {} not properly covered.", db_net->getConstName());
      }
    }

    if (pins[p].getConnectionLayer() > last_layer)
      last_layer = pins[p].getConnectionLayer();
  }

  // last_layer can be greater than max routing layer for nets with bumps
  // at top routing layer
  if (last_layer >= max_routing_layer) {
    last_layer--;
  }

  for (int l = 1; l <= last_layer; l++) {
    odb::Point pin_pos = findFakePinPosition(pins[0], db_net);
    GSegment segment = GSegment(
        pin_pos.x(), pin_pos.y(), l, pin_pos.x(), pin_pos.y(), l + 1);
    route.push_back(segment);
  }
}

void GlobalRouter::connectTopLevelPins(odb::dbNet* db_net, GRoute& route)
{
  std::vector<Pin>& pins = db_net_map_[db_net]->getPins();
  for (Pin& pin : pins) {
    if (pin.getConnectionLayer() > max_routing_layer_) {
      odb::Point pin_pos = pin.getOnGridPosition();
      for (int l = max_routing_layer_; l < pin.getConnectionLayer(); l++) {
        GSegment segment = GSegment(
            pin_pos.x(), pin_pos.y(), l, pin_pos.x(), pin_pos.y(), l + 1);
        route.push_back(segment);
      }
    }
  }
}

void GlobalRouter::addRemainingGuides(NetRouteMap& routes,
                                      std::vector<Net*>& nets,
                                      int min_routing_layer,
                                      int max_routing_layer)
{
  for (Net* net : nets) {
    int min_layer, max_layer;
    getNetLayerRange(net->getDbNet(), min_layer, max_layer);
    odb::dbTechLayer* max_tech_layer
        = db_->getTech()->findRoutingLayer(max_layer);
    if (net->getNumPins() > 1
        && (!net->hasWires() || net->hasStackedVias(max_tech_layer))) {
      odb::dbNet* db_net = net->getDbNet();
      GRoute& route = routes[db_net];
      if (route.empty()) {
        addGuidesForLocalNets(
            db_net, route, min_routing_layer, max_routing_layer);
      } else {
        connectTopLevelPins(db_net, route);
      }
    }
  }
}

void GlobalRouter::connectPadPins(NetRouteMap& routes)
{
  for (auto& net_route : routes) {
    odb::dbNet* db_net = net_route.first;
    GRoute& route = net_route.second;
    Net* net = getNet(db_net);
    if (pad_pins_connections_.find(db_net) != pad_pins_connections_.end()
        && net->getNumPins() > 1) {
      for (GSegment& segment : pad_pins_connections_[db_net]) {
        route.push_back(segment);
      }
    }
  }
}

void GlobalRouter::mergeBox(std::vector<odb::Rect>& guide_box,
                            const std::set<odb::Point>& via_positions)
{
  std::vector<odb::Rect> final_box;
  if (guide_box.empty()) {
    logger_->error(GRT, 78, "Guides vector is empty.");
  }
  final_box.push_back(guide_box[0]);
  for (size_t i = 1; i < guide_box.size(); i++) {
    odb::Rect box = guide_box[i];
    odb::Rect& lastBox = final_box.back();

    GRoute segs;
    boxToGlobalRouting(box, 0, segs);
    odb::Point seg_init(segs[0].init_x, segs[0].init_y);
    odb::Point seg_final(segs.back().init_x, segs.back().init_y);

    if (lastBox.overlaps(box)
        && (via_positions.find(seg_init) == via_positions.end()
            || via_positions.find(seg_final) == via_positions.end())) {
      int lowerX = std::min(lastBox.xMin(), box.xMin());
      int lowerY = std::min(lastBox.yMin(), box.yMin());
      int upperX = std::max(lastBox.xMax(), box.xMax());
      int upperY = std::max(lastBox.yMax(), box.yMax());
      lastBox = odb::Rect(lowerX, lowerY, upperX, upperY);
    } else
      final_box.push_back(box);
  }
  guide_box.clear();
  guide_box = std::move(final_box);
}

odb::Rect GlobalRouter::globalRoutingToBox(const GSegment& route)
{
  odb::Rect die_bounds = grid_->getGridArea();
  int init_x, init_y;
  int final_x, final_y;

  if (route.init_x < route.final_x) {
    init_x = route.init_x;
    final_x = route.final_x;
  } else {
    init_x = route.final_x;
    final_x = route.init_x;
  }

  if (route.init_y < route.final_y) {
    init_y = route.init_y;
    final_y = route.final_y;
  } else {
    init_y = route.final_y;
    final_y = route.init_y;
  }

  int llX = init_x - (grid_->getTileSize() / 2);
  int llY = init_y - (grid_->getTileSize() / 2);

  int urX = final_x + (grid_->getTileSize() / 2);
  int urY = final_y + (grid_->getTileSize() / 2);

  if ((die_bounds.xMax() - urX) / grid_->getTileSize() < 1) {
    urX = die_bounds.xMax();
  }
  if ((die_bounds.yMax() - urY) / grid_->getTileSize() < 1) {
    urY = die_bounds.yMax();
  }

  odb::Point lower_left = odb::Point(llX, llY);
  odb::Point upper_right = odb::Point(urX, urY);

  odb::Rect route_bds = odb::Rect(lower_left, upper_right);
  return route_bds;
}

void GlobalRouter::boxToGlobalRouting(const odb::Rect& route_bds,
                                      int layer,
                                      GRoute& route)
{
  const int tile_size = grid_->getTileSize();
  int x0 = (tile_size * (route_bds.xMin() / tile_size)) + (tile_size / 2);
  int y0 = (tile_size * (route_bds.yMin() / tile_size)) + (tile_size / 2);

  const int x1 = (tile_size * (route_bds.xMax() / tile_size)) - (tile_size / 2);
  const int y1 = (tile_size * (route_bds.yMax() / tile_size)) - (tile_size / 2);

  if (x0 == x1 && y0 == y1)
    route.push_back(GSegment(x0, y0, layer, x1, y1, layer));

  while (y0 == y1 && (x0 + tile_size) <= x1) {
    route.push_back(GSegment(x0, y0, layer, x0 + tile_size, y0, layer));
    x0 += tile_size;
  }

  while (x0 == x1 && (y0 + tile_size) <= y1) {
    route.push_back(GSegment(x0, y0, layer, x0, y0 + tile_size, layer));
    y0 += tile_size;
  }
}

void GlobalRouter::checkPinPlacement()
{
  bool invalid = false;
  std::map<int, std::vector<odb::Point>> layer_positions_map;

  odb::dbTechLayer* tech_layer;
  for (Pin* port : getAllPorts()) {
    if (port->getNumLayers() == 0) {
      logger_->error(GRT,
                     79,
                     "Pin {} does not have layer assignment.",
                     port->getName().c_str());
    }
    int layer = port->getConnectionLayer();  // port have only one layer

    tech_layer = routing_layers_[layer];
    if (layer_positions_map[layer].empty()) {
      layer_positions_map[layer].push_back(port->getPosition());
    } else {
      for (odb::Point& pos : layer_positions_map[layer]) {
        if (pos == port->getPosition()) {
          logger_->warn(
              GRT,
              31,
              "At least 2 pins in position ({}, {}), layer {}, port {}.",
              pos.x(),
              pos.y(),
              tech_layer->getName(),
              port->getName().c_str());
          invalid = true;
        }
      }
      layer_positions_map[layer].push_back(port->getPosition());
    }
  }

  if (invalid) {
    logger_->error(GRT, 80, "Invalid pin placement.");
  }
}

int GlobalRouter::computeNetWirelength(odb::dbNet* db_net)
{
  auto iter = routes_.find(db_net);
  if (iter == routes_.end()) {
    return 0;
  }
  const GRoute& route = iter->second;
  int net_wl = 0;
  for (const GSegment& segment : route) {
    const int segment_wl = std::abs(segment.final_x - segment.init_x)
                           + std::abs(segment.final_y - segment.init_y);
    if (segment_wl > 0) {
      net_wl += segment_wl + grid_->getTileSize();
    }
  }

  return net_wl;
}

void GlobalRouter::computeWirelength()
{
  long total_wirelength = 0;
  for (auto& net_route : routes_) {
    total_wirelength += computeNetWirelength(net_route.first);
  }
  if (verbose_)
    logger_->info(GRT,
                  18,
                  "Total wirelength: {} um",
                  total_wirelength / block_->getDefUnits());
}

void GlobalRouter::mergeSegments(const std::vector<Pin>& pins, GRoute& route)
{
  if (route.empty()) {
    return;
  }
  GRoute& segments = route;
  std::map<RoutePt, int> segs_at_point;
  for (const GSegment& seg : segments) {
    RoutePt pt0 = RoutePt(seg.init_x, seg.init_y, seg.init_layer);
    RoutePt pt1 = RoutePt(seg.final_x, seg.final_y, seg.final_layer);
    segs_at_point[pt0] += 1;
    segs_at_point[pt1] += 1;
  }

  for (const Pin& pin : pins) {
    RoutePt pinPt = RoutePt(pin.getOnGridPosition().x(),
                            pin.getOnGridPosition().y(),
                            pin.getConnectionLayer());
    segs_at_point[pinPt] += 1;
  }

  size_t read = 0;
  size_t write = 0;

  while (read < segments.size() - 1) {
    GSegment& segment0 = segments[read];
    GSegment& segment1 = segments[read + 1];

    // both segments are not vias
    if (segment0.init_layer == segment0.final_layer
        && segment1.init_layer == segment1.final_layer &&
        // segments are on the same layer
        segment0.init_layer == segment1.init_layer) {
      // if segment 0 connects to the end of segment 1
      if (!segmentsConnect(segment0, segment1, segment1, segs_at_point)) {
        segments[write++] = segment0;
      }
    } else {
      segments[write++] = segment0;
    }
    read++;
  }

  segments[write] = segments[read];

  segments.resize(write + 1);
}

bool GlobalRouter::segmentsConnect(const GSegment& seg0,
                                   const GSegment& seg1,
                                   GSegment& new_seg,
                                   const std::map<RoutePt, int>& segs_at_point)
{
  int init_x0 = std::min(seg0.init_x, seg0.final_x);
  int init_y0 = std::min(seg0.init_y, seg0.final_y);
  int final_x0 = std::max(seg0.final_x, seg0.init_x);
  int final_y0 = std::max(seg0.final_y, seg0.init_y);

  int init_x1 = std::min(seg1.init_x, seg1.final_x);
  int init_y1 = std::min(seg1.init_y, seg1.final_y);
  int final_x1 = std::max(seg1.final_x, seg1.init_x);
  int final_y1 = std::max(seg1.final_y, seg1.init_y);

  // vertical segments aligned
  if (init_x0 == final_x0 && init_x1 == final_x1 && init_x0 == init_x1) {
    bool merge = false;
    if (init_y0 == final_y1) {
      RoutePt pt = RoutePt(init_x0, init_y0, seg0.init_layer);
      merge = segs_at_point.at(pt) == 2;
    } else if (final_y0 == init_y1) {
      RoutePt pt = RoutePt(init_x1, init_y1, seg1.init_layer);
      merge = segs_at_point.at(pt) == 2;
    }
    if (merge) {
      new_seg.init_x = std::min(init_x0, init_x1);
      new_seg.init_y = std::min(init_y0, init_y1);
      new_seg.final_x = std::max(final_x0, final_x1);
      new_seg.final_y = std::max(final_y0, final_y1);
      return true;
    }
    // horizontal segments aligned
  } else if (init_y0 == final_y0 && init_y1 == final_y1 && init_y0 == init_y1) {
    bool merge = false;
    if (init_x0 == final_x1) {
      RoutePt pt = RoutePt(init_x0, init_y0, seg0.init_layer);
      merge = segs_at_point.at(pt) == 2;
    } else if (final_x0 == init_x1) {
      RoutePt pt = RoutePt(init_x1, init_y1, seg1.init_layer);
      merge = segs_at_point.at(pt) == 2;
    }
    if (merge) {
      new_seg.init_x = std::min(init_x0, init_x1);
      new_seg.init_y = std::min(init_y0, init_y1);
      new_seg.final_x = std::max(final_x0, final_x1);
      new_seg.final_y = std::max(final_y0, final_y1);
      return true;
    }
  }

  return false;
}

void GlobalRouter::mergeResults(NetRouteMap& routes)
{
  for (auto& net_route : routes) {
    odb::dbNet* db_net = net_route.first;
    GRoute& route = net_route.second;
    routes_[db_net] = route;
  }
}

bool GlobalRouter::pinOverlapsWithSingleTrack(const Pin& pin,
                                              odb::Point& track_position)
{
  int min, max;

  int conn_layer = pin.getConnectionLayer();
  std::vector<odb::Rect> pin_boxes = pin.getBoxes().at(conn_layer);

  odb::dbTechLayer* layer = routing_layers_[conn_layer];
  RoutingTracks tracks = getRoutingTracksByIndex(conn_layer);

  odb::Rect pin_rect;
  pin_rect.mergeInit();
  for (odb::Rect pin_box : pin_boxes) {
    pin_rect.merge(pin_box);
  }

  bool horizontal = layer->getDirection() == odb::dbTechLayerDir::HORIZONTAL;
  min = horizontal ? pin_rect.yMin() : pin_rect.xMin();
  max = horizontal ? pin_rect.yMax() : pin_rect.xMax();

  if ((float) (max - min) / tracks.getTrackPitch() <= 3) {
    int nearest_track = std::floor((float) (max - tracks.getLocation())
                                   / tracks.getTrackPitch())
                            * tracks.getTrackPitch()
                        + tracks.getLocation();
    int nearest_track2
        = std::floor(
              (float) (max - tracks.getLocation()) / tracks.getTrackPitch() - 1)
              * tracks.getTrackPitch()
          + tracks.getLocation();

    if ((nearest_track >= min && nearest_track <= max)
        && (nearest_track2 >= min && nearest_track2 <= max)) {
      return false;
    }

    if (nearest_track > min && nearest_track < max) {
      track_position = horizontal
                           ? odb::Point(track_position.x(), nearest_track)
                           : odb::Point(nearest_track, track_position.y());
      return true;
    } else if (nearest_track2 > min && nearest_track2 < max) {
      track_position = horizontal
                           ? odb::Point(track_position.x(), nearest_track2)
                           : odb::Point(nearest_track2, track_position.y());
      return true;
    } else {
      return false;
    }
  }

  return false;
}

void GlobalRouter::createFakePin(Pin pin,
                                 odb::Point& pin_position,
                                 odb::dbTechLayer* layer,
                                 Net* net)
{
  int original_x = pin_position.x();
  int original_y = pin_position.y();
  int conn_layer = layer->getRoutingLevel();
  GSegment pin_connection;
  pin_connection.init_layer = conn_layer;
  pin_connection.final_layer = conn_layer;

  pin_connection.init_x = pin_position.x();
  pin_connection.final_x = pin_position.x();
  pin_connection.init_y = pin_position.y();
  pin_connection.final_y = pin_position.y();
  const bool is_port = pin.isPort();
  const PinEdge edge = pin.getEdge();

  if ((edge == PinEdge::east && !is_port)
      || (edge == PinEdge::west && is_port)) {
    const int new_x_position
        = pin_position.x() + (gcells_offset_ * grid_->getTileSize());
    if (new_x_position <= grid_->getXMax()) {
      pin_connection.init_x = new_x_position;
      pin_position.setX(new_x_position);
    }
  } else if ((edge == PinEdge::west && !is_port)
             || (edge == PinEdge::east && is_port)) {
    const int new_x_position
        = pin_position.x() - (gcells_offset_ * grid_->getTileSize());
    if (new_x_position >= grid_->getXMin()) {
      pin_connection.init_x = new_x_position;
      pin_position.setX(new_x_position);
    }
  } else if ((edge == PinEdge::north && !is_port)
             || (edge == PinEdge::south && is_port)) {
    const int new_y_position
        = pin_position.y() + (gcells_offset_ * grid_->getTileSize());
    if (new_y_position <= grid_->getYMax()) {
      pin_connection.init_y = new_y_position;
      pin_position.setY(new_y_position);
    }
  } else if ((edge == PinEdge::south && !is_port)
             || (edge == PinEdge::north && is_port)) {
    const int new_y_position
        = pin_position.y() - (gcells_offset_ * grid_->getTileSize());
    if (new_y_position >= grid_->getYMin()) {
      pin_connection.init_y = new_y_position;
      pin_position.setY(new_y_position);
    }
  } else {
    if (verbose_)
      logger_->warn(GRT, 33, "Pin {} has invalid edge.", pin.getName());
  }

  // keep init_x/y <= final_x/y
  int x_tmp = pin_connection.init_x;
  int y_tmp = pin_connection.init_y;
  pin_connection.init_x = std::min(x_tmp, pin_connection.final_x);
  pin_connection.init_y = std::min(y_tmp, pin_connection.final_y);

  pin_connection.final_x = std::max(x_tmp, pin_connection.final_x);
  pin_connection.final_y = std::max(y_tmp, pin_connection.final_y);

  // if there is already a pin with that fake position, don't add the gcell
  // capacity adjustment.
  auto& net_pad_pin_connection = pad_pins_connections_[net->getDbNet()];
  if (std::find(net_pad_pin_connection.begin(),
                net_pad_pin_connection.end(),
                pin_connection)
      != net_pad_pin_connection.end()) {
    return;
  }

  int pin_conn_init_x = pin_connection.init_x;
  int pin_conn_init_y = pin_connection.init_y;

  int pin_conn_final_x = pin_connection.final_x;
  int pin_conn_final_y = pin_connection.final_y;

  for (Pin& net_pin : net->getPins()) {
    if (net_pin.getName() != pin.getName()
        && !(net_pin.isConnectedToPadOrMacro() || net_pin.isPort())) {
      auto net_pin_pos = net_pin.getOnGridPosition();
      if (pin_connection.init_y == pin_connection.final_y) {
        if ((net_pin_pos.x() >= pin_conn_init_x)
            && (net_pin_pos.x() <= pin_conn_final_x)
            && (net_pin_pos.y() == pin_conn_init_y)) {
          pin_position.setX(original_x);
          return;
        }
      } else {
        if ((net_pin_pos.y() >= pin_conn_init_y)
            && (net_pin_pos.y() <= pin_conn_final_y)
            && (net_pin_pos.x() == pin_conn_init_x)) {
          pin_position.setY(original_y);
          return;
        }
      }
    }
  }

  pad_pins_connections_[net->getDbNet()].push_back(pin_connection);
}

odb::Point GlobalRouter::findFakePinPosition(Pin& pin, odb::dbNet* db_net)
{
  odb::Point fake_position = pin.getOnGridPosition();
  Net* net = db_net_map_[db_net];
  const int max_routing_layer = getNetMaxRoutingLayer(net);
  if ((pin.isConnectedToPadOrMacro() || pin.isPort()) && !net->isLocal()
      && gcells_offset_ != 0 && pin.getConnectionLayer() <= max_routing_layer) {
    odb::dbTechLayer* layer = routing_layers_[pin.getConnectionLayer()];
    createFakePin(pin, fake_position, layer, net);
  }

  return fake_position;
}

void GlobalRouter::initAdjustments()
{
  if (adjustments_.empty()) {
    adjustments_.resize(db_->getTech()->getRoutingLayerCount() + 1, 0);
  }
}

std::vector<Pin*> GlobalRouter::getAllPorts()
{
  std::vector<Pin*> ports;
  for (auto [ignored, net] : db_net_map_) {
    for (Pin& pin : net->getPins()) {
      if (pin.isPort()) {
        ports.push_back(&pin);
      }
    }
  }
  return ports;
}

odb::Point GlobalRouter::getRectMiddle(const odb::Rect& rect)
{
  return odb::Point((rect.xMin() + (rect.xMax() - rect.xMin()) / 2.0),
                    (rect.yMin() + (rect.yMax() - rect.yMin()) / 2.0));
}

void GlobalRouter::initGrid(int max_layer)
{
  odb::dbTechLayer* tech_layer = routing_layers_[layer_for_guide_dimension_];
  odb::dbTrackGrid* track_grid = block_->findTrackGrid(tech_layer);
  int track_spacing, track_init, num_tracks;
  track_grid->getAverageTrackSpacing(track_spacing, track_init, num_tracks);

  odb::Rect rect = block_->getDieArea();

  int upper_rightX = rect.xMax();
  int upper_rightY = rect.yMax();

  int tile_size = grid_->getPitchesInTile() * track_spacing;

  int x_grids = upper_rightX / tile_size;
  int y_grids = upper_rightY / tile_size;

  bool perfect_regular_x = (x_grids * tile_size) == upper_rightX;
  bool perfect_regular_y = (y_grids * tile_size) == upper_rightY;

  fastroute_->setRegularX(perfect_regular_x);
  fastroute_->setRegularY(perfect_regular_y);

  int num_layers = routing_layers_.size();
  if (max_layer > -1) {
    num_layers = max_layer;
  }

  grid_->init(rect,
              tile_size,
              x_grids,
              y_grids,
              perfect_regular_x,
              perfect_regular_y,
              num_layers);
}

void getViaDims(std::map<int, odb::dbTechVia*> default_vias,
                int level,
                int& width_up,
                int& prl_up,
                int& width_down,
                int& prl_down)
{
  width_up = -1;
  prl_up = -1;
  width_down = -1;
  prl_down = -1;
  if (default_vias.find(level) != default_vias.end()) {
    for (auto box : default_vias[level]->getBoxes()) {
      if (box->getTechLayer()->getRoutingLevel() == level) {
        width_up = std::min(box->getWidth(), box->getLength());
        prl_up = std::max(box->getWidth(), box->getLength());
        break;
      }
    }
  }
  if (default_vias.find(level - 1) != default_vias.end()) {
    for (auto box : default_vias[level - 1]->getBoxes()) {
      if (box->getTechLayer()->getRoutingLevel() == level) {
        width_down = std::min(box->getWidth(), box->getLength());
        prl_down = std::max(box->getWidth(), box->getLength());
        break;
      }
    }
  }
}

std::vector<std::pair<int, int>> GlobalRouter::calcLayerPitches(int max_layer)
{
  std::map<int, odb::dbTechVia*> default_vias = getDefaultVias(max_layer);
  std::vector<std::pair<int, int>> pitches(
      db_->getTech()->getRoutingLayerCount() + 1);
  for (auto const& [level, layer] : routing_layers_) {
    if (layer->getType() != odb::dbTechLayerType::ROUTING)
      continue;
    if (level > max_layer && max_layer > -1)
      break;
    pitches.push_back({-1, -1});

    int width_up, prl_up, width_down, prl_down;
    getViaDims(default_vias, level, width_up, prl_up, width_down, prl_down);
    bool up_via_valid = width_up != -1;
    bool down_via_valid = width_down != -1;
    if (!up_via_valid && !down_via_valid)
      continue;  // no default vias found
    int layer_width = layer->getWidth();
    int L2V_up = -1;
    int L2V_down = -1;
    // Priority for minSpc rule is SPACINGTABLE TWOWIDTHS > SPACINGTABLE PRL >
    // SPACING
    bool min_spc_valid = false;
    int min_spc_up = -1;
    int min_spc_down = -1;
    if (layer->hasTwoWidthsSpacingRules()) {
      min_spc_valid = true;
      if (up_via_valid)
        min_spc_up = layer->findTwSpacing(layer_width, width_up, prl_up);
      if (down_via_valid)
        min_spc_down = layer->findTwSpacing(layer_width, width_down, prl_down);
    } else if (layer->hasV55SpacingRules()) {
      min_spc_valid = true;
      if (up_via_valid)
        min_spc_up
            = layer->findV55Spacing(std::max(layer_width, width_up), prl_up);
      if (down_via_valid)
        min_spc_down = layer->findV55Spacing(std::max(layer_width, width_down),
                                             prl_down);
    } else {
      if (!layer->getV54SpacingRules().empty()) {
        min_spc_valid = true;
        int minSpc = 0;
        for (auto rule : layer->getV54SpacingRules())
          minSpc = rule->getSpacing();
        if (up_via_valid)
          min_spc_up = minSpc;
        if (down_via_valid)
          min_spc_down = minSpc;
      }
    }
    if (min_spc_valid) {
      if (up_via_valid)
        L2V_up = (level != max_routing_layer_)
                     ? (layer_width / 2) + (width_up / 2) + min_spc_up
                     : -1;
      if (down_via_valid)
        L2V_down = (level != min_routing_layer_)
                       ? (layer_width / 2) + (width_down / 2) + min_spc_down
                       : -1;
      debugPrint(logger_,
                 utl::GRT,
                 "l2v_pitch",
                 1,
                 "routing level {} : layer_width = {:.4f}",
                 layer->getName(),
                 dbuToMicrons(layer_width));
      debugPrint(logger_,
                 utl::GRT,
                 "l2v_pitch",
                 1,
                 "L2V_up : viaWidth = {:.4f} , prl = {:.4f} , minSpc = {:.4f} "
                 ", L2V = {:.4f} ",
                 dbuToMicrons(width_up),
                 dbuToMicrons(prl_up),
                 dbuToMicrons(min_spc_up),
                 dbuToMicrons(L2V_up));
      debugPrint(logger_,
                 utl::GRT,
                 "l2v_pitch",
                 1,
                 "L2V_down : viaWidth = {:.4f} , prl = {:.4f} , minSpc = "
                 "{:.4f} , L2V = {:.4f} ",
                 dbuToMicrons(width_down),
                 dbuToMicrons(prl_down),
                 dbuToMicrons(min_spc_down),
                 dbuToMicrons(L2V_down));
    }
    pitches[level] = {L2V_up, L2V_down};
  }
  return pitches;
}

void GlobalRouter::initRoutingTracks(int max_routing_layer)
{
  auto l2vPitches = calcLayerPitches(max_routing_layer);
  for (auto const& [level, tech_layer] : routing_layers_) {
    if (level > max_routing_layer && max_routing_layer > -1) {
      break;
    }

    odb::dbTrackGrid* track_grid = block_->findTrackGrid(tech_layer);
    if (track_grid == nullptr) {
      logger_->error(
          GRT, 86, "Track for layer {} not found.", tech_layer->getName());
    }

    int track_step, track_init, num_tracks;
    track_grid->getAverageTrackSpacing(track_step, track_init, num_tracks);

    RoutingTracks layer_tracks = RoutingTracks(level,
                                               track_step,
                                               l2vPitches[level].first,
                                               l2vPitches[level].second,
                                               track_init,
                                               num_tracks);
    routing_tracks_.push_back(layer_tracks);
    if (verbose_)
      logger_->info(
          GRT,
          88,
          "Layer {:7s} Track-Pitch = {:.4f}  line-2-Via Pitch: {:.4f}",
          tech_layer->getName(),
          dbuToMicrons(layer_tracks.getTrackPitch()),
          dbuToMicrons(layer_tracks.getLineToViaPitch()));
  }
}

void GlobalRouter::computeCapacities(int max_layer)
{
  int h_capacity, v_capacity;

  for (auto const& [level, tech_layer] : routing_layers_) {
    if (level > max_layer && max_layer > -1) {
      break;
    }

    RoutingTracks routing_tracks = getRoutingTracksByIndex(level);
    int track_spacing = routing_tracks.getUsePitch();

    if (tech_layer->getDirection() == odb::dbTechLayerDir::HORIZONTAL) {
      h_capacity = std::floor((float) grid_->getTileSize() / track_spacing);

      grid_->setHorizontalCapacity(h_capacity, level - 1);
      grid_->setVerticalCapacity(0, level - 1);
      debugPrint(logger_,
                 GRT,
                 "graph",
                 1,
                 "Layer {} has {} h-capacity",
                 tech_layer->getConstName(),
                 h_capacity);
    } else if (tech_layer->getDirection() == odb::dbTechLayerDir::VERTICAL) {
      v_capacity = std::floor((float) grid_->getTileSize() / track_spacing);

      grid_->setHorizontalCapacity(0, level - 1);
      grid_->setVerticalCapacity(v_capacity, level - 1);
      debugPrint(logger_,
                 GRT,
                 "graph",
                 1,
                 "Layer {} has {} v-capacity",
                 tech_layer->getConstName(),
                 v_capacity);
    }
  }
}

void GlobalRouter::findTrackPitches(int max_layer)
{
  for (auto const& [level, tech_layer] : routing_layers_) {
    if (level > max_layer && max_layer > -1) {
      break;
    }

    odb::dbTrackGrid* track = block_->findTrackGrid(tech_layer);

    if (track == nullptr) {
      logger_->error(
          GRT, 90, "Track for layer {} not found.", tech_layer->getName());
    }

    int track_step, track_init, num_tracks;
    track->getAverageTrackSpacing(track_step, track_init, num_tracks);

    grid_->addTrackPitch(track_step, level - 1);
  }
}

static bool nameLess(const Net* a, const Net* b)
{
  return a->getName() < b->getName();
}

std::vector<Net*> GlobalRouter::findNets()
{
  initClockNets();

  std::vector<odb::dbNet*> db_nets;
  if (nets_to_route_.empty()) {
    db_nets.insert(
        db_nets.end(), block_->getNets().begin(), block_->getNets().end());
  } else {
    db_nets = nets_to_route_;
  }
  std::vector<Net*> clk_nets;
  for (odb::dbNet* db_net : db_nets) {
    Net* net = addNet(db_net);
    // add clock nets not connected to a leaf first
    if (net) {
      bool is_non_leaf_clock = isNonLeafClock(net->getDbNet());
      if (is_non_leaf_clock)
        clk_nets.push_back(net);
    }
  }

  std::vector<Net*> non_clk_nets;
  for (auto [ignored, net] : db_net_map_) {
    bool is_non_leaf_clock = isNonLeafClock(net->getDbNet());
    if (!is_non_leaf_clock) {
      non_clk_nets.push_back(net);
    }
  }

  // Sort the nets to ensure stable results, but keep clk nets
  // at the front.
  std::sort(clk_nets.begin(), clk_nets.end(), nameLess);
  std::sort(non_clk_nets.begin(), non_clk_nets.end(), nameLess);

  std::vector<Net*> nets = std::move(clk_nets);
  nets.insert(nets.end(), non_clk_nets.begin(), non_clk_nets.end());

  return nets;
}

Net* GlobalRouter::addNet(odb::dbNet* db_net)
{
  if (!db_net->getSigType().isSupply() && !db_net->isSpecial()
      && db_net->getSWires().empty() && !db_net->isConnectedByAbutment()) {
    Net* net = new Net(db_net, db_net->getWire() != nullptr);
    db_net_map_[db_net] = net;
    makeItermPins(net, db_net, grid_->getGridArea());
    makeBtermPins(net, db_net, grid_->getGridArea());
    findPins(net);
    return net;
  }
  return nullptr;
}

void GlobalRouter::removeNet(odb::dbNet* db_net)
{
  Net* net = db_net_map_[db_net];
  fastroute_->removeNet(db_net);
  delete net;
  db_net_map_.erase(db_net);
  dirty_nets_.erase(db_net);
  routes_.erase(db_net);
}

Net* GlobalRouter::getNet(odb::dbNet* db_net)
{
  return db_net_map_[db_net];
}

int GlobalRouter::getTileSize() const
{
  return grid_->getTileSize();
}

void GlobalRouter::initClockNets()
{
  std::set<odb::dbNet*> clock_nets = sta_->findClkNets();

  if (verbose_)
    logger_->info(GRT, 19, "Found {} clock nets.", clock_nets.size());

  for (odb::dbNet* net : clock_nets) {
    net->setSigType(odb::dbSigType::CLOCK);
  }
}

bool GlobalRouter::isClkTerm(odb::dbITerm* iterm, sta::dbNetwork* network)
{
  const sta::Pin* pin = network->dbToSta(iterm);
  sta::LibertyPort* lib_port = network->libertyPort(pin);
  bool connected_to_pad = false;
  if (lib_port != nullptr) {
    sta::LibertyCell* lib_cell = lib_port->libertyCell();
    connected_to_pad = lib_cell != nullptr && lib_cell->isPad();
  }

  return lib_port && (lib_port->isRegClk() || connected_to_pad);
}

bool GlobalRouter::isNonLeafClock(odb::dbNet* db_net)
{
  sta::dbNetwork* network = sta_->getDbNetwork();
  if (db_net->getSigType() != odb::dbSigType::CLOCK) {
    return false;
  }

  for (odb::dbITerm* iterm : db_net->getITerms()) {
    if (isClkTerm(iterm, network)) {
      return false;
    }
  }
  return true;
}

void GlobalRouter::makeItermPins(Net* net,
                                 odb::dbNet* db_net,
                                 const odb::Rect& die_area)
{
  bool is_clock = (net->getSignalType() == odb::dbSigType::CLOCK);
  int max_routing_layer = (is_clock && max_layer_for_clock_ > 0)
                              ? max_layer_for_clock_
                              : max_routing_layer_;
  for (odb::dbITerm* iterm : db_net->getITerms()) {
    odb::dbMTerm* mterm = iterm->getMTerm();
    odb::dbMaster* master = mterm->getMaster();
    const odb::dbMasterType type = master->getType();

    if (type.isCover() && verbose_) {
      logger_->warn(
          GRT,
          34,
          "Net connected to instance of class COVER added for routing.");
    }

    const bool connected_to_pad = type.isPad();
    const bool connected_to_macro = master->isBlock();

    odb::dbInst* inst = iterm->getInst();
    const odb::dbTransform transform = inst->getTransform();

    odb::Point pin_pos;
    std::vector<odb::dbTechLayer*> pin_layers;
    std::map<odb::dbTechLayer*, std::vector<odb::Rect>> pin_boxes;

    for (odb::dbMPin* mterm : mterm->getMPins()) {
      int last_layer = -1;

      for (odb::dbBox* box : mterm->getGeometry()) {
        odb::dbTechLayer* tech_layer = box->getTechLayer();
        if (tech_layer->getType() != odb::dbTechLayerType::ROUTING) {
          continue;
        }

        odb::Rect rect = box->getBox();
        transform.apply(rect);

        if (!die_area.contains(rect) && verbose_) {
          logger_->warn(
              GRT, 35, "Pin {} is outside die area.", getITermName(iterm));
        }
        pin_boxes[tech_layer].push_back(rect);
        if (tech_layer->getRoutingLevel() > last_layer) {
          pin_pos = rect.ll();
        }
      }
    }

    for (auto& layer_boxes : pin_boxes) {
      if (layer_boxes.first->getRoutingLevel() <= max_routing_layer) {
        pin_layers.push_back(layer_boxes.first);
      }
    }

    if (pin_layers.empty()) {
      logger_->error(
          GRT,
          29,
          "Pin {} does not have geometries below the max routing layer ({}).",
          getITermName(iterm),
          getLayerName(max_routing_layer, db_));
    }

    Pin pin(iterm,
            pin_pos,
            pin_layers,
            pin_boxes,
            (connected_to_pad || connected_to_macro));

    net->addPin(pin);
  }
}

void GlobalRouter::makeBtermPins(Net* net,
                                 odb::dbNet* db_net,
                                 const odb::Rect& die_area)
{
  for (odb::dbBTerm* bterm : db_net->getBTerms()) {
    int posX, posY;
    bterm->getFirstPinLocation(posX, posY);

    std::vector<odb::dbTechLayer*> pin_layers;
    std::map<odb::dbTechLayer*, std::vector<odb::Rect>> pin_boxes;

    const std::string pin_name = bterm->getConstName();
    odb::Point pin_pos;

    for (odb::dbBPin* bterm_pin : bterm->getBPins()) {
      int last_layer = -1;

      for (odb::dbBox* bpin_box : bterm_pin->getBoxes()) {
        odb::dbTechLayer* tech_layer = bpin_box->getTechLayer();
        if (tech_layer->getType() != odb::dbTechLayerType::ROUTING) {
          continue;
        }

        odb::Rect rect = bpin_box->getBox();
        if (!die_area.contains(rect) && verbose_) {
          logger_->warn(GRT, 36, "Pin {} is outside die area.", pin_name);
          odb::Rect intersection;
          rect.intersection(die_area, intersection);
          rect = intersection;
          if (rect.area() == 0) {
            logger_->error(GRT,
                           209,
                           "Pin {} is completely outside the die area and "
                           "cannot bet routed.",
                           pin_name);
          }
        }
        pin_boxes[tech_layer].push_back(rect);

        if (tech_layer->getRoutingLevel() > last_layer) {
          pin_pos = rect.ll();
        }
      }
    }

    for (auto& layer_boxes : pin_boxes) {
      pin_layers.push_back(layer_boxes.first);
    }

    if (pin_layers.empty()) {
      logger_->error(
          GRT,
          42,
          "Pin {} does not have geometries in a valid routing layer.",
          pin_name);
    }

    Pin pin(bterm, pin_pos, pin_layers, pin_boxes, getRectMiddle(die_area));
    net->addPin(pin);
  }
}

std::string getITermName(odb::dbITerm* iterm)
{
  odb::dbMTerm* mterm = iterm->getMTerm();
  std::string pin_name = iterm->getInst()->getConstName();
  pin_name += "/";
  pin_name += mterm->getConstName();
  return pin_name;
}

std::string getLayerName(int layer_idx, odb::dbDatabase* db)
{
  odb::dbTech* tech = db->getTech();
  odb::dbTechLayer* tech_layer = tech->findRoutingLayer(layer_idx);
  return tech_layer->getName();
}

void GlobalRouter::computeObstructionsAdjustments()
{
  odb::Rect die_area = grid_->getGridArea();
  std::vector<int> layer_extensions;

  findLayerExtensions(layer_extensions);
  int obstructions_cnt = findObstructions(die_area);
  obstructions_cnt += findInstancesObstructions(die_area, layer_extensions);
  findNetsObstructions(die_area);

  if (verbose_)
    logger_->info(GRT, 4, "Blockages: {}", obstructions_cnt);
}

void GlobalRouter::findLayerExtensions(std::vector<int>& layer_extensions)
{
  layer_extensions.resize(routing_layers_.size() + 1, 0);

  int min_layer, max_layer;
  getMinMaxLayer(min_layer, max_layer);

  for (auto const& [level, obstruct_layer] : routing_layers_) {
    if (level >= min_layer && level <= max_layer) {
      int max_int = std::numeric_limits<int>::max();

      // Gets the smallest possible minimum spacing that won't cause violations
      // for ANY configuration of PARALLELRUNLENGTH (the biggest value in the
      // table)

      int spacing_extension = obstruct_layer->getSpacing(max_int, max_int);

      // Check for EOL spacing values and, if the spacing is higher than the one
      // found, use them as the macro extension instead of PARALLELRUNLENGTH

      for (auto rule : obstruct_layer->getV54SpacingRules()) {
        int spacing = rule->getSpacing();
        if (spacing > spacing_extension) {
          spacing_extension = spacing;
        }
      }

      // Check for TWOWIDTHS table values and, if the spacing is higher than the
      // one found, use them as the macro extension instead of PARALLELRUNLENGTH

      if (obstruct_layer->hasTwoWidthsSpacingRules()) {
        std::vector<std::vector<odb::uint>> spacing_table;
        obstruct_layer->getTwoWidthsSpacingTable(spacing_table);
        if (!spacing_table.empty()) {
          std::vector<odb::uint> last_row = spacing_table.back();
          odb::uint last_value = last_row.back();
          if (last_value > spacing_extension) {
            spacing_extension = last_value;
          }
        }
      }

      // Save the extension to use when defining Macros

      layer_extensions[level] = spacing_extension;
    }
  }
}

int GlobalRouter::findObstructions(odb::Rect& die_area)
{
  int obstructions_cnt = 0;
  for (odb::dbObstruction* obstruction : block_->getObstructions()) {
    odb::dbBox* obstruction_box = obstruction->getBBox();

    int layer = obstruction_box->getTechLayer()->getRoutingLevel();
    if (min_routing_layer_ <= layer && layer <= max_routing_layer_) {
      odb::Point lower_bound
          = odb::Point(obstruction_box->xMin(), obstruction_box->yMin());
      odb::Point upper_bound
          = odb::Point(obstruction_box->xMax(), obstruction_box->yMax());
      odb::Rect obstruction_rect = odb::Rect(lower_bound, upper_bound);
      if (!die_area.contains(obstruction_rect)) {
        if (verbose_)
          logger_->warn(GRT, 37, "Found blockage outside die area.");
      }
      applyObstructionAdjustment(obstruction_rect,
                                 obstruction_box->getTechLayer());
      obstructions_cnt++;
    }
  }

  return obstructions_cnt;
}

bool GlobalRouter::layerIsBlocked(
    int layer,
    const std::unordered_map<int, std::vector<odb::Rect>>& macro_obs_per_layer,
    std::vector<odb::Rect>& extended_obs)
{
  // if layer is max or min, then all obs the nearest layer are added
  if (layer == max_routing_layer_
      && macro_obs_per_layer.find(layer - 1) != macro_obs_per_layer.end()) {
    extended_obs = macro_obs_per_layer.at(layer - 1);
  }
  if (layer == min_routing_layer_
      && macro_obs_per_layer.find(layer + 1) != macro_obs_per_layer.end()) {
    extended_obs = macro_obs_per_layer.at(layer + 1);
  }

  std::vector<odb::Rect> upper_obs;
  std::vector<odb::Rect> lower_obs;

  // Get Rect vector to layer + 1 and layer - 1
  if (macro_obs_per_layer.find(layer + 1) != macro_obs_per_layer.end()) {
    upper_obs = macro_obs_per_layer.at(layer + 1);
  }
  if (macro_obs_per_layer.find(layer - 1) != macro_obs_per_layer.end()) {
    lower_obs = macro_obs_per_layer.at(layer - 1);
  }

  // sort vector by min Rect's xlo (increasing order)
  sort(upper_obs.begin(), upper_obs.end());
  sort(lower_obs.begin(), lower_obs.end());

  // Compare both vectors, find intersection between their rects
  for (const odb::Rect& cur_obs : upper_obs) {
    // start on first element to lower vector
    int pos = 0;
    while (pos < lower_obs.size() && lower_obs[pos].xMin() < cur_obs.xMax()) {
      // check if they have comun region (intersection)
      if (cur_obs.intersects(lower_obs[pos])) {
        // Get intersection rect
        odb::Rect inter_obs = cur_obs.intersect(lower_obs[pos]);
        // add rect in extended vector
        extended_obs.push_back(inter_obs);
      }
      pos++;
    }
  }

  return !extended_obs.empty();
}

// Add obstructions if they appear on upper and lower layer
void GlobalRouter::extendObstructions(
    std::unordered_map<int, std::vector<odb::Rect>>& macro_obs_per_layer,
    int bottom_layer,
    int top_layer)
{
  // if it has obs on min_layer + 1, then the min_layer needs to be block
  if (bottom_layer - 1 == min_routing_layer_) {
    bottom_layer--;
  }
  // if it has obs on max_layer - 1, then the max_layer needs to be block
  if (top_layer + 1 == max_routing_layer_) {
    top_layer++;
  }

  for (int layer = bottom_layer; layer <= top_layer; layer++) {
    std::vector<odb::Rect>& obs = macro_obs_per_layer[layer];
    std::vector<odb::Rect> extended_obs;
    // check if layer+1 and layer-1 have obstructions
    // if they have then add to layer Rect vector
    if (layerIsBlocked(layer, macro_obs_per_layer, extended_obs)) {
      obs.insert(obs.end(), extended_obs.begin(), extended_obs.end());
    }
  }
}

int GlobalRouter::findInstancesObstructions(
    odb::Rect& die_area,
    const std::vector<int>& layer_extensions)
{
  int macros_cnt = 0;
  int obstructions_cnt = 0;
  int pin_out_of_die_count = 0;
  odb::dbTech* tech = db_->getTech();
  for (odb::dbInst* inst : block_->getInsts()) {
    odb::dbMaster* master = inst->getMaster();

    const odb::dbTransform transform = inst->getTransform();

    bool isMacro = false;
    if (master->isBlock()) {
      macros_cnt++;
      isMacro = true;
    }

    if (isMacro) {
      std::unordered_map<int, std::vector<odb::Rect>> macro_obs_per_layer;
      int bottom_layer = std::numeric_limits<int>::max();
      int top_layer = std::numeric_limits<int>::min();

      for (odb::dbBox* box : master->getObstructions()) {
        int layer = box->getTechLayer()->getRoutingLevel();
        if (min_routing_layer_ <= layer && layer <= max_routing_layer_) {
          odb::Rect rect = box->getBox();
          transform.apply(rect);

          macro_obs_per_layer[layer].push_back(rect);
          obstructions_cnt++;

          bottom_layer = std::min(bottom_layer, layer);
          top_layer = std::max(top_layer, layer);
        }
      }

      extendObstructions(macro_obs_per_layer, bottom_layer, top_layer);

      // iterate all Rects for each layer and apply adjustment in FastRoute
      for (auto& [layer, obs] : macro_obs_per_layer) {
        int layer_extension = layer_extensions[layer];
        layer_extension += macro_extension_ * grid_->getTileSize();
        for (odb::Rect& cur_obs : obs) {
          cur_obs.set_xlo(cur_obs.xMin() - layer_extension);
          cur_obs.set_ylo(cur_obs.yMin() - layer_extension);
          cur_obs.set_xhi(cur_obs.xMax() + layer_extension);
          cur_obs.set_yhi(cur_obs.yMax() + layer_extension);
          applyObstructionAdjustment(cur_obs, tech->findRoutingLayer(layer));
        }
      }
    } else {
      for (odb::dbBox* box : master->getObstructions()) {
        int layer = box->getTechLayer()->getRoutingLevel();
        if (min_routing_layer_ <= layer && layer <= max_routing_layer_) {
          odb::Rect rect = box->getBox();
          transform.apply(rect);

          odb::Point lower_bound = odb::Point(rect.xMin(), rect.yMin());
          odb::Point upper_bound = odb::Point(rect.xMax(), rect.yMax());
          odb::Rect obstruction_rect = odb::Rect(lower_bound, upper_bound);
          if (!die_area.contains(obstruction_rect)) {
            if (verbose_)
              logger_->warn(GRT,
                            38,
                            "Found blockage outside die area in instance {}.",
                            inst->getConstName());
          }
          applyObstructionAdjustment(obstruction_rect, box->getTechLayer());
          obstructions_cnt++;
        }
      }
    }

    for (odb::dbMTerm* mterm : master->getMTerms()) {
      for (odb::dbMPin* mpin : mterm->getMPins()) {
        odb::Point lower_bound;
        odb::Point upper_bound;
        odb::Rect pin_box;
        int pin_layer;

        for (odb::dbBox* box : mpin->getGeometry()) {
          odb::Rect rect = box->getBox();
          transform.apply(rect);

          odb::dbTechLayer* tech_layer = box->getTechLayer();
          if (!tech_layer
              || tech_layer->getType() != odb::dbTechLayerType::ROUTING) {
            continue;
          }

          pin_layer = tech_layer->getRoutingLevel();
          if (min_routing_layer_ <= pin_layer
              && pin_layer <= max_routing_layer_) {
            lower_bound = odb::Point(rect.xMin(), rect.yMin());
            upper_bound = odb::Point(rect.xMax(), rect.yMax());
            pin_box = odb::Rect(lower_bound, upper_bound);
            if (!die_area.contains(pin_box)
                && !mterm->getSigType().isSupply()) {
              logger_->warn(GRT,
                            39,
                            "Found pin {} outside die area in instance {}.",
                            mterm->getConstName(),
                            inst->getConstName());
              pin_out_of_die_count++;
            }
            applyObstructionAdjustment(pin_box, box->getTechLayer());
          }
        }
      }
    }
  }

  if (pin_out_of_die_count > 0) {
    if (verbose_)
      logger_->error(
          GRT, 28, "Found {} pins outside die area.", pin_out_of_die_count);
  }

  if (verbose_)
    logger_->info(GRT, 3, "Macros: {}", macros_cnt);
  return obstructions_cnt;
}

void GlobalRouter::findNetsObstructions(odb::Rect& die_area)
{
  odb::dbSet<odb::dbNet> nets = block_->getNets();

  if (nets.empty()) {
    logger_->error(GRT, 94, "Design with no nets.");
  }

  for (odb::dbNet* db_net : nets) {
    odb::uint wire_cnt = 0, via_cnt = 0;
    db_net->getWireCount(wire_cnt, via_cnt);
    if (wire_cnt == 0)
      continue;

    if (db_net->getSigType().isSupply()) {
      for (odb::dbSWire* swire : db_net->getSWires()) {
        for (odb::dbSBox* s : swire->getWires()) {
          if (s->isVia()) {
            continue;
          } else {
            odb::Rect wire_rect = s->getBox();
            int l = s->getTechLayer()->getRoutingLevel();

            if (min_routing_layer_ <= l && l <= max_routing_layer_) {
              odb::Point lower_bound
                  = odb::Point(wire_rect.xMin(), wire_rect.yMin());
              odb::Point upper_bound
                  = odb::Point(wire_rect.xMax(), wire_rect.yMax());
              odb::Rect obstruction_rect = odb::Rect(lower_bound, upper_bound);
              if (!die_area.contains(obstruction_rect)) {
                if (verbose_)
                  logger_->warn(GRT,
                                40,
                                "Net {} has wires outside die area.",
                                db_net->getConstName());
              }
              applyObstructionAdjustment(obstruction_rect, s->getTechLayer());
            }
          }
        }
      }
    } else {
      odb::dbWirePath path;
      odb::dbWirePathShape pshape;
      odb::dbWire* wire = db_net->getWire();

      odb::dbWirePathItr pitr;
      for (pitr.begin(wire); pitr.getNextPath(path);) {
        while (pitr.getNextShape(pshape)) {
          if (pshape.shape.isVia()) {
            continue;
          } else {
            odb::Rect wire_rect = pshape.shape.getBox();
            int l = pshape.shape.getTechLayer()->getRoutingLevel();

            if (min_routing_layer_ <= l && l <= max_routing_layer_) {
              odb::Point lower_bound
                  = odb::Point(wire_rect.xMin(), wire_rect.yMin());
              odb::Point upper_bound
                  = odb::Point(wire_rect.xMax(), wire_rect.yMax());
              odb::Rect obstruction_rect = odb::Rect(lower_bound, upper_bound);
              if (!die_area.contains(obstruction_rect)) {
                if (verbose_)
                  logger_->warn(GRT,
                                41,
                                "Net {} has wires outside die area.",
                                db_net->getConstName());
              }
              applyObstructionAdjustment(obstruction_rect,
                                         pshape.shape.getTechLayer());
            }
          }
        }
      }
    }
  }
}

int GlobalRouter::computeMaxRoutingLayer()
{
  int max_routing_layer = -1;

  odb::dbTech* tech = db_->getTech();

  int valid_layers = 1;
  for (int layer = 1; layer <= tech->getRoutingLayerCount(); layer++) {
    odb::dbTechLayer* tech_layer = tech->findRoutingLayer(valid_layers);
    if (tech_layer->getRoutingLevel() != 0) {
      odb::dbTrackGrid* track_grid = block_->findTrackGrid(tech_layer);
      if (track_grid == nullptr) {
        break;
      }
      max_routing_layer = valid_layers;
      valid_layers++;
    }
  }

  return max_routing_layer;
}

double GlobalRouter::dbuToMicrons(int64_t dbu)
{
  return (double) dbu / (block_->getDbUnitsPerMicron());
}

void GlobalRouter::addNetToRoute(odb::dbNet* db_net)
{
  nets_to_route_.push_back(db_net);
}

std::vector<odb::dbNet*> GlobalRouter::getNetsToRoute()
{
  return nets_to_route_;
}

std::map<int, odb::dbTechVia*> GlobalRouter::getDefaultVias(
    int max_routing_layer)
{
  odb::dbTech* tech = db_->getTech();
  odb::dbSet<odb::dbTechVia> vias = tech->getVias();
  std::map<int, odb::dbTechVia*> default_vias;

  for (odb::dbTechVia* via : vias) {
    odb::dbStringProperty* prop
        = odb::dbStringProperty::find(via, "OR_DEFAULT");

    if (prop == nullptr) {
      continue;
    } else {
      debugPrint(logger_,
                 utl::GRT,
                 "l2v_pitch",
                 1,
                 "Default via: {}.",
                 via->getConstName());
      default_vias[via->getBottomLayer()->getRoutingLevel()] = via;
    }
  }

  if (default_vias.empty()) {
    if (verbose_)
      logger_->info(GRT, 43, "No OR_DEFAULT vias defined.");
    for (int i = 1; i <= max_routing_layer; i++) {
      for (odb::dbTechVia* via : vias) {
        if (via->getBottomLayer()->getRoutingLevel() == i) {
          debugPrint(logger_,
                     utl::GRT,
                     "l2v_pitch",
                     1,
                     "Via for layers {} and {}: {}",
                     via->getBottomLayer()->getName(),
                     via->getTopLayer()->getName(),
                     via->getName());
          default_vias[i] = via;
          debugPrint(logger_,
                     utl::GRT,
                     "l2v_pitch",
                     1,
                     "Using via {} as default.",
                     via->getConstName());
          break;
        }
      }
    }
  }

  return default_vias;
}

RegionAdjustment::RegionAdjustment(int min_x,
                                   int min_y,
                                   int max_x,
                                   int max_y,
                                   int l,
                                   float adjst)
{
  region = odb::Rect(min_x, min_y, max_x, max_y);
  layer = l;
  adjustment = adjst;
}

// Called from src/fastroute/FastRoute.cpp to so DB headers
// do not have to be included in the core code.
const char* getNetName(odb::dbNet* db_net)
{
  return db_net->getConstName();
}

// Useful for debugging.
void GlobalRouter::print(GRoute& route)
{
  for (GSegment& segment : route) {
    logger_->report("{:6d} {:6d} {:2d} -> {:6d} {:6d} {:2d}",
                    segment.init_x,
                    segment.init_y,
                    segment.init_layer,
                    segment.final_x,
                    segment.final_y,
                    segment.final_layer);
  }
}

void GlobalRouter::reportLayerSettings(int min_routing_layer,
                                       int max_routing_layer)
{
  odb::dbTechLayer* min_layer = routing_layers_[min_routing_layer];
  odb::dbTechLayer* max_layer = routing_layers_[max_routing_layer];
  if (verbose_) {
    logger_->info(GRT, 20, "Min routing layer: {}", min_layer->getName());
    logger_->info(GRT, 21, "Max routing layer: {}", max_layer->getName());
    logger_->info(GRT, 22, "Global adjustment: {}%", int(adjustment_ * 100));
    logger_->info(
        GRT, 23, "Grid origin: ({}, {})", grid_origin_.x(), grid_origin_.y());
  }
}

void GlobalRouter::reportResources()
{
  fastroute_->computeCongestionInformation();
  std::vector<int> original_resources = fastroute_->getOriginalResources();
  std::vector<int> derated_resources = fastroute_->getTotalCapacityPerLayer();

  logger_->report("");
  logger_->info(GRT, 53, "Routing resources analysis:");
  logger_->report("          Routing      Original      Derated      Resource");
  logger_->report(
      "Layer     Direction    Resources     Resources    Reduction (%)");
  logger_->report(
      "---------------------------------------------------------------");

  for (size_t l = 0; l < original_resources.size(); l++) {
    odb::dbTechLayer* layer = routing_layers_[l + 1];
    std::string routing_direction
        = (layer->getDirection() == odb::dbTechLayerDir::HORIZONTAL)
              ? "Horizontal"
              : "Vertical";

    float reduciton_percent = 0;
    if (original_resources[l] > 0) {
      reduciton_percent
          = (1.0
             - ((float) derated_resources[l] / (float) original_resources[l]))
            * 100;
    }

    logger_->report("{:7s}    {:10}   {:8}      {:8}          {:3.2f}%",
                    layer->getName(),
                    routing_direction,
                    original_resources[l],
                    derated_resources[l],
                    reduciton_percent);
  }
  logger_->report(
      "---------------------------------------------------------------");
  logger_->report("");
}

void GlobalRouter::reportCongestion()
{
  fastroute_->computeCongestionInformation();
  const std::vector<int>& resources = fastroute_->getTotalCapacityPerLayer();
  const std::vector<int>& demands = fastroute_->getTotalUsagePerLayer();
  const std::vector<int>& overflows = fastroute_->getTotalOverflowPerLayer();
  const std::vector<int>& max_h_overflows
      = fastroute_->getMaxHorizontalOverflows();
  const std::vector<int>& max_v_overflows
      = fastroute_->getMaxVerticalOverflows();

  int total_resource = 0;
  int total_demand = 0;
  int total_overflow = 0;
  int total_h_overflow = 0;
  int total_v_overflow = 0;

  logger_->report("");
  logger_->info(GRT, 96, "Final congestion report:");
  logger_->report(
      "Layer         Resource        Demand        Usage (%)    Max H / Max V "
      "/ Total Overflow");
  logger_->report(
      "------------------------------------------------------------------------"
      "---------------");

  for (size_t l = 0; l < resources.size(); l++) {
    float usage_percentage;
    if (resources[l] == 0) {
      usage_percentage = 0.0;
    } else {
      usage_percentage = (float) demands[l] / (float) resources[l];
      usage_percentage *= 100;
    }

    total_resource += resources[l];
    total_demand += demands[l];
    total_overflow += overflows[l];
    total_h_overflow += max_h_overflows[l];
    total_v_overflow += max_v_overflows[l];

    odb::dbTechLayer* layer = routing_layers_[l + 1];
    logger_->report(
        "{:7s}      {:9}       {:7}        {:8.2f}%            {:2} / {:2} / "
        "{:2}",
        layer->getName(),
        resources[l],
        demands[l],
        usage_percentage,
        max_h_overflows[l],
        max_v_overflows[l],
        overflows[l]);
  }
  float total_usage = (total_resource == 0)
                          ? 0
                          : (float) total_demand / (float) total_resource * 100;
  logger_->report(
      "------------------------------------------------------------------------"
      "---------------");
  logger_->report(
      "Total        {:9}       {:7}        {:8.2f}%            {:2} / {:2} / "
      "{:2}",
      total_resource,
      total_demand,
      total_usage,
      total_h_overflow,
      total_v_overflow,
      total_overflow);
  logger_->report("");
}

void GlobalRouter::reportNetLayerWirelengths(odb::dbNet* db_net,
                                             std::ofstream& out)
{
  std::vector<int64_t> lengths;
  lengths.resize(db_->getTech()->getRoutingLayerCount() + 1);
  GRoute& route = routes_[db_net];
  int via_count = 0;
  for (GSegment& seg : route) {
    int layer1 = seg.init_layer;
    int layer2 = seg.final_layer;
    if (layer1 == layer2) {
      const int seg_length
          = abs(seg.init_x - seg.final_x) + abs(seg.init_y - seg.final_y);
      if (seg_length > 0) {
        lengths[layer1] += seg_length + grid_->getTileSize();
      }
    } else {
      via_count++;
    }
  }
  for (size_t i = 0; i < lengths.size(); i++) {
    int64_t length = lengths[i];
    odb::dbTechLayer* layer = db_->getTech()->findRoutingLayer(i);
    if (i > 0 && out.is_open()) {
      out << " " << via_count << " " << dbuToMicrons(length);
    }
    if (length > 0) {
      logger_->report(
          "\tLayer {:5s}: {:5.2f}um", layer->getName(), dbuToMicrons(length));
    }
  }
}

void GlobalRouter::reportLayerWireLengths()
{
  std::vector<int64_t> lengths(db_->getTech()->getRoutingLayerCount() + 1);
  int64_t total_length = 0;
  for (auto& net_route : routes_) {
    GRoute& route = net_route.second;
    for (GSegment& seg : route) {
      int layer1 = seg.init_layer;
      int layer2 = seg.final_layer;
      if (layer1 == layer2) {
        int seg_length = seg.length();
        lengths[layer1] += seg_length;
        total_length += seg_length;
      }
    }
  }
  if (total_length > 0) {
    for (size_t i = 0; i < lengths.size(); i++) {
      int64_t length = lengths[i];
      if (length > 0) {
        odb::dbTechLayer* layer = routing_layers_[i];
        logger_->report("{:5s} {:8d}um {:3d}%",
                        layer->getName(),
                        static_cast<int64_t>(dbuToMicrons(length)),
                        static_cast<int>((100.0 * length) / total_length));
      }
    }
  }
}

void GlobalRouter::reportNetWireLength(odb::dbNet* net,
                                       bool global_route,
                                       bool detailed_route,
                                       bool verbose,
                                       const char* file_name)
{
  std::string file(file_name);
  std::ofstream out;
  if (!file.empty()) {
    out.open(file, std::ios::app);
  }

  int pin_count = net->getITermCount() + net->getBTermCount();

  block_ = db_->getChip()->getBlock();
  if (global_route) {
    if (routes_.find(net) == routes_.end()) {
      logger_->warn(
          GRT, 241, "Net {} does not have global route.", net->getName());
      return;
    }
    int wl = computeNetWirelength(net);
    logger_->info(GRT,
                  237,
                  "Net {} global route wire length: {:.2f}um",
                  net->getName(),
                  dbuToMicrons(wl));

    if (out.is_open()) {
      out << "grt: " << net->getName() << " " << dbuToMicrons(wl) << " "
          << pin_count;
    }

    if (verbose) {
      reportNetLayerWirelengths(net, out);
    }

    if (out.is_open()) {
      out << "\n";
    }
  }

  if (detailed_route) {
    odb::dbWire* wire = net->getWire();

    if (wire == nullptr) {
      logger_->warn(
          GRT, 239, "Net {} does not have detailed route.", net->getName());
      return;
    }

    int64_t wl = wire->getLength();
    logger_->info(GRT,
                  240,
                  "Net {} detailed route wire length: {:.2f}um",
                  net->getName(),
                  dbuToMicrons(wl));

    if (out.is_open()) {
      out << "drt: " << net->getName() << " " << dbuToMicrons(wl) << " "
          << pin_count;
    }

    if (verbose) {
      reportNetDetailedRouteWL(wire, out);
    }

    if (out.is_open()) {
      out << "\n";
    }
  }
}

void GlobalRouter::reportNetDetailedRouteWL(odb::dbWire* wire,
                                            std::ofstream& out)
{
  std::vector<int64_t> lengths;
  lengths.resize(db_->getTech()->getRoutingLayerCount() + 1);
  odb::dbWireShapeItr shapes;
  odb::dbShape s;
  int via_count = 0;
  for (shapes.begin(wire); shapes.next(s);) {
    if (!s.isVia()) {
      lengths[s.getTechLayer()->getRoutingLevel()] += s.getLength();
    } else {
      via_count++;
    }
  }

  for (size_t i = 1; i < lengths.size(); i++) {
    int64_t length = lengths[i];
    odb::dbTechLayer* layer = db_->getTech()->findRoutingLayer(i);
    if (i > 0 && out.is_open()) {
      out << " " << via_count << " " << dbuToMicrons(length);
    }
    if (length > 0) {
      logger_->report(
          "\tLayer {:5s}: {:5.2f}um", layer->getName(), dbuToMicrons(length));
    }
  }
}

void GlobalRouter::createWLReportFile(const char* file_name, bool verbose)
{
  std::ofstream out(file_name);
  out << "tool "
      << "net "
      << "total_wl "
      << "#pins ";

  if (verbose) {
    out << "#vias ";
    for (int i = 1; i <= db_->getTech()->getRoutingLayerCount(); i++) {
      odb::dbTechLayer* layer = db_->getTech()->findRoutingLayer(i);
      out << layer->getName() << "_wl ";
    }
  }
  out << "\n";
}

void GlobalRouter::initDebugFastRoute(
    std::unique_ptr<AbstractFastRouteRenderer> renderer)
{
  fastroute_->setDebugOn(std::move(renderer));
}
AbstractFastRouteRenderer* GlobalRouter::getDebugFastRoute() const
{
  return fastroute_->fastrouteRender();
}
void GlobalRouter::setDebugSteinerTree(bool steinerTree)
{
  fastroute_->setDebugSteinerTree(steinerTree);
}
void GlobalRouter::setDebugNet(const odb::dbNet* net)
{
  fastroute_->setDebugNet(net);
}
void GlobalRouter::setDebugRectilinearSTree(bool rectilinearSTree)
{
  fastroute_->setDebugRectilinearSTree(rectilinearSTree);
}
void GlobalRouter::setDebugTree2D(bool tree2D)
{
  fastroute_->setDebugTree2D(tree2D);
}
void GlobalRouter::setDebugTree3D(bool tree3D)
{
  fastroute_->setDebugTree3D(tree3D);
}
void GlobalRouter::setSttInputFilename(const char* file_name)
{
  fastroute_->setSttInputFilename(file_name);
}

// For rsz::makeBufferedNetGlobalRoute so Pin/Net classes do not have to be
// exported.
std::vector<PinGridLocation> GlobalRouter::getPinGridPositions(
    odb::dbNet* db_net)
{
  Net* net = getNet(db_net);
  std::vector<PinGridLocation> pin_locs;
  for (Pin& pin : net->getPins())
    pin_locs.push_back(PinGridLocation(
        pin.getITerm(), pin.getBTerm(), pin.getOnGridPosition()));
  return pin_locs;
}

PinGridLocation::PinGridLocation(odb::dbITerm* iterm,
                                 odb::dbBTerm* bterm,
                                 odb::Point pt)
    : iterm_(iterm), bterm_(bterm), pt_(pt)
{
}

////////////////////////////////////////////////////////////////

RoutePt::RoutePt(int x, int y, int layer) : x_(x), y_(y), layer_(layer)
{
}

bool operator<(const RoutePt& p1, const RoutePt& p2)
{
  return (p1.x_ < p2.x_) || (p1.x_ == p2.x_ && p1.y_ < p2.y_)
         || (p1.x_ == p2.x_ && p1.y_ == p2.y_ && p1.layer_ < p2.layer_);
}

////////////////////////////////////////////////////////////////

IncrementalGRoute::IncrementalGRoute(GlobalRouter* groute, odb::dbBlock* block)
    : groute_(groute), db_cbk_(groute)
{
  db_cbk_.addOwner(block);
}

void IncrementalGRoute::updateRoutes(bool save_guides)
{
  groute_->updateDirtyRoutes(save_guides);
}

IncrementalGRoute::~IncrementalGRoute()
{
  // Updating DB congestion is slow and only used for gui so
  // don't bother updating it.
  // groute_->updateDbCongestion();
  db_cbk_.removeOwner();
}

void GlobalRouter::setRenderer(
    std::unique_ptr<AbstractGrouteRenderer> groute_renderer)
{
  groute_renderer_ = std::move(groute_renderer);
}
AbstractGrouteRenderer* GlobalRouter::getRenderer()
{
  return groute_renderer_.get();
}

void GlobalRouter::addDirtyNet(odb::dbNet* net)
{
  dirty_nets_.insert(net);
}

void GlobalRouter::updateDirtyRoutes(bool save_guides)
{
  if (!dirty_nets_.empty()) {
    fastroute_->setVerbose(false);
    if (verbose_)
      logger_->info(GRT, 9, "rerouting {} nets.", dirty_nets_.size());
    if (logger_->debugCheck(GRT, "incr", 2)) {
      debugPrint(logger_, GRT, "incr", 2, "Dirty nets:");
      for (auto net : dirty_nets_)
        debugPrint(logger_, GRT, "incr", 2, " {}", net->getConstName());
    }

    std::vector<Net*> dirty_nets;
    updateDirtyNets(dirty_nets);

    if (dirty_nets.empty()) {
      return;
    }

    const float old_critical_nets_percentage
        = fastroute_->getCriticalNetsPercentage();
    fastroute_->setCriticalNetsPercentage(0);
    fastroute_->setCongestionReportIterStep(0);

    initFastRouteIncr(dirty_nets);

    NetRouteMap new_route
        = findRouting(dirty_nets, min_routing_layer_, max_routing_layer_);
    mergeResults(new_route);

    bool reroutingOverflow = true;
    if (fastroute_->has2Doverflow() && !allow_congestion_) {
      // The maximum number of times that the nets traversing the congestion
      // area will be added
      int add_max = 30;
      // The set will contain the nets for routing
      std::set<odb::dbNet*> congestion_nets;
      // The dirty nets that could not be routed are added
      for (auto& it : dirty_nets) {
        congestion_nets.insert(it->getDbNet());
      }
      while (fastroute_->has2Doverflow() && reroutingOverflow && add_max > 0) {
        // The nets that cross the congestion area are obtained and added to the
        // set
        fastroute_->getCongestionNets(congestion_nets);
        // Copy the nets from the set to the vector of dirty nets
        dirty_nets.clear();
        for (odb::dbNet* db_net : congestion_nets) {
          dirty_nets.push_back(db_net_map_[db_net]);
        }
        // The dirty nets are initialized and then routed
        initFastRouteIncr(dirty_nets);
        NetRouteMap new_route
            = findRouting(dirty_nets, min_routing_layer_, max_routing_layer_);
        mergeResults(new_route);
        add_max--;
      }
      if (fastroute_->has2Doverflow()) {
        logger_->error(GRT,
                       232,
                       "Routing congestion too high. Check the congestion "
                       "heatmap in the GUI.");
      }
    }
    fastroute_->setCriticalNetsPercentage(old_critical_nets_percentage);
    fastroute_->setCongestionReportIterStep(congestion_report_iter_step_);
    if (save_guides) {
      saveGuides();
    }
  }
}

void GlobalRouter::initFastRouteIncr(std::vector<Net*>& nets)
{
  initNetlist(nets);
  fastroute_->initAuxVar();
}

GRouteDbCbk::GRouteDbCbk(GlobalRouter* grouter) : grouter_(grouter)
{
}

void GRouteDbCbk::inDbPostMoveInst(odb::dbInst* inst)
{
  instItermsDirty(inst);
}

void GRouteDbCbk::inDbInstSwapMasterAfter(odb::dbInst* inst)
{
  instItermsDirty(inst);
}

void GRouteDbCbk::instItermsDirty(odb::dbInst* inst)
{
  for (odb::dbITerm* iterm : inst->getITerms()) {
    odb::dbNet* db_net = iterm->getNet();
    if (db_net != nullptr && !db_net->isSpecial()) {
      grouter_->addDirtyNet(db_net);
    }
  }
}

void GRouteDbCbk::inDbNetCreate(odb::dbNet* net)
{
  grouter_->addNet(net);
}

void GRouteDbCbk::inDbNetDestroy(odb::dbNet* net)
{
  grouter_->removeNet(net);
}

void GRouteDbCbk::inDbITermPreDisconnect(odb::dbITerm* iterm)
{
  // missing net pin update
  grouter_->addDirtyNet(iterm->getNet());
}

void GRouteDbCbk::inDbITermPostConnect(odb::dbITerm* iterm)
{
  // missing net pin update
  grouter_->addDirtyNet(iterm->getNet());
}

void GRouteDbCbk::inDbBTermPostConnect(odb::dbBTerm* bterm)
{
  // missing net pin update
  grouter_->addDirtyNet(bterm->getNet());
}

void GRouteDbCbk::inDbBTermPreDisconnect(odb::dbBTerm* bterm)
{
  // missing net pin update
  grouter_->addDirtyNet(bterm->getNet());
}

////////////////////////////////////////////////////////////////

GSegment::GSegment(int x0, int y0, int l0, int x1, int y1, int l1)
{
  init_x = std::min(x0, x1);
  init_y = std::min(y0, y1);
  init_layer = l0;
  final_x = std::max(x0, x1);
  final_y = std::max(y0, y1);
  final_layer = l1;
}

bool GSegment::operator==(const GSegment& segment) const
{
  return init_layer == segment.init_layer && final_layer == segment.final_layer
         && init_x == segment.init_x && init_y == segment.init_y
         && final_x == segment.final_x && final_y == segment.final_y;
}

std::size_t GSegmentHash::operator()(const GSegment& seg) const
{
  return boost::hash<std::tuple<int, int, int, int, int, int>>()(
      {seg.init_x,
       seg.init_y,
       seg.init_layer,
       seg.final_x,
       seg.final_y,
       seg.final_layer});
}

bool cmpById::operator()(odb::dbNet* net1, odb::dbNet* net2) const
{
  return net1->getId() < net2->getId();
}

}  // namespace grt<|MERGE_RESOLUTION|>--- conflicted
+++ resolved
@@ -175,22 +175,9 @@
   initCoreGrid(max_routing_layer);
   setCapacities(min_routing_layer, max_routing_layer);
 
-<<<<<<< HEAD
-  if (sta_->getDbNetwork()->defaultLibertyLibrary() == nullptr) {
-    logger_->warn(
-        GRT,
-        300,
-        "Timing is not available, setting critical nets percentage to 0.");
-    fastroute_->setCriticalNetsPercentage(0);
-  }
-
-  std::vector<Net*> nets = initNetlist();
+  std::vector<Net*> nets = findNets();
   checkPinPlacement();
-  initNets(nets);
-=======
-  std::vector<Net*> nets = findNets();
   initNetlist(nets);
->>>>>>> f456b0a1
 
   applyAdjustments(min_routing_layer, max_routing_layer);
   perturbCapacities();
