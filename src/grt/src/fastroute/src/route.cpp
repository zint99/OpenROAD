// SPDX-License-Identifier: BSD-3-Clause
// Copyright (c) 2018-2025, The OpenROAD Authors

#include <algorithm>
#include <cmath>
#include <queue>
#include <utility>
#include <vector>

#include "DataType.h"
#include "FastRoute.h"
#include "utl/Logger.h"

namespace grt {

using utl::GRT;

// estimate the routing by assigning 1 for H and V segments, 0.5 to both
// possible L for L segments
void FastRouteCore::estimateOneSeg(const Segment* seg)
{
  const int edgeCost = nets_[seg->netID]->getEdgeCost();

  const auto [ymin, ymax] = std::minmax(seg->y1, seg->y2);

  // assign 0.5 to both Ls (x1,y1)-(x1,y2) + (x1,y2)-(x2,y2) + (x1,y1)-(x2,y1) +
  // (x2,y1)-(x2,y2)
  if (seg->x1 == seg->x2) {  // a vertical segment
<<<<<<< HEAD
    for (int i = ymin; i < ymax; i++) {
      v_edges_[i][seg->x1].est_usage += getEdgeCostNDRAware(v_edges_[i][seg->x1], edgeCost);
      v_used_ggrid_.insert({i, seg->x1});
    }
  } else if (seg->y1 == seg->y2) {  // a horizontal segment
    for (int i = seg->x1; i < seg->x2; i++) {
      h_edges_[seg->y1][i].est_usage += getEdgeCostNDRAware(h_edges_[seg->y1][i], edgeCost);
      h_used_ggrid_.insert({seg->y1, i});
    }
  } else {  // a diagonal segment
    for (int i = ymin; i < ymax; i++) {
      v_edges_[i][seg->x1].est_usage += getEdgeCostNDRAware(v_edges_[i][seg->x1], edgeCost) / 2.0f;
      v_edges_[i][seg->x2].est_usage += getEdgeCostNDRAware(v_edges_[i][seg->x2], edgeCost) / 2.0f;
      v_used_ggrid_.insert({i, seg->x1});
      v_used_ggrid_.insert({i, seg->x2});
    }
    for (int i = seg->x1; i < seg->x2; i++) {
      h_edges_[seg->y1][i].est_usage += getEdgeCostNDRAware(h_edges_[seg->y1][i], edgeCost) / 2.0f;
      h_edges_[seg->y2][i].est_usage += getEdgeCostNDRAware(h_edges_[seg->y2][i], edgeCost) / 2.0f;
      h_used_ggrid_.insert({seg->y1, i});
      h_used_ggrid_.insert({seg->y2, i});
    }
=======
    graph2d_.addEstUsageV(seg->x1, {ymin, ymax}, edgeCost);
  } else if (seg->y1 == seg->y2) {  // a horizontal segment
    graph2d_.addEstUsageH({seg->x1, seg->x2}, seg->y1, edgeCost);
  } else {  // a diagonal segment
    graph2d_.addEstUsageV(seg->x1, {ymin, ymax}, edgeCost / 2.0f);
    graph2d_.addEstUsageV(seg->x2, {ymin, ymax}, edgeCost / 2.0f);
    graph2d_.addEstUsageH({seg->x1, seg->x2}, seg->y1, edgeCost / 2.0f);
    graph2d_.addEstUsageH({seg->x1, seg->x2}, seg->y2, edgeCost / 2.0f);
>>>>>>> 6b2c5097
  }
}

void FastRouteCore::routeSegV(const Segment* seg)
{
  const int edgeCost = nets_[seg->netID]->getEdgeCost();

  const auto [ymin, ymax] = std::minmax(seg->y1, seg->y2);

<<<<<<< HEAD
  for (int i = ymin; i < ymax; i++) {
    v_edges_[i][seg->x1].est_usage += getEdgeCostNDRAware(v_edges_[i][seg->x1], edgeCost);
    v_used_ggrid_.insert({i, seg->x1});
  }
=======
  graph2d_.addEstUsageV(seg->x1, {ymin, ymax}, edgeCost);
>>>>>>> 6b2c5097
}

void FastRouteCore::routeSegH(const Segment* seg)
{
  const int edgeCost = nets_[seg->netID]->getEdgeCost();

<<<<<<< HEAD
  for (int i = seg->x1; i < seg->x2; i++) {
    h_edges_[seg->y1][i].est_usage += getEdgeCostNDRAware(h_edges_[seg->y1][i], edgeCost);
    h_used_ggrid_.insert({seg->y1, i});
  }
=======
  graph2d_.addEstUsageH({seg->x1, seg->x2}, seg->y1, edgeCost);
>>>>>>> 6b2c5097
}

// L-route, based on previous L route
void FastRouteCore::routeSegL(Segment* seg)
{
  const int edgeCost = nets_[seg->netID]->getEdgeCost();

  const auto [ymin, ymax] = std::minmax(seg->y1, seg->y2);

  if (seg->x1 == seg->x2) {  // V route
    routeSegV(seg);
  } else if (seg->y1 == seg->y2) {  // H route
    routeSegH(seg);
  } else {  // L route
    double costL1 = 0;
    double costL2 = 0;

    for (int i = ymin; i < ymax; i++) {
      const double tmp1 = graph2d_.getEstUsageRedV(seg->x1, i) - v_capacity_lb_;
      if (tmp1 > 0) {
        costL1 += tmp1;
      }
      const double tmp2 = graph2d_.getEstUsageRedV(seg->x2, i) - v_capacity_lb_;
      if (tmp2 > 0) {
        costL2 += tmp2;
      }
    }
    for (int i = seg->x1; i < seg->x2; i++) {
      const double tmp1 = graph2d_.getEstUsageRedH(i, seg->y2) - h_capacity_lb_;
      if (tmp1 > 0) {
        costL1 += tmp1;
      }
      const double tmp2 = graph2d_.getEstUsageRedH(i, seg->y1) - h_capacity_lb_;
      if (tmp2 > 0) {
        costL2 += tmp2;
      }
    }

    if (costL1 < costL2) {
      // two parts (x1, y1)-(x1, y2) and (x1, y2)-(x2, y2)
<<<<<<< HEAD
      for (int i = ymin; i < ymax; i++) {
        v_edges_[i][seg->x1].est_usage += getEdgeCostNDRAware(v_edges_[i][seg->x1], edgeCost);
        v_used_ggrid_.insert({i, seg->x1});
      }
      for (int i = seg->x1; i < seg->x2; i++) {
        h_edges_[seg->y2][i].est_usage += getEdgeCostNDRAware(h_edges_[seg->y2][i], edgeCost);
        h_used_ggrid_.insert({seg->y2, i});
      }
=======
      graph2d_.addEstUsageV(seg->x1, {ymin, ymax}, edgeCost);
      graph2d_.addEstUsageH({seg->x1, seg->x2}, seg->y2, edgeCost);
>>>>>>> 6b2c5097
      seg->xFirst = false;
    } else {
      // two parts (x1, y1)-(x2, y1) and (x2, y1)-(x2, y2)
<<<<<<< HEAD
      for (int i = seg->x1; i < seg->x2; i++) {
        h_edges_[seg->y1][i].est_usage += getEdgeCostNDRAware(h_edges_[seg->y1][i], edgeCost);
        h_used_ggrid_.insert({seg->y1, i});
      }
      for (int i = ymin; i < ymax; i++) {
        v_edges_[i][seg->x2].est_usage += getEdgeCostNDRAware(v_edges_[i][seg->x2], edgeCost);
        v_used_ggrid_.insert({i, seg->y2});
      }
=======
      graph2d_.addEstUsageH({seg->x1, seg->x2}, seg->y1, edgeCost);
      graph2d_.addEstUsageV(seg->x2, {ymin, ymax}, edgeCost);
>>>>>>> 6b2c5097
      seg->xFirst = true;
    }
  }
}

// First time L-route, based on 0.5-0.5 estimation
void FastRouteCore::routeSegLFirstTime(Segment* seg)
{
  const auto [ymin, ymax] = std::minmax(seg->y1, seg->y2);

  double costL1 = 0;
  double costL2 = 0;

  for (int i = ymin; i < ymax; i++) {
    const double tmp = graph2d_.getEstUsageRedV(seg->x1, i) - v_capacity_lb_;
    if (tmp > 0) {
      costL1 += tmp;
    }
  }
  for (int i = ymin; i < ymax; i++) {
    const double tmp = graph2d_.getEstUsageRedV(seg->x2, i) - v_capacity_lb_;
    if (tmp > 0) {
      costL2 += tmp;
    }
  }

  for (int i = seg->x1; i < seg->x2; i++) {
    const double tmp = graph2d_.getEstUsageRedH(i, seg->y2) - h_capacity_lb_;
    if (tmp > 0) {
      costL1 += tmp;
    }
  }
  for (int i = seg->x1; i < seg->x2; i++) {
    const double tmp = graph2d_.getEstUsageRedH(i, seg->y1) - h_capacity_lb_;
    if (tmp > 0) {
      costL2 += tmp;
    }
  }

  const int edgeCost = nets_[seg->netID]->getEdgeCost();

  if (costL1 < costL2) {
    // two parts (x1, y1)-(x1, y2) and (x1, y2)-(x2, y2)
<<<<<<< HEAD
    for (int i = ymin; i < ymax; i++) {
      v_edges_[i][seg->x1].est_usage += getEdgeCostNDRAware(v_edges_[i][seg->x1], edgeCost) / 2.0f;
      v_edges_[i][seg->x2].est_usage -= getEdgeCostNDRAware(v_edges_[i][seg->x2], edgeCost) / 2.0f;
      v_used_ggrid_.insert({i, seg->x1});
    }
    for (int i = seg->x1; i < seg->x2; i++) {
      h_edges_[seg->y2][i].est_usage += getEdgeCostNDRAware(h_edges_[seg->y2][i], edgeCost) / 2.0f;
      h_edges_[seg->y1][i].est_usage -= getEdgeCostNDRAware(h_edges_[seg->y1][i], edgeCost) / 2.0f;
      h_used_ggrid_.insert({seg->y2, i});
    }
    seg->xFirst = false;
  } else {
    // two parts (x1, y1)-(x2, y1) and (x2, y1)-(x2, y2)
    for (int i = seg->x1; i < seg->x2; i++) {
      h_edges_[seg->y1][i].est_usage += getEdgeCostNDRAware(h_edges_[seg->y1][i], edgeCost) / 2.0f;
      h_edges_[seg->y2][i].est_usage -= getEdgeCostNDRAware(h_edges_[seg->y2][i], edgeCost) / 2.0f;
      h_used_ggrid_.insert({seg->y1, i});
    }
    for (int i = ymin; i < ymax; i++) {
      v_edges_[i][seg->x2].est_usage += getEdgeCostNDRAware(v_edges_[i][seg->x2], edgeCost) / 2.0f;
      v_edges_[i][seg->x1].est_usage -= getEdgeCostNDRAware(v_edges_[i][seg->x1], edgeCost) / 2.0f;
      v_used_ggrid_.insert({i, seg->x2});
    }
=======
    graph2d_.addEstUsageV(seg->x1, {ymin, ymax}, edgeCost / 2.0f);
    graph2d_.addEstUsageV(seg->x2, {ymin, ymax}, -edgeCost / 2.0f);

    graph2d_.addEstUsageH({seg->x1, seg->x2}, seg->y2, edgeCost / 2.0f);
    graph2d_.addEstUsageH({seg->x1, seg->x2}, seg->y1, -edgeCost / 2.0f);

    seg->xFirst = false;
  } else {
    // two parts (x1, y1)-(x2, y1) and (x2, y1)-(x2, y2)
    graph2d_.addEstUsageH({seg->x1, seg->x2}, seg->y1, edgeCost / 2.0f);
    graph2d_.addEstUsageH({seg->x1, seg->x2}, seg->y2, -edgeCost / 2.0f);

    graph2d_.addEstUsageV(seg->x2, {ymin, ymax}, edgeCost / 2.0f);
    graph2d_.addEstUsageV(seg->x1, {ymin, ymax}, -edgeCost / 2.0f);

>>>>>>> 6b2c5097
    seg->xFirst = true;
  }
}

// route all segments with L, firstTime: true, no previous route, false -
// previous is L-route
void FastRouteCore::routeLAll(const bool firstTime)
{
  if (firstTime) {  // no previous route
    // estimate congestion with 0.5+0.5 L
    for (const int netID : net_ids_) {
      for (auto& seg : seglist_[netID]) {
        estimateOneSeg(&seg);
      }
    }
    // L route
    for (const int netID : net_ids_) {
      for (auto& seg : seglist_[netID]) {
        // no need to reroute the H or V segs
        if (seg.x1 != seg.x2 && seg.y1 != seg.y2) {
          if(debug_->net_ == nets_[seg.netID]->getDbNet())
            logger_->report("--- No H or V {} x1/y1:{}/{} x2/y2:{}/{}", seg.netID, seg.x1, seg.y1, seg.x2, seg.y2);
          routeSegLFirstTime(&seg);
        }
      }
    }
  } else {  // previous is L-route
    for (const int netID : net_ids_) {
      for (auto& seg : seglist_[netID]) {
        // no need to reroute the H or V segs
        if (seg.x1 != seg.x2 && seg.y1 != seg.y2) {
          ripupSegL(&seg);
          routeSegL(&seg);
        }
      }
    }
  }
}

// L-route, rip-up the previous route according to the ripuptype
void FastRouteCore::newrouteL(const int netID,
                              const RouteType ripuptype,
                              const bool viaGuided)
{
  const int edgeCost = nets_[netID]->getEdgeCost();

  const int num_edges = sttrees_[netID].num_edges();
  auto& treeedges = sttrees_[netID].edges;
  auto& treenodes = sttrees_[netID].nodes;

  // loop for all the tree edges
  for (int i = 0; i < num_edges; i++) {
    // only route the non-degraded edges (len>0)
    if (sttrees_[netID].edges[i].len > 0) {
      TreeEdge* treeedge = &(treeedges[i]);

      const int n1 = treeedge->n1;
      const int n2 = treeedge->n2;
      const int x1 = treenodes[n1].x;
      const int y1 = treenodes[n1].y;
      const int x2 = treenodes[n2].x;
      const int y2 = treenodes[n2].y;

      const auto [ymin, ymax] = std::minmax(y1, y2);

      // ripup the original routing
      if (ripuptype > RouteType::NoRoute) {  // it's been routed
        newRipup(treeedge, x1, y1, x2, y2, netID);
      }

      treeedge->route.type = RouteType::LRoute;
      if (x1 == x2) {  // V-routing
<<<<<<< HEAD
        for (int j = ymin; j < ymax; j++) {
          v_edges_[j][x1].est_usage += getEdgeCostNDRAware(v_edges_[j][x1],edgeCost);
          v_used_ggrid_.insert({j, x1});
        }
=======
        graph2d_.addEstUsageV(x1, {ymin, ymax}, edgeCost);
>>>>>>> 6b2c5097
        treeedge->route.xFirst = false;
        if (treenodes[n1].status % 2 == 0) {
          treenodes[n1].status += 1;
        }
        if (treenodes[n2].status % 2 == 0) {
          treenodes[n2].status += 1;
        }
      } else if (y1 == y2) {  // H-routing
<<<<<<< HEAD
        for (int j = x1; j < x2; j++) {
          h_edges_[y1][j].est_usage += getEdgeCostNDRAware(h_edges_[y1][j],edgeCost);
          h_used_ggrid_.insert({y1, j});
        }
=======
        graph2d_.addEstUsageH({x1, x2}, y1, edgeCost);
>>>>>>> 6b2c5097
        treeedge->route.xFirst = true;
        if (treenodes[n2].status < 2) {
          treenodes[n2].status += 2;
        }
        if (treenodes[n1].status < 2) {
          treenodes[n1].status += 2;
        }
      } else {  // L-routing
        double costL1 = 0;
        double costL2 = 0;

        if (viaGuided) {
          if (treenodes[n1].status == 0 || treenodes[n1].status == 3) {
            costL1 = costL2 = 0;
          } else if (treenodes[n1].status == 2) {
            costL1 = via_cost_;
            costL2 = 0;
          } else if (treenodes[n1].status == 1) {
            costL1 = 0;
            costL2 = via_cost_;
          } else if (verbose_) {
            logger_->warn(
                GRT, 179, "Wrong node status {}.", treenodes[n1].status);
          }
          if (treenodes[n2].status == 2) {
            costL2 += via_cost_;
          } else if (treenodes[n2].status == 1) {
            costL1 += via_cost_;
          }
        } else {
          costL1 = costL2 = 0;
        }

        for (int j = ymin; j < ymax; j++) {
          const double tmp1 = graph2d_.getEstUsageRedV(x1, j) - v_capacity_lb_;
          if (tmp1 > 0) {
            costL1 += tmp1;
          }
          const double tmp2 = graph2d_.getEstUsageRedV(x2, j) - v_capacity_lb_;
          if (tmp2 > 0) {
            costL2 += tmp2;
          }
        }
        for (int j = x1; j < x2; j++) {
          const double tmp1 = graph2d_.getEstUsageRedH(j, y2) - h_capacity_lb_;
          if (tmp1 > 0) {
            costL1 += tmp1;
          }
<<<<<<< HEAD
          const double tmp2 = h_edges_[y1][j].est_usage_red() - h_capacity_lb_;
          if (tmp2 > 0){
=======
          const double tmp2 = graph2d_.getEstUsageRedH(j, y1) - h_capacity_lb_;
          if (tmp2 > 0) {
>>>>>>> 6b2c5097
            costL2 += tmp2;
          }
        }

        if (costL1 < costL2) {
          if (treenodes[n1].status % 2 == 0) {
            treenodes[n1].status += 1;
          }
          if (treenodes[n2].status < 2) {
            treenodes[n2].status += 2;
          }

          // two parts (x1, y1)-(x1, y2) and (x1, y2)-(x2, y2)
<<<<<<< HEAD
          for (int j = ymin; j < ymax; j++) {
            v_edges_[j][x1].est_usage += getEdgeCostNDRAware(v_edges_[j][x1], edgeCost);
            v_used_ggrid_.insert({j, x1});
          }
          for (int j = x1; j < x2; j++) {
            h_edges_[y2][j].est_usage += getEdgeCostNDRAware(h_edges_[y2][j], edgeCost);
            h_used_ggrid_.insert({y2, j});
          }
=======
          graph2d_.addEstUsageV(x1, {ymin, ymax}, edgeCost);
          graph2d_.addEstUsageH({x1, x2}, y2, edgeCost);

>>>>>>> 6b2c5097
          treeedge->route.xFirst = false;
        } else {  // if costL1<costL2
          if (treenodes[n2].status % 2 == 0) {
            treenodes[n2].status += 1;
          }
          if (treenodes[n1].status < 2) {
            treenodes[n1].status += 2;
          }

          // two parts (x1, y1)-(x2, y1) and (x2, y1)-(x2, y2)
<<<<<<< HEAD
          for (int j = x1; j < x2; j++) {
            h_edges_[y1][j].est_usage += getEdgeCostNDRAware(h_edges_[y1][j], edgeCost);
            h_used_ggrid_.insert({y1, j});
          }
          for (int j = ymin; j < ymax; j++) {
            v_edges_[j][x2].est_usage += getEdgeCostNDRAware(v_edges_[j][x2], edgeCost);
            v_used_ggrid_.insert({j, x2});
          }
=======
          graph2d_.addEstUsageH({x1, x2}, y1, edgeCost);
          graph2d_.addEstUsageV(x2, {ymin, ymax}, edgeCost);
>>>>>>> 6b2c5097
          treeedge->route.xFirst = true;
        }

      }  // else L-routing
    } else {  // if non-degraded edge
      sttrees_[netID].edges[i].route.type = RouteType::NoRoute;
    }
  }  // loop i
}

// route all segments with L, firstTime: true, first newrouteLAll, false - not
// first
void FastRouteCore::newrouteLAll(const bool firstTime, const bool viaGuided)
{
  if (firstTime) {
    for (const int netID : net_ids_) {
      newrouteL(netID, RouteType::NoRoute, viaGuided);  // do L-routing
    }
  } else {
    for (const int netID : net_ids_) {
      newrouteL(netID, RouteType::LRoute, viaGuided);
    }
  }
}

void FastRouteCore::newrouteZ_edge(const int netID, const int edgeID)
{
  const int edgeCost = nets_[netID]->getEdgeCost();

  // only route the non-degraded edges (len>0)
  if (sttrees_[netID].edges[edgeID].len <= 0) {
    return;
  }

  auto& treeedges = sttrees_[netID].edges;
  TreeEdge* treeedge = &(treeedges[edgeID]);
  const auto& treenodes = sttrees_[netID].nodes;
  const int n1 = treeedge->n1;
  const int n2 = treeedge->n2;
  const int x1 = treenodes[n1].x;
  const int y1 = treenodes[n1].y;
  const int x2 = treenodes[n2].x;
  const int y2 = treenodes[n2].y;

  // Do Z-routing if not an H or V edge
  if (x1 == x2 || y1 == y2) {
    return;
  }
  // ripup the original routing
  newRipup(treeedge, x1, y1, x2, y2, netID);

  treeedge->route.type = RouteType::ZRoute;

  const int segWidth = x2 - x1;
  int ymin, ymax;
  if (y1 < y2) {
    ymin = y1;
    ymax = y2;
  } else {
    ymin = y2;
    ymax = y1;
  }

  // compute the cost for all Z routing

  for (int i = 0; i <= segWidth; i++) {
    cost_hvh_[i] = 0;
    cost_v_[i] = 0;
    cost_tb_[i] = 0;

    cost_hvh_test_[i] = 0;
    cost_v_test_[i] = 0;
    cost_tb_test_[i] = 0;
  }

  // compute the cost for all H-segs and V-segs and partial boundary seg
  // cost for V-segs
  for (int i = x1; i <= x2; i++) {
    for (int j = ymin; j < ymax; j++) {
      const double tmp = graph2d_.getEstUsageRedV(i, j) - v_capacity_lb_;
      if (tmp > 0) {
        cost_v_[i - x1] += tmp;
        cost_v_test_[i - x1] += HCOST;
      } else {
        cost_v_test_[i - x1] += tmp;
      }
    }
  }
  // cost for Top&Bot boundary segs (form Z with V-seg)
  for (int j = x1; j < x2; j++) {
    const double tmp = graph2d_.getEstUsageRedH(j, y2) - h_capacity_lb_;
    if (tmp > 0) {
      cost_tb_[0] += tmp;
      cost_tb_test_[0] += HCOST;
    } else {
      cost_tb_test_[0] += tmp;
    }
  }
  for (int i = 1; i <= segWidth; i++) {
    cost_tb_[i] = cost_tb_[i - 1];
    const double tmp1
        = graph2d_.getEstUsageRedH(x1 + i - 1, y1) - h_capacity_lb_;
    if (tmp1 > 0) {
      cost_tb_[i] += tmp1;
      cost_tb_test_[i] += HCOST;
    } else {
      cost_tb_test_[i] += tmp1;
    }
    const double tmp2
        = graph2d_.getEstUsageRedH(x1 + i - 1, y2) - h_capacity_lb_;
    if (tmp2 > 0) {
      cost_tb_[i] -= tmp2;
      cost_tb_test_[i] -= HCOST;
    } else {
      cost_tb_test_[i] -= tmp2;
    }
  }
  // compute cost for all Z routing
  double bestcost = BIG_INT;
  double btTEST = BIG_INT;
  int bestZ = 0;
  for (int i = 0; i <= segWidth; i++) {
    cost_hvh_[i] = cost_v_[i] + cost_tb_[i];
    cost_hvh_test_[i] = cost_v_test_[i] + cost_tb_test_[i];
    if (cost_hvh_[i] < bestcost) {
      bestcost = cost_hvh_[i];
      btTEST = cost_hvh_test_[i];
      bestZ = i + x1;
    } else if (cost_hvh_[i] == bestcost) {
      if (cost_hvh_test_[i] < btTEST) {
        btTEST = cost_hvh_test_[i];
        bestZ = i + x1;
      }
    }
  }

<<<<<<< HEAD
  for (int i = x1; i < bestZ; i++) {
    h_edges_[y1][i].est_usage += getEdgeCostNDRAware(h_edges_[y1][i], edgeCost);
    h_used_ggrid_.insert({y1, i});
  }
  for (int i = bestZ; i < x2; i++) {
    h_edges_[y2][i].est_usage += getEdgeCostNDRAware(h_edges_[y2][i], edgeCost);
    h_used_ggrid_.insert({y2, i});
  }
  for (int i = ymin; i < ymax; i++) {
    v_edges_[i][bestZ].est_usage += getEdgeCostNDRAware(v_edges_[i][bestZ], edgeCost);
    v_used_ggrid_.insert({i, bestZ});
  }
=======
  graph2d_.addEstUsageH({x1, bestZ}, y1, edgeCost);
  graph2d_.addEstUsageH({bestZ, x2}, y2, edgeCost);
  graph2d_.addEstUsageV(bestZ, {ymin, ymax}, edgeCost);
>>>>>>> 6b2c5097
  treeedge->route.HVH = true;
  treeedge->route.Zpoint = bestZ;
}

// Z-route, rip-up the previous route according to the ripuptype
void FastRouteCore::newrouteZ(const int netID, const int threshold)
{
  const int edgeCost = nets_[netID]->getEdgeCost();

  const int num_terminals = sttrees_[netID].num_terminals;
  const int num_edges = sttrees_[netID].num_edges();

  auto& treeedges = sttrees_[netID].edges;
  auto& treenodes = sttrees_[netID].nodes;

  // loop for all the tree edges
  for (int ind = 0; ind < num_edges; ind++) {
    TreeEdge* treeedge = &(treeedges[ind]);

    const int n1 = treeedge->n1;
    const int n2 = treeedge->n2;
    const int x1 = treenodes[n1].x;
    const int y1 = treenodes[n1].y;
    const int x2 = treenodes[n2].x;
    const int y2 = treenodes[n2].y;

    // only route the edges with len>5
    if (sttrees_[netID].edges[ind].len > threshold) {
      if (x1 == x2 || y1 == y2) {  // skip H or V edge
        continue;
      }
      // ripup the original routing
      if (newRipupType2(
              treeedge, treenodes, x1, y1, x2, y2, num_terminals, netID)) {
        const int n1a = treenodes[n1].stackAlias;
        const int n2a = treenodes[n2].stackAlias;
        const int status1 = treenodes[n1a].status;
        const int status2 = treenodes[n2a].status;

        treeedge->route.type = RouteType::ZRoute;

        const int segWidth = x2 - x1;
        int ymin, ymax;
        bool y1Smaller;  // true - y1<y2, false y1>y2
        if (y1 < y2) {
          ymin = y1;
          ymax = y2;
          y1Smaller = true;
        } else {
          ymin = y2;
          ymax = y1;
          y1Smaller = false;
        }
        const int segHeight = ymax - ymin;

        // compute the cost for all Z routing

        if (status1 == 0 || status1 == 3) {
          for (int i = 0; i < segWidth; i++) {
            cost_hvh_[i] = 0;
            cost_hvh_test_[i] = 0;
          }
          for (int i = 0; i < segHeight; i++) {
            cost_vhv_[i] = 0;
          }
        } else if (status1 == 2) {
          for (int i = 0; i < segWidth; i++) {
            cost_hvh_[i] = 0;
            cost_hvh_test_[i] = 0;
          }
          for (int i = 0; i < segHeight; i++) {
            cost_vhv_[i] = via_cost_;
          }
        } else {
          for (int i = 0; i < segWidth; i++) {
            cost_hvh_[i] = via_cost_;
            cost_hvh_test_[i] = via_cost_;
          }
          for (int i = 0; i < segHeight; i++) {
            cost_vhv_[i] = 0;
          }
        }

        if (status2 == 2) {
          for (int i = 0; i < segHeight; i++) {
            cost_vhv_[i] += via_cost_;
          }

        } else if (status2 == 1) {
          for (int i = 0; i < segWidth; i++) {
            cost_hvh_[i] += via_cost_;
            cost_hvh_test_[i] += via_cost_;
          }
        }

        for (int i = 0; i < segWidth; i++) {
          cost_v_[i] = 0;
          cost_tb_[i] = 0;

          cost_v_test_[i] = 0;
          cost_tb_test_[i] = 0;
        }
        for (int i = 0; i < segHeight; i++) {
          cost_h_[i] = 0;
          cost_lr_[i] = 0;
        }

        // compute the cost for all H-segs and V-segs and partial boundary seg
        // cost for V-segs
        for (int i = x1; i < x2; i++) {
          for (int j = ymin; j < ymax; j++) {
            const double tmp = graph2d_.getEstUsageRedV(i, j) - v_capacity_lb_;
            if (tmp > 0) {
              cost_v_[i - x1] += tmp;
              cost_v_test_[i - x1] += HCOST;
            } else {
              cost_v_test_[i - x1] += tmp;
            }
          }
        }
        // cost for Top&Bot boundary segs (form Z with V-seg)
        for (int j = x1; j < x2; j++) {
          const double tmp = graph2d_.getEstUsageRedH(j, y2) - h_capacity_lb_;
          if (tmp > 0) {
            cost_tb_[0] += tmp;
            cost_tb_test_[0] += HCOST;
          } else {
            cost_tb_test_[0] += tmp;
          }
        }
        for (int i = 1; i < segWidth; i++) {
          cost_tb_[i] = cost_tb_[i - 1];
          const double tmp1
              = graph2d_.getEstUsageRedH(x1 + i - 1, y1) - h_capacity_lb_;
          if (tmp1 > 0) {
            cost_tb_[i] += tmp1;
            cost_tb_test_[0] += HCOST;
          } else {
            cost_tb_test_[0] += tmp1;
          }
          const double tmp2
              = graph2d_.getEstUsageRedH(x1 + i - 1, y2) - h_capacity_lb_;
          if (tmp2 > 0) {
            cost_tb_[i] -= tmp2;
            cost_tb_test_[0] -= HCOST;
          } else {
            cost_tb_test_[0] -= tmp2;
          }
        }
        // cost for H-segs
        for (int i = ymin; i < ymax; i++) {
          for (int j = x1; j < x2; j++) {
            const double tmp = graph2d_.getEstUsageRedH(j, i) - h_capacity_lb_;
            if (tmp > 0) {
              cost_h_[i - ymin] += tmp;
            }
          }
        }
        // cost for Left&Right boundary segs (form Z with H-seg)
        if (y1Smaller) {
          for (int j = y1; j < y2; j++) {
            const double tmp = graph2d_.getEstUsageRedV(x2, j) - v_capacity_lb_;
            if (tmp > 0) {
              cost_lr_[0] += tmp;
            }
          }
          for (int i = 1; i < segHeight; i++) {
            cost_lr_[i] = cost_lr_[i - 1];
            const double tmp1
                = graph2d_.getEstUsageRedV(x1, y1 + i - 1) - v_capacity_lb_;
            if (tmp1 > 0) {
              cost_lr_[i] += tmp1;
            }
            const double tmp2
                = graph2d_.getEstUsageRedV(x2, y1 + i - 1) - v_capacity_lb_;
            if (tmp2 > 0) {
              cost_lr_[i] -= tmp2;
            }
          }
        } else {
          for (int j = y2; j < y1; j++) {
<<<<<<< HEAD
            const double tmp = v_edges_[j][x1].est_usage_red() - v_capacity_lb_;
=======
            const double tmp = graph2d_.getEstUsageV(x1, j) - v_capacity_lb_;
>>>>>>> 6b2c5097
            if (tmp > 0) {
              cost_lr_[0] += tmp;
            }
          }
          for (int i = 1; i < segHeight; i++) {
            cost_lr_[i] = cost_lr_[i - 1];
            const double tmp1
                = graph2d_.getEstUsageRedV(x2, y2 + i - 1) - v_capacity_lb_;
            if (tmp1 > 0) {
              cost_lr_[i] += tmp1;
            }
            const double tmp2
                = graph2d_.getEstUsageRedV(x1, y2 + i - 1) - v_capacity_lb_;
            if (tmp2 > 0) {
              cost_lr_[i] -= tmp2;
            }
          }
        }

        // compute cost for all Z routing
        bool HVH = true;  // the shape of Z routing (true - HVH, false - VHV)
        double bestcost = BIG_INT;
        double btTEST = BIG_INT;
        int bestZ = 0;
        for (int i = 0; i < segWidth; i++) {
          cost_hvh_[i] += cost_v_[i] + cost_tb_[i];
          if (cost_hvh_[i] < bestcost) {
            bestcost = cost_hvh_[i];
            btTEST = cost_hvh_test_[i];
            bestZ = i + x1;
          } else if (cost_hvh_[i] == bestcost) {
            if (cost_hvh_test_[i] < btTEST) {
              btTEST = cost_hvh_test_[i];
              bestZ = i + x1;
            }
          }
        }
        for (int i = 0; i < segHeight; i++) {
          cost_vhv_[i] += cost_h_[i] + cost_lr_[i];
          if (cost_vhv_[i] < bestcost) {
            bestcost = cost_vhv_[i];
            bestZ = i + ymin;
            HVH = false;
          }
        }

        if (HVH) {
          if (treenodes[n1a].status < 2) {
            treenodes[n1a].status += 2;
          }
          if (treenodes[n2a].status < 2) {
            treenodes[n2a].status += 2;
          }

          treenodes[n1a].hID++;
          treenodes[n2a].hID++;

<<<<<<< HEAD
          for (int i = x1; i < bestZ; i++) {
            h_edges_[y1][i].est_usage += getEdgeCostNDRAware(h_edges_[y1][i], edgeCost);
            h_used_ggrid_.insert({y1, i});
          }
          for (int i = bestZ; i < x2; i++) {
            h_edges_[y2][i].est_usage += getEdgeCostNDRAware(h_edges_[y2][i], edgeCost);
            h_used_ggrid_.insert({y2, i});
          }
          for (int i = ymin; i < ymax; i++) {
            v_edges_[i][bestZ].est_usage += getEdgeCostNDRAware(v_edges_[i][bestZ], edgeCost);
            v_used_ggrid_.insert({i, bestZ});
          }
=======
          graph2d_.addEstUsageH({x1, bestZ}, y1, edgeCost);
          graph2d_.addEstUsageH({bestZ, x2}, y2, edgeCost);
          graph2d_.addEstUsageV(bestZ, {ymin, ymax}, edgeCost);

>>>>>>> 6b2c5097
          treeedge->route.HVH = HVH;
          treeedge->route.Zpoint = bestZ;
        } else {
          if (treenodes[n2a].status % 2 == 0) {
            treenodes[n2a].status += 1;
          }
          if (treenodes[n1a].status % 2 == 0) {
            treenodes[n1a].status += 1;
          }

          treenodes[n1a].lID++;
          treenodes[n2a].lID++;
          if (y1Smaller) {
<<<<<<< HEAD
            for (int i = y1; i < bestZ; i++) {
              v_edges_[i][x1].est_usage += getEdgeCostNDRAware(v_edges_[i][x1], edgeCost);
              v_used_ggrid_.insert({i, x1});
            }
            for (int i = bestZ; i < y2; i++) {
              v_edges_[i][x2].est_usage += getEdgeCostNDRAware(v_edges_[i][x2], edgeCost);
              v_used_ggrid_.insert({i, x2});
            }
            for (int i = x1; i < x2; i++) {
              h_edges_[bestZ][i].est_usage += getEdgeCostNDRAware(h_edges_[bestZ][i], edgeCost);
              h_used_ggrid_.insert({bestZ, i});
            }
            treeedge->route.HVH = HVH;
            treeedge->route.Zpoint = bestZ;
          } else {
            for (int i = y2; i < bestZ; i++) {
              v_edges_[i][x2].est_usage += getEdgeCostNDRAware(v_edges_[i][x2], edgeCost);
              v_used_ggrid_.insert({i, x2});
            }
            for (int i = bestZ; i < y1; i++) {
              v_edges_[i][x1].est_usage += getEdgeCostNDRAware(v_edges_[i][x1], edgeCost);
              v_used_ggrid_.insert({i, x1});
            }
            for (int i = x1; i < x2; i++) {
              h_edges_[bestZ][i].est_usage += getEdgeCostNDRAware(h_edges_[bestZ][i], edgeCost);
              h_used_ggrid_.insert({bestZ, i});
            }
=======
            graph2d_.addEstUsageV(x1, {y1, bestZ}, edgeCost);
            graph2d_.addEstUsageV(x2, {bestZ, y2}, edgeCost);
            graph2d_.addEstUsageH({x1, x2}, bestZ, edgeCost);

            treeedge->route.HVH = HVH;
            treeedge->route.Zpoint = bestZ;
          } else {
            graph2d_.addEstUsageV(x2, {y2, bestZ}, edgeCost);
            graph2d_.addEstUsageV(x1, {bestZ, y1}, edgeCost);
            graph2d_.addEstUsageH({x1, x2}, bestZ, edgeCost);
>>>>>>> 6b2c5097
            treeedge->route.HVH = HVH;
            treeedge->route.Zpoint = bestZ;
          }
        }
      } else if (num_terminals == 2) {
        newrouteZ_edge(netID, ind);
      }
    } else if (num_terminals == 2 && sttrees_[netID].edges[ind].len > threshold
               && threshold > 4) {
      newrouteZ_edge(netID, ind);
    }
  }
}

// ripup a tree edge according to its ripup type and Z-route it
// route all segments with L, firstTime: true, first newrouteLAll, false - not
// first
void FastRouteCore::newrouteZAll(const int threshold)
{
  for (const int netID : net_ids_) {
    newrouteZ(netID, threshold);  // ripup previous route and do Z-routing
  }
}

void FastRouteCore::spiralRoute(const int netID, const int edgeID)
{
  auto& treeedges = sttrees_[netID].edges;
  auto& treenodes = sttrees_[netID].nodes;

  const int edgeCost = nets_[netID]->getEdgeCost();

  TreeEdge* treeedge = &(treeedges[edgeID]);
  if (treeedge->len <= 0)  // only route the non-degraded edges (len>0)
  {
    sttrees_[netID].edges[edgeID].route.type = RouteType::NoRoute;
    return;
  }

  const int n1 = treeedge->n1;
  const int n2 = treeedge->n2;
  const int x1 = treenodes[n1].x;
  const int y1 = treenodes[n1].y;
  const int x2 = treenodes[n2].x;
  const int y2 = treenodes[n2].y;

  const int n1a = treenodes[n1].stackAlias;
  const int n2a = treenodes[n2].stackAlias;

  int ymin, ymax;
  if (y1 < y2) {
    ymin = y1;
    ymax = y2;
  } else {
    ymin = y2;
    ymax = y1;
  }

  // ripup the original routing

  treeedge->route.type = RouteType::LRoute;
  if (x1 == x2) {  // V-routing
<<<<<<< HEAD
    for (int j = ymin; j < ymax; j++) {
      v_edges_[j][x1].est_usage += getEdgeCostNDRAware(v_edges_[j][x1], edgeCost);
      v_used_ggrid_.insert({j, x1});
    }
=======
    graph2d_.addEstUsageV(x1, {ymin, ymax}, edgeCost);
>>>>>>> 6b2c5097
    treeedge->route.xFirst = false;
    if (treenodes[n1].status % 2 == 0) {
      treenodes[n1].status += 1;
    }
    if (treenodes[n2].status % 2 == 0) {
      treenodes[n2].status += 1;
    }

    if (treenodes[n1a].status % 2 == 0) {
      treenodes[n1a].status += 1;
    }
    if (treenodes[n2a].status % 2 == 0) {
      treenodes[n2a].status += 1;
    }
  } else if (y1 == y2) {  // H-routing
<<<<<<< HEAD
    for (int j = x1; j < x2; j++) {
      h_edges_[y1][j].est_usage += getEdgeCostNDRAware(h_edges_[y1][j], edgeCost);
      h_used_ggrid_.insert({y1, j});
    }
=======
    graph2d_.addEstUsageH({x1, x2}, y1, edgeCost);
>>>>>>> 6b2c5097
    treeedge->route.xFirst = true;
    if (treenodes[n2].status < 2) {
      treenodes[n2].status += 2;
    }
    if (treenodes[n1].status < 2) {
      treenodes[n1].status += 2;
    }

    if (treenodes[n2a].status < 2) {
      treenodes[n2a].status += 2;
    }
    if (treenodes[n1a].status < 2) {
      treenodes[n1a].status += 2;
    }
  } else {  // L-routing
    double costL1 = 0;
    double costL2 = 0;
    if (treenodes[n1].status == 0 || treenodes[n1].status == 3) {
      costL1 = costL2 = 0;
    } else if (treenodes[n1].status == 2) {
      costL1 = via_cost_;
      costL2 = 0;
    } else if (treenodes[n1].status == 1) {
      costL1 = 0;
      costL2 = via_cost_;
    } else if (verbose_) {
      logger_->warn(GRT, 181, "Wrong node status {}.", treenodes[n1].status);
    }
    if (treenodes[n2].status == 2) {
      costL2 += via_cost_;
    } else if (treenodes[n2].status == 1) {
      costL1 += via_cost_;
    }

    for (int j = ymin; j < ymax; j++) {
      const double tmp1 = graph2d_.getEstUsageRedV(x1, j) - v_capacity_lb_;
      if (tmp1 > 0) {
        costL1 += tmp1;
      }
      const double tmp2 = graph2d_.getEstUsageRedV(x2, j) - v_capacity_lb_;
      if (tmp2 > 0) {
        costL2 += tmp2;
      }
    }
    for (int j = x1; j < x2; j++) {
      const double tmp1 = graph2d_.getEstUsageRedH(j, y2) - h_capacity_lb_;
      if (tmp1 > 0) {
        costL1 += tmp1;
      }
      const double tmp2 = graph2d_.getEstUsageRedH(j, y1) - h_capacity_lb_;
      if (tmp2 > 0) {
        costL2 += tmp2;
      }
    }

    if (costL1 < costL2) {
      if (treenodes[n1].status % 2 == 0) {
        treenodes[n1].status += 1;
      }
      if (treenodes[n2].status < 2) {
        treenodes[n2].status += 2;
      }

      if (treenodes[n1a].status % 2 == 0) {
        treenodes[n1a].status += 1;
      }
      if (treenodes[n2a].status < 2) {
        treenodes[n2a].status += 2;
      }
      treenodes[n2a].hID++;
      treenodes[n1a].lID++;

      // two parts (x1, y1)-(x1, y2) and (x1, y2)-(x2, y2)
<<<<<<< HEAD
      for (int j = ymin; j < ymax; j++) {
        v_edges_[j][x1].est_usage += getEdgeCostNDRAware(v_edges_[j][x1], edgeCost);
        v_used_ggrid_.insert({j, x1});
      }
      for (int j = x1; j < x2; j++) {
        h_edges_[y2][j].est_usage += getEdgeCostNDRAware(h_edges_[y2][j], edgeCost);
        h_used_ggrid_.insert({y2, j});
      }
=======
      graph2d_.addEstUsageV(x1, {ymin, ymax}, edgeCost);
      graph2d_.addEstUsageH({x1, x2}, y2, edgeCost);

>>>>>>> 6b2c5097
      treeedge->route.xFirst = false;
    } else {
      if (treenodes[n2].status % 2 == 0) {
        treenodes[n2].status += 1;
      }
      if (treenodes[n1].status < 2) {
        treenodes[n1].status += 2;
      }

      if (treenodes[n2a].status % 2 == 0) {
        treenodes[n2a].status += 1;
      }

      if (treenodes[n1a].status < 2) {
        treenodes[n1a].status += 2;
      }
      treenodes[n1a].hID++;
      treenodes[n2a].lID++;

      // two parts (x1, y1)-(x2, y1) and (x2, y1)-(x2, y2)
<<<<<<< HEAD
      for (int j = x1; j < x2; j++) {
        h_edges_[y1][j].est_usage += getEdgeCostNDRAware(h_edges_[y1][j], edgeCost);
        h_used_ggrid_.insert({y1, j});
      }
      for (int j = ymin; j < ymax; j++) {
        v_edges_[j][x2].est_usage += getEdgeCostNDRAware(v_edges_[j][x2], edgeCost);
        v_used_ggrid_.insert({j, x2});
      }
=======
      graph2d_.addEstUsageH({x1, x2}, y1, edgeCost);
      graph2d_.addEstUsageV(x2, {ymin, ymax}, edgeCost);
>>>>>>> 6b2c5097
      treeedge->route.xFirst = true;
    }
  }  // else L-routing
}

void FastRouteCore::spiralRouteAll()
{
  for (const int netID : net_ids_) {
    auto& treenodes = sttrees_[netID].nodes;
    const int num_terminals = sttrees_[netID].num_terminals;

    int numpoints = 0;

    for (int d = 0; d < sttrees_[netID].num_nodes(); d++) {
      treenodes[d].topL = -1;
      treenodes[d].botL = num_layers_;
      // treenodes[d].l = 0;
      treenodes[d].assigned = false;
      treenodes[d].stackAlias = d;
      treenodes[d].conCNT = 0;
      treenodes[d].hID = 0;
      treenodes[d].lID = 0;
      treenodes[d].status = 0;

      if (d < num_terminals) {
        treenodes[d].botL = nets_[netID]->getPinL()[d];
        treenodes[d].topL = nets_[netID]->getPinL()[d];
        // treenodes[d].l = 0;
        treenodes[d].assigned = true;
        treenodes[d].status = 2;

        xcor_[numpoints] = treenodes[d].x;
        ycor_[numpoints] = treenodes[d].y;
        dcor_[numpoints] = d;
        numpoints++;
      } else {
        bool redundant = false;
        for (int k = 0; k < numpoints; k++) {
          if ((treenodes[d].x == xcor_[k]) && (treenodes[d].y == ycor_[k])) {
            treenodes[d].stackAlias = dcor_[k];
            redundant = true;
            break;
          }
        }
        if (!redundant) {
          xcor_[numpoints] = treenodes[d].x;
          ycor_[numpoints] = treenodes[d].y;
          dcor_[numpoints] = d;
          numpoints++;
        }
      }
    }
  }

  for (const int netID : net_ids_) {
    auto& treeedges = sttrees_[netID].edges;
    auto& treenodes = sttrees_[netID].nodes;
    const int num_edges = sttrees_[netID].num_edges();

    for (int edgeID = 0; edgeID < num_edges; edgeID++) {
      TreeEdge* treeedge = &(treeedges[edgeID]);
      if (treeedge->len > 0) {
        const int n1 = treeedge->n1;
        const int n2 = treeedge->n2;

        treeedge->n1a = treenodes[n1].stackAlias;
        treenodes[treeedge->n1a].eID[treenodes[treeedge->n1a].conCNT] = edgeID;
        treenodes[treeedge->n1a].conCNT++;

        treeedge->n2a = treenodes[n2].stackAlias;
        treenodes[treeedge->n2a].eID[treenodes[treeedge->n2a].conCNT] = edgeID;
        (treenodes[treeedge->n2a].conCNT)++;
        treeedges[edgeID].assigned = false;
      } else {
        treeedges[edgeID].assigned = true;
      }
    }
  }

  std::queue<int> edgeQueue;
  for (const int netID : net_ids_) {
    newRipupNet(netID);

    auto& treeedges = sttrees_[netID].edges;
    auto& treenodes = sttrees_[netID].nodes;

    for (int nodeID = 0; nodeID < sttrees_[netID].num_terminals; nodeID++) {
      treenodes[nodeID].assigned = true;
      for (int k = 0; k < treenodes[nodeID].conCNT; k++) {
        const int edgeID = treenodes[nodeID].eID[k];

        if (treeedges[edgeID].assigned == false) {
          edgeQueue.push(edgeID);
          treeedges[edgeID].assigned = true;
        }
      }
    }

    while (!edgeQueue.empty()) {
      const int edgeID = edgeQueue.front();
      edgeQueue.pop();
      TreeEdge* treeedge = &(treeedges[edgeID]);
      if (treenodes[treeedge->n1a].assigned) {
        spiralRoute(netID, edgeID);
        treeedge->assigned = true;
        if (!treenodes[treeedge->n2a].assigned) {
          for (int k = 0; k < treenodes[treeedge->n2a].conCNT; k++) {
            const int edgeID = treenodes[treeedge->n2a].eID[k];
            if (!treeedges[edgeID].assigned) {
              edgeQueue.push(edgeID);
              treeedges[edgeID].assigned = true;
            }
          }
          treenodes[treeedge->n2a].assigned = true;
        }
      } else {
        spiralRoute(netID, edgeID);
        treeedge->assigned = true;
        if (!treenodes[treeedge->n1a].assigned) {
          for (int k = 0; k < treenodes[treeedge->n1a].conCNT; k++) {
            const int edgeID = treenodes[treeedge->n1a].eID[k];
            if (!treeedges[edgeID].assigned) {
              edgeQueue.push(edgeID);
              treeedges[edgeID].assigned = true;
            }
          }
          treenodes[treeedge->n1a].assigned = true;
        }
      }
    }
  }

  for (const int netID : net_ids_) {
    auto& treenodes = sttrees_[netID].nodes;

    for (int d = 0; d < sttrees_[netID].num_nodes(); d++) {
      const int na = treenodes[d].stackAlias;

      treenodes[d].status = treenodes[na].status;
    }
  }
}

void FastRouteCore::routeMonotonic(const int netID,
                                   const int edgeID,
                                   multi_array<double, 2>& d1,
                                   multi_array<double, 2>& d2,
                                   const int threshold,
                                   const int enlarge)
{
  // only route the non-degraded edges (len>0)
  if (sttrees_[netID].edges[edgeID].len <= threshold) {
    return;
  }

  auto& treeedges = sttrees_[netID].edges;
  TreeEdge* treeedge = &(treeedges[edgeID]);
  const auto& treenodes = sttrees_[netID].nodes;
  const int n1 = treeedge->n1;
  const int n2 = treeedge->n2;
  const int x1 = treenodes[n1].x;
  const int y1 = treenodes[n1].y;
  const int x2 = treenodes[n2].x;
  const int y2 = treenodes[n2].y;

  FrNet* net = nets_[netID];
  bool is_ndr = net->getDbNet()->getNonDefaultRule() ? true : false;
  if (is_ndr && net->getDbNet() == debug_->net_) {
        logger_->report("Before ripup");
        printEdge(netID,edgeID);
  }

  // ripup the original routing
  if (!newRipupCheck(treeedge, x1, y1, x2, y2, threshold, 0, netID, edgeID)) {
    return;
  }

  int xmin = std::max(x1 - enlarge, 0);
  int xmax = std::min(x_grid_ - 1, x2 + enlarge);

  int yminorig, ymaxorig;
  int ymin, ymax;
  if (y1 < y2) {
    ymin = std::max(y1 - enlarge, 0);
    ymax = std::min(y_grid_ - 1, y2 + enlarge);
    yminorig = y1;
    ymaxorig = y2;
  } else {
    ymin = std::max(y2 - enlarge, 0);
    ymax = std::min(y_grid_ - 1, y1 + enlarge);
    yminorig = y2;
    ymaxorig = y1;
  }

  if (sttrees_[netID].num_terminals > 2) {
    for (int j = 0; j < sttrees_[netID].num_nodes(); j++) {
      if (treenodes[j].x < x1) {
        xmin = x1;
      }
      if (treenodes[j].x > x2) {
        xmax = x2;
      }
      if (treenodes[j].y < yminorig) {
        ymin = yminorig;
      }
      if (treenodes[j].y > ymaxorig) {
        ymax = ymaxorig;
      }
    }
  }

  for (int j = ymin; j <= ymax; j++) {
    d1[j][xmin] = 0;
  }
  // update other columns
  for (int i = xmin; i <= xmax; i++) {
    d2[ymin][i] = 0;
  }

  for (int j = ymin; j <= ymax; j++) {
    for (int i = xmin; i < xmax; i++) {
      size_t index = graph2d_.getUsageRedH(i, j);
      index = std::min(index, h_cost_table_.size() - 1);
      const double tmp = h_cost_table_[index];
      d1[j][i + 1] = d1[j][i] + tmp;
    }
    // update the cost of a column of grids by v-edges
  }

  for (int j = ymin; j < ymax; j++) {
    // update the cost of a column of grids by h-edges
    for (int i = xmin; i <= xmax; i++) {
      size_t index = graph2d_.getUsageRedV(i, j);
      index = std::min(index, h_cost_table_.size() - 1);
      const double tmp = h_cost_table_[index];
      d2[j + 1][i] = d2[j][i] + tmp;
    }
    // update the cost of a column of grids by v-edges
  }

  double best = BIG_INT;
  int bestp1x = 0;
  int bestp1y = 0;
  bool BL1 = false;
  bool BL2 = false;

  for (int j = ymin; j <= ymax; j++) {
    for (int i = xmin; i <= xmax; i++) {
      const double tmp1
          = std::abs(d2[j][x1] - d2[y1][x1])
            + std::abs(d1[j][i] - d1[j][x1]);  // yfirst for point 1
      const double tmp2
          = std::abs(d2[j][i] - d2[y1][i]) + std::abs(d1[y1][i] - d1[y1][x1]);
      const double tmp3
          = std::abs(d2[y2][i] - d2[j][i]) + std::abs(d1[y2][i] - d1[y2][x2]);
      const double tmp4
          = std::abs(d2[y2][x2] - d2[j][x2])
            + std::abs(d1[j][x2] - d1[j][i]);  // xfirst for mid point

      double tmp = tmp1 + tmp4;
      bool LH1 = false;
      bool LH2 = true;

      if (tmp2 + tmp3 < tmp) {
        tmp = tmp2 + tmp3;
        LH1 = true;
        LH2 = false;
      }

      if (tmp1 + tmp3 + via_cost_ < tmp) {
        LH1 = false;
        LH2 = false;
        tmp = tmp1 + tmp3 + via_cost_;
      }

      if (tmp2 + tmp4 + via_cost_ < tmp) {
        LH1 = true;
        LH2 = true;
        tmp = tmp2 + tmp4 + via_cost_;
      }

      if (tmp < best) {
        bestp1x = i;
        bestp1y = j;
        BL1 = LH1;
        BL2 = LH2;
        best = tmp;
      }
    }
  }
  int cnt = 0;
  std::vector<short int>& gridsX = treeedge->route.gridsX;
  gridsX.resize(x_range_ + y_range_);
  std::vector<short int>& gridsY = treeedge->route.gridsY;
  gridsY.resize(x_range_ + y_range_);
  const int edgeCost = nets_[netID]->getEdgeCost();

  if (BL1) {
    if (bestp1x > x1) {
      for (int i = x1; i < bestp1x; i++) {
        gridsX[cnt] = i;
        gridsY[cnt] = y1;
<<<<<<< HEAD
        h_edges_[y1][i].usage += getEdgeCostNDRAware(h_edges_[y1][i], edgeCost);
        h_used_ggrid_.insert({y1, i});
=======
        graph2d_.addUsageH(i, y1, edgeCost);
>>>>>>> 6b2c5097
        cnt++;
      }
    } else {
      for (int i = x1; i > bestp1x; i--) {
        gridsX[cnt] = i;
        gridsY[cnt] = y1;
<<<<<<< HEAD
        h_edges_[y1][i - 1].usage += getEdgeCostNDRAware(h_edges_[y1][i - 1], edgeCost);
        h_used_ggrid_.insert({y1, i - 1});
=======
        graph2d_.addUsageH(i - 1, y1, edgeCost);
>>>>>>> 6b2c5097
        cnt++;
      }
    }
    if (bestp1y > y1) {
      for (int i = y1; i < bestp1y; i++) {
        gridsX[cnt] = bestp1x;
        gridsY[cnt] = i;
        cnt++;
<<<<<<< HEAD
        v_edges_[i][bestp1x].usage += getEdgeCostNDRAware(v_edges_[i][bestp1x], edgeCost);
        v_used_ggrid_.insert({i, bestp1x});
=======
        graph2d_.addUsageV(bestp1x, i, edgeCost);
>>>>>>> 6b2c5097
      }
    } else {
      for (int i = y1; i > bestp1y; i--) {
        gridsX[cnt] = bestp1x;
        gridsY[cnt] = i;
        cnt++;
<<<<<<< HEAD
        v_edges_[(i - 1)][bestp1x].usage += getEdgeCostNDRAware(v_edges_[(i - 1)][bestp1x], edgeCost);
        v_used_ggrid_.insert({i - 1, bestp1x});
=======
        graph2d_.addUsageV(bestp1x, i - 1, edgeCost);
>>>>>>> 6b2c5097
      }
    }
  } else {
    if (bestp1y > y1) {
      for (int i = y1; i < bestp1y; i++) {
        gridsX[cnt] = x1;
        gridsY[cnt] = i;
        cnt++;
<<<<<<< HEAD
        v_edges_[i][x1].usage += getEdgeCostNDRAware(v_edges_[i][x1], edgeCost);
        v_used_ggrid_.insert({i, x1});
=======
        graph2d_.addUsageV(x1, i, edgeCost);
>>>>>>> 6b2c5097
      }
    } else {
      for (int i = y1; i > bestp1y; i--) {
        gridsX[cnt] = x1;
        gridsY[cnt] = i;
        cnt++;
<<<<<<< HEAD
        v_edges_[(i - 1)][x1].usage += getEdgeCostNDRAware(v_edges_[(i - 1)][x1], edgeCost);
        v_used_ggrid_.insert({i - 1, x1});
=======
        graph2d_.addUsageV(x1, i - 1, edgeCost);
>>>>>>> 6b2c5097
      }
    }
    if (bestp1x > x1) {
      for (int i = x1; i < bestp1x; i++) {
        gridsX[cnt] = i;
        gridsY[cnt] = bestp1y;
<<<<<<< HEAD
        h_edges_[bestp1y][i].usage += getEdgeCostNDRAware(h_edges_[bestp1y][i], edgeCost);
        h_used_ggrid_.insert({bestp1y, i});
=======
        graph2d_.addUsageH(i, bestp1y, edgeCost);
>>>>>>> 6b2c5097
        cnt++;
      }
    } else {
      for (int i = x1; i > bestp1x; i--) {
        gridsX[cnt] = i;
        gridsY[cnt] = bestp1y;
<<<<<<< HEAD
        h_edges_[bestp1y][(i - 1)].usage += getEdgeCostNDRAware(h_edges_[bestp1y][(i - 1)], edgeCost);
        h_used_ggrid_.insert({bestp1y, i - 1});
=======
        graph2d_.addUsageH(i - 1, bestp1y, edgeCost);
>>>>>>> 6b2c5097
        cnt++;
      }
    }
  }

  if (BL2) {
    if (bestp1x < x2) {
      for (int i = bestp1x; i < x2; i++) {
        gridsX[cnt] = i;
        gridsY[cnt] = bestp1y;
<<<<<<< HEAD
        h_edges_[bestp1y][i].usage += getEdgeCostNDRAware(h_edges_[bestp1y][(i)], edgeCost);
        h_used_ggrid_.insert({bestp1y, i});
=======
        graph2d_.addUsageH(i, bestp1y, edgeCost);
>>>>>>> 6b2c5097
        cnt++;
      }
    } else {
      for (int i = bestp1x; i > x2; i--) {
        gridsX[cnt] = i;
        gridsY[cnt] = bestp1y;
<<<<<<< HEAD
        h_edges_[bestp1y][i - 1].usage += getEdgeCostNDRAware(h_edges_[bestp1y][i - 1], edgeCost);
        h_used_ggrid_.insert({bestp1y, i - 1});
=======
        graph2d_.addUsageH(i - 1, bestp1y, edgeCost);
>>>>>>> 6b2c5097
        cnt++;
      }
    }

    if (y2 > bestp1y) {
      for (int i = bestp1y; i < y2; i++) {
        gridsX[cnt] = x2;
        gridsY[cnt] = i;
        cnt++;
<<<<<<< HEAD
        v_edges_[i][x2].usage += getEdgeCostNDRAware(v_edges_[i][x2], edgeCost);
        v_used_ggrid_.insert({i, x2});
=======
        graph2d_.addUsageV(x2, i, edgeCost);
>>>>>>> 6b2c5097
      }
    } else {
      for (int i = bestp1y; i > y2; i--) {
        gridsX[cnt] = x2;
        gridsY[cnt] = i;
        cnt++;
<<<<<<< HEAD
        v_edges_[(i - 1)][x2].usage += getEdgeCostNDRAware(v_edges_[i-1][x2], edgeCost);
        v_used_ggrid_.insert({i - 1, x2});
=======
        graph2d_.addUsageV(x2, i - 1, edgeCost);
>>>>>>> 6b2c5097
      }
    }
  } else {
    if (y2 > bestp1y) {
      for (int i = bestp1y; i < y2; i++) {
        gridsX[cnt] = bestp1x;
        gridsY[cnt] = i;
        cnt++;
<<<<<<< HEAD
        v_edges_[i][bestp1x].usage += getEdgeCostNDRAware(v_edges_[i][bestp1x], edgeCost);
        v_used_ggrid_.insert({i, bestp1x});
=======
        graph2d_.addUsageV(bestp1x, i, edgeCost);
>>>>>>> 6b2c5097
      }
    } else {
      for (int i = bestp1y; i > y2; i--) {
        gridsX[cnt] = bestp1x;
        gridsY[cnt] = i;
        cnt++;
<<<<<<< HEAD
        v_edges_[(i - 1)][bestp1x].usage += getEdgeCostNDRAware(v_edges_[(i - 1)][bestp1x], edgeCost);
        v_used_ggrid_.insert({i - 1, bestp1x});
=======
        graph2d_.addUsageV(bestp1x, i - 1, edgeCost);
>>>>>>> 6b2c5097
      }
    }
    if (x2 > bestp1x) {
      for (int i = bestp1x; i < x2; i++) {
        gridsX[cnt] = i;
        gridsY[cnt] = y2;
<<<<<<< HEAD
        h_edges_[y2][i].usage += getEdgeCostNDRAware(h_edges_[y2][i], edgeCost);
        h_used_ggrid_.insert({y2, i});
=======
        graph2d_.addUsageH(i, y2, edgeCost);
>>>>>>> 6b2c5097
        cnt++;
      }
    } else {
      for (int i = bestp1x; i > x2; i--) {
        gridsX[cnt] = i;
        gridsY[cnt] = y2;
<<<<<<< HEAD
        h_edges_[y2][(i - 1)].usage += getEdgeCostNDRAware(h_edges_[y2][(i - 1)], edgeCost);
        h_used_ggrid_.insert({y2, i - 1});
=======
        graph2d_.addUsageH(i - 1, y2, edgeCost);
>>>>>>> 6b2c5097
        cnt++;
      }
    }
  }

  gridsX[cnt] = x2;
  gridsY[cnt] = y2;
  cnt++;

  treeedge->route.routelen = cnt - 1;

  gridsX.resize(cnt);
  gridsY.resize(cnt);

  if (is_ndr && net->getDbNet() == debug_->net_) {
        logger_->report("After reroute monotonic");
        printEdge(netID,edgeID);
  }
}

void FastRouteCore::routeMonotonicAll(const int threshold,
                                      const int expand,
                                      const float logis_cof)
{
  debugPrint(logger_,
             GRT,
             "patternRouting",
             1,
             "{} threshold, {} expand.",
             threshold,
             expand);

  h_cost_table_.resize(10 * h_capacity_);

  const int forange = 10 * h_capacity_;
  for (int i = 0; i < forange; i++) {
    h_cost_table_[i]
        = costheight_ / (exp((double) (h_capacity_ - i) * logis_cof) + 1) + 1;
  }

  multi_array<double, 2> d1(boost::extents[y_range_][x_range_]);
  multi_array<double, 2> d2(boost::extents[y_range_][x_range_]);

  for (const int netID : net_ids_) {
    const int numEdges = sttrees_[netID].num_edges();
    for (int edgeID = 0; edgeID < numEdges; edgeID++) {
      routeMonotonic(netID,
                     edgeID,
                     d1,
                     d2,
                     threshold,
                     expand);  // ripup previous route and do Monotonic routing
    }
  }
  h_cost_table_.clear();
}

void FastRouteCore::newrouteLInMaze(const int netID)
{
  const int num_edges = sttrees_[netID].num_edges();
  auto& treeedges = sttrees_[netID].edges;
  const auto& treenodes = sttrees_[netID].nodes;

  const int edgeCost = nets_[netID]->getEdgeCost();

  // loop for all the tree edges
  for (int i = 0; i < num_edges; i++) {
    if (sttrees_[netID].edges[i].len <= 0) {
      // only route the non-degraded edges (len>0)
      sttrees_[netID].edges[i].route.type = RouteType::NoRoute;
      continue;
    }
    TreeEdge* treeedge = &(treeedges[i]);

    const int n1 = treeedge->n1;
    const int n2 = treeedge->n2;
    const int x1 = treenodes[n1].x;
    const int y1 = treenodes[n1].y;
    const int x2 = treenodes[n2].x;
    const int y2 = treenodes[n2].y;

    const auto [ymin, ymax] = std::minmax(y1, y2);

    treeedge->route.type = RouteType::LRoute;
    if (x1 == x2) {  // V-routing
<<<<<<< HEAD
      for (int j = ymin; j < ymax; j++) {
        v_edges_[j][x1].usage += getEdgeCostNDRAware(v_edges_[j][x1], edgeCost);
        v_used_ggrid_.insert({j, x1});
      }
      treeedge->route.xFirst = false;
    } else if (y1 == y2) {  // H-routing
      for (int j = x1; j < x2; j++) {
        h_edges_[y1][j].usage += getEdgeCostNDRAware(h_edges_[y1][j], edgeCost);
        h_used_ggrid_.insert({y1, j});
      }
=======
      graph2d_.addUsageV(x1, {ymin, ymax}, edgeCost);
      treeedge->route.xFirst = false;
    } else if (y1 == y2) {  // H-routing
      graph2d_.addUsageH({x1, x2}, y1, edgeCost);
>>>>>>> 6b2c5097
      treeedge->route.xFirst = true;
    } else {  // L-routing
      int costL1 = 0;
      int costL2 = 0;

      for (int j = ymin; j < ymax; j++) {
        const int tmp1 = graph2d_.getUsageRedV(x1, j) - v_capacity_lb_;
        if (tmp1 > 0) {
          costL1 += tmp1;
        }
        const int tmp2 = graph2d_.getUsageRedV(x2, j) - v_capacity_lb_;
        if (tmp2 > 0) {
          costL2 += tmp2;
        }
      }
      for (int j = x1; j < x2; j++) {
        const int tmp1 = graph2d_.getUsageRedH(j, y2) - h_capacity_lb_;
        if (tmp1 > 0) {
          costL1 += tmp1;
        }
        const int tmp2 = graph2d_.getUsageRedH(j, y1) - h_capacity_lb_;
        if (tmp2 > 0) {
          costL2 += tmp2;
        }
      }

      if (costL1 < costL2) {
        // two parts (x1, y1)-(x1, y2) and (x1, y2)-(x2, y2)
<<<<<<< HEAD
        for (int j = ymin; j < ymax; j++) {
          v_edges_[j][x1].usage += getEdgeCostNDRAware(v_edges_[j][x1], edgeCost);
          v_used_ggrid_.insert({j, x1});
        }
        for (int j = x1; j < x2; j++) {
          h_edges_[y2][j].usage += getEdgeCostNDRAware(h_edges_[y2][j], edgeCost);
          h_used_ggrid_.insert({y2, j});
        }
        treeedge->route.xFirst = false;
      } else {
        // two parts (x1, y1)-(x2, y1) and (x2, y1)-(x2, y2)
        for (int j = x1; j < x2; j++) {
          h_edges_[y1][j].usage += getEdgeCostNDRAware(h_edges_[y1][j], edgeCost);
          h_used_ggrid_.insert({y1, j});
        }
        for (int j = ymin; j < ymax; j++) {
          v_edges_[j][x2].usage += getEdgeCostNDRAware(v_edges_[j][x2], edgeCost);
          v_used_ggrid_.insert({j, x2});
        }
=======
        graph2d_.addEstUsageV(x1, {ymin, ymax}, edgeCost);
        graph2d_.addEstUsageH({x1, x2}, y2, edgeCost);

        treeedge->route.xFirst = false;
      } else {
        // two parts (x1, y1)-(x2, y1) and (x2, y1)-(x2, y2)
        graph2d_.addEstUsageH({x1, x2}, y1, edgeCost);
        graph2d_.addEstUsageV(x2, {ymin, ymax}, edgeCost);

>>>>>>> 6b2c5097
        treeedge->route.xFirst = true;
      }
    }  // else L-routing
  }  // loop i
}

}  // namespace grt<|MERGE_RESOLUTION|>--- conflicted
+++ resolved
@@ -26,30 +26,6 @@
   // assign 0.5 to both Ls (x1,y1)-(x1,y2) + (x1,y2)-(x2,y2) + (x1,y1)-(x2,y1) +
   // (x2,y1)-(x2,y2)
   if (seg->x1 == seg->x2) {  // a vertical segment
-<<<<<<< HEAD
-    for (int i = ymin; i < ymax; i++) {
-      v_edges_[i][seg->x1].est_usage += getEdgeCostNDRAware(v_edges_[i][seg->x1], edgeCost);
-      v_used_ggrid_.insert({i, seg->x1});
-    }
-  } else if (seg->y1 == seg->y2) {  // a horizontal segment
-    for (int i = seg->x1; i < seg->x2; i++) {
-      h_edges_[seg->y1][i].est_usage += getEdgeCostNDRAware(h_edges_[seg->y1][i], edgeCost);
-      h_used_ggrid_.insert({seg->y1, i});
-    }
-  } else {  // a diagonal segment
-    for (int i = ymin; i < ymax; i++) {
-      v_edges_[i][seg->x1].est_usage += getEdgeCostNDRAware(v_edges_[i][seg->x1], edgeCost) / 2.0f;
-      v_edges_[i][seg->x2].est_usage += getEdgeCostNDRAware(v_edges_[i][seg->x2], edgeCost) / 2.0f;
-      v_used_ggrid_.insert({i, seg->x1});
-      v_used_ggrid_.insert({i, seg->x2});
-    }
-    for (int i = seg->x1; i < seg->x2; i++) {
-      h_edges_[seg->y1][i].est_usage += getEdgeCostNDRAware(h_edges_[seg->y1][i], edgeCost) / 2.0f;
-      h_edges_[seg->y2][i].est_usage += getEdgeCostNDRAware(h_edges_[seg->y2][i], edgeCost) / 2.0f;
-      h_used_ggrid_.insert({seg->y1, i});
-      h_used_ggrid_.insert({seg->y2, i});
-    }
-=======
     graph2d_.addEstUsageV(seg->x1, {ymin, ymax}, edgeCost);
   } else if (seg->y1 == seg->y2) {  // a horizontal segment
     graph2d_.addEstUsageH({seg->x1, seg->x2}, seg->y1, edgeCost);
@@ -58,7 +34,6 @@
     graph2d_.addEstUsageV(seg->x2, {ymin, ymax}, edgeCost / 2.0f);
     graph2d_.addEstUsageH({seg->x1, seg->x2}, seg->y1, edgeCost / 2.0f);
     graph2d_.addEstUsageH({seg->x1, seg->x2}, seg->y2, edgeCost / 2.0f);
->>>>>>> 6b2c5097
   }
 }
 
@@ -68,28 +43,14 @@
 
   const auto [ymin, ymax] = std::minmax(seg->y1, seg->y2);
 
-<<<<<<< HEAD
-  for (int i = ymin; i < ymax; i++) {
-    v_edges_[i][seg->x1].est_usage += getEdgeCostNDRAware(v_edges_[i][seg->x1], edgeCost);
-    v_used_ggrid_.insert({i, seg->x1});
-  }
-=======
   graph2d_.addEstUsageV(seg->x1, {ymin, ymax}, edgeCost);
->>>>>>> 6b2c5097
 }
 
 void FastRouteCore::routeSegH(const Segment* seg)
 {
   const int edgeCost = nets_[seg->netID]->getEdgeCost();
 
-<<<<<<< HEAD
-  for (int i = seg->x1; i < seg->x2; i++) {
-    h_edges_[seg->y1][i].est_usage += getEdgeCostNDRAware(h_edges_[seg->y1][i], edgeCost);
-    h_used_ggrid_.insert({seg->y1, i});
-  }
-=======
   graph2d_.addEstUsageH({seg->x1, seg->x2}, seg->y1, edgeCost);
->>>>>>> 6b2c5097
 }
 
 // L-route, based on previous L route
@@ -130,35 +91,13 @@
 
     if (costL1 < costL2) {
       // two parts (x1, y1)-(x1, y2) and (x1, y2)-(x2, y2)
-<<<<<<< HEAD
-      for (int i = ymin; i < ymax; i++) {
-        v_edges_[i][seg->x1].est_usage += getEdgeCostNDRAware(v_edges_[i][seg->x1], edgeCost);
-        v_used_ggrid_.insert({i, seg->x1});
-      }
-      for (int i = seg->x1; i < seg->x2; i++) {
-        h_edges_[seg->y2][i].est_usage += getEdgeCostNDRAware(h_edges_[seg->y2][i], edgeCost);
-        h_used_ggrid_.insert({seg->y2, i});
-      }
-=======
       graph2d_.addEstUsageV(seg->x1, {ymin, ymax}, edgeCost);
       graph2d_.addEstUsageH({seg->x1, seg->x2}, seg->y2, edgeCost);
->>>>>>> 6b2c5097
       seg->xFirst = false;
     } else {
       // two parts (x1, y1)-(x2, y1) and (x2, y1)-(x2, y2)
-<<<<<<< HEAD
-      for (int i = seg->x1; i < seg->x2; i++) {
-        h_edges_[seg->y1][i].est_usage += getEdgeCostNDRAware(h_edges_[seg->y1][i], edgeCost);
-        h_used_ggrid_.insert({seg->y1, i});
-      }
-      for (int i = ymin; i < ymax; i++) {
-        v_edges_[i][seg->x2].est_usage += getEdgeCostNDRAware(v_edges_[i][seg->x2], edgeCost);
-        v_used_ggrid_.insert({i, seg->y2});
-      }
-=======
       graph2d_.addEstUsageH({seg->x1, seg->x2}, seg->y1, edgeCost);
       graph2d_.addEstUsageV(seg->x2, {ymin, ymax}, edgeCost);
->>>>>>> 6b2c5097
       seg->xFirst = true;
     }
   }
@@ -202,31 +141,6 @@
 
   if (costL1 < costL2) {
     // two parts (x1, y1)-(x1, y2) and (x1, y2)-(x2, y2)
-<<<<<<< HEAD
-    for (int i = ymin; i < ymax; i++) {
-      v_edges_[i][seg->x1].est_usage += getEdgeCostNDRAware(v_edges_[i][seg->x1], edgeCost) / 2.0f;
-      v_edges_[i][seg->x2].est_usage -= getEdgeCostNDRAware(v_edges_[i][seg->x2], edgeCost) / 2.0f;
-      v_used_ggrid_.insert({i, seg->x1});
-    }
-    for (int i = seg->x1; i < seg->x2; i++) {
-      h_edges_[seg->y2][i].est_usage += getEdgeCostNDRAware(h_edges_[seg->y2][i], edgeCost) / 2.0f;
-      h_edges_[seg->y1][i].est_usage -= getEdgeCostNDRAware(h_edges_[seg->y1][i], edgeCost) / 2.0f;
-      h_used_ggrid_.insert({seg->y2, i});
-    }
-    seg->xFirst = false;
-  } else {
-    // two parts (x1, y1)-(x2, y1) and (x2, y1)-(x2, y2)
-    for (int i = seg->x1; i < seg->x2; i++) {
-      h_edges_[seg->y1][i].est_usage += getEdgeCostNDRAware(h_edges_[seg->y1][i], edgeCost) / 2.0f;
-      h_edges_[seg->y2][i].est_usage -= getEdgeCostNDRAware(h_edges_[seg->y2][i], edgeCost) / 2.0f;
-      h_used_ggrid_.insert({seg->y1, i});
-    }
-    for (int i = ymin; i < ymax; i++) {
-      v_edges_[i][seg->x2].est_usage += getEdgeCostNDRAware(v_edges_[i][seg->x2], edgeCost) / 2.0f;
-      v_edges_[i][seg->x1].est_usage -= getEdgeCostNDRAware(v_edges_[i][seg->x1], edgeCost) / 2.0f;
-      v_used_ggrid_.insert({i, seg->x2});
-    }
-=======
     graph2d_.addEstUsageV(seg->x1, {ymin, ymax}, edgeCost / 2.0f);
     graph2d_.addEstUsageV(seg->x2, {ymin, ymax}, -edgeCost / 2.0f);
 
@@ -242,7 +156,6 @@
     graph2d_.addEstUsageV(seg->x2, {ymin, ymax}, edgeCost / 2.0f);
     graph2d_.addEstUsageV(seg->x1, {ymin, ymax}, -edgeCost / 2.0f);
 
->>>>>>> 6b2c5097
     seg->xFirst = true;
   }
 }
@@ -263,7 +176,7 @@
       for (auto& seg : seglist_[netID]) {
         // no need to reroute the H or V segs
         if (seg.x1 != seg.x2 && seg.y1 != seg.y2) {
-          if(debug_->net_ == nets_[seg.netID]->getDbNet())
+          if(debug_->net == nets_[seg.netID]->getDbNet())
             logger_->report("--- No H or V {} x1/y1:{}/{} x2/y2:{}/{}", seg.netID, seg.x1, seg.y1, seg.x2, seg.y2);
           routeSegLFirstTime(&seg);
         }
@@ -315,14 +228,7 @@
 
       treeedge->route.type = RouteType::LRoute;
       if (x1 == x2) {  // V-routing
-<<<<<<< HEAD
-        for (int j = ymin; j < ymax; j++) {
-          v_edges_[j][x1].est_usage += getEdgeCostNDRAware(v_edges_[j][x1],edgeCost);
-          v_used_ggrid_.insert({j, x1});
-        }
-=======
         graph2d_.addEstUsageV(x1, {ymin, ymax}, edgeCost);
->>>>>>> 6b2c5097
         treeedge->route.xFirst = false;
         if (treenodes[n1].status % 2 == 0) {
           treenodes[n1].status += 1;
@@ -331,14 +237,7 @@
           treenodes[n2].status += 1;
         }
       } else if (y1 == y2) {  // H-routing
-<<<<<<< HEAD
-        for (int j = x1; j < x2; j++) {
-          h_edges_[y1][j].est_usage += getEdgeCostNDRAware(h_edges_[y1][j],edgeCost);
-          h_used_ggrid_.insert({y1, j});
-        }
-=======
         graph2d_.addEstUsageH({x1, x2}, y1, edgeCost);
->>>>>>> 6b2c5097
         treeedge->route.xFirst = true;
         if (treenodes[n2].status < 2) {
           treenodes[n2].status += 2;
@@ -387,13 +286,8 @@
           if (tmp1 > 0) {
             costL1 += tmp1;
           }
-<<<<<<< HEAD
-          const double tmp2 = h_edges_[y1][j].est_usage_red() - h_capacity_lb_;
-          if (tmp2 > 0){
-=======
           const double tmp2 = graph2d_.getEstUsageRedH(j, y1) - h_capacity_lb_;
           if (tmp2 > 0) {
->>>>>>> 6b2c5097
             costL2 += tmp2;
           }
         }
@@ -407,20 +301,9 @@
           }
 
           // two parts (x1, y1)-(x1, y2) and (x1, y2)-(x2, y2)
-<<<<<<< HEAD
-          for (int j = ymin; j < ymax; j++) {
-            v_edges_[j][x1].est_usage += getEdgeCostNDRAware(v_edges_[j][x1], edgeCost);
-            v_used_ggrid_.insert({j, x1});
-          }
-          for (int j = x1; j < x2; j++) {
-            h_edges_[y2][j].est_usage += getEdgeCostNDRAware(h_edges_[y2][j], edgeCost);
-            h_used_ggrid_.insert({y2, j});
-          }
-=======
           graph2d_.addEstUsageV(x1, {ymin, ymax}, edgeCost);
           graph2d_.addEstUsageH({x1, x2}, y2, edgeCost);
 
->>>>>>> 6b2c5097
           treeedge->route.xFirst = false;
         } else {  // if costL1<costL2
           if (treenodes[n2].status % 2 == 0) {
@@ -431,19 +314,8 @@
           }
 
           // two parts (x1, y1)-(x2, y1) and (x2, y1)-(x2, y2)
-<<<<<<< HEAD
-          for (int j = x1; j < x2; j++) {
-            h_edges_[y1][j].est_usage += getEdgeCostNDRAware(h_edges_[y1][j], edgeCost);
-            h_used_ggrid_.insert({y1, j});
-          }
-          for (int j = ymin; j < ymax; j++) {
-            v_edges_[j][x2].est_usage += getEdgeCostNDRAware(v_edges_[j][x2], edgeCost);
-            v_used_ggrid_.insert({j, x2});
-          }
-=======
           graph2d_.addEstUsageH({x1, x2}, y1, edgeCost);
           graph2d_.addEstUsageV(x2, {ymin, ymax}, edgeCost);
->>>>>>> 6b2c5097
           treeedge->route.xFirst = true;
         }
 
@@ -580,24 +452,9 @@
     }
   }
 
-<<<<<<< HEAD
-  for (int i = x1; i < bestZ; i++) {
-    h_edges_[y1][i].est_usage += getEdgeCostNDRAware(h_edges_[y1][i], edgeCost);
-    h_used_ggrid_.insert({y1, i});
-  }
-  for (int i = bestZ; i < x2; i++) {
-    h_edges_[y2][i].est_usage += getEdgeCostNDRAware(h_edges_[y2][i], edgeCost);
-    h_used_ggrid_.insert({y2, i});
-  }
-  for (int i = ymin; i < ymax; i++) {
-    v_edges_[i][bestZ].est_usage += getEdgeCostNDRAware(v_edges_[i][bestZ], edgeCost);
-    v_used_ggrid_.insert({i, bestZ});
-  }
-=======
   graph2d_.addEstUsageH({x1, bestZ}, y1, edgeCost);
   graph2d_.addEstUsageH({bestZ, x2}, y2, edgeCost);
   graph2d_.addEstUsageV(bestZ, {ymin, ymax}, edgeCost);
->>>>>>> 6b2c5097
   treeedge->route.HVH = true;
   treeedge->route.Zpoint = bestZ;
 }
@@ -779,11 +636,7 @@
           }
         } else {
           for (int j = y2; j < y1; j++) {
-<<<<<<< HEAD
-            const double tmp = v_edges_[j][x1].est_usage_red() - v_capacity_lb_;
-=======
             const double tmp = graph2d_.getEstUsageV(x1, j) - v_capacity_lb_;
->>>>>>> 6b2c5097
             if (tmp > 0) {
               cost_lr_[0] += tmp;
             }
@@ -841,25 +694,10 @@
           treenodes[n1a].hID++;
           treenodes[n2a].hID++;
 
-<<<<<<< HEAD
-          for (int i = x1; i < bestZ; i++) {
-            h_edges_[y1][i].est_usage += getEdgeCostNDRAware(h_edges_[y1][i], edgeCost);
-            h_used_ggrid_.insert({y1, i});
-          }
-          for (int i = bestZ; i < x2; i++) {
-            h_edges_[y2][i].est_usage += getEdgeCostNDRAware(h_edges_[y2][i], edgeCost);
-            h_used_ggrid_.insert({y2, i});
-          }
-          for (int i = ymin; i < ymax; i++) {
-            v_edges_[i][bestZ].est_usage += getEdgeCostNDRAware(v_edges_[i][bestZ], edgeCost);
-            v_used_ggrid_.insert({i, bestZ});
-          }
-=======
           graph2d_.addEstUsageH({x1, bestZ}, y1, edgeCost);
           graph2d_.addEstUsageH({bestZ, x2}, y2, edgeCost);
           graph2d_.addEstUsageV(bestZ, {ymin, ymax}, edgeCost);
 
->>>>>>> 6b2c5097
           treeedge->route.HVH = HVH;
           treeedge->route.Zpoint = bestZ;
         } else {
@@ -873,35 +711,6 @@
           treenodes[n1a].lID++;
           treenodes[n2a].lID++;
           if (y1Smaller) {
-<<<<<<< HEAD
-            for (int i = y1; i < bestZ; i++) {
-              v_edges_[i][x1].est_usage += getEdgeCostNDRAware(v_edges_[i][x1], edgeCost);
-              v_used_ggrid_.insert({i, x1});
-            }
-            for (int i = bestZ; i < y2; i++) {
-              v_edges_[i][x2].est_usage += getEdgeCostNDRAware(v_edges_[i][x2], edgeCost);
-              v_used_ggrid_.insert({i, x2});
-            }
-            for (int i = x1; i < x2; i++) {
-              h_edges_[bestZ][i].est_usage += getEdgeCostNDRAware(h_edges_[bestZ][i], edgeCost);
-              h_used_ggrid_.insert({bestZ, i});
-            }
-            treeedge->route.HVH = HVH;
-            treeedge->route.Zpoint = bestZ;
-          } else {
-            for (int i = y2; i < bestZ; i++) {
-              v_edges_[i][x2].est_usage += getEdgeCostNDRAware(v_edges_[i][x2], edgeCost);
-              v_used_ggrid_.insert({i, x2});
-            }
-            for (int i = bestZ; i < y1; i++) {
-              v_edges_[i][x1].est_usage += getEdgeCostNDRAware(v_edges_[i][x1], edgeCost);
-              v_used_ggrid_.insert({i, x1});
-            }
-            for (int i = x1; i < x2; i++) {
-              h_edges_[bestZ][i].est_usage += getEdgeCostNDRAware(h_edges_[bestZ][i], edgeCost);
-              h_used_ggrid_.insert({bestZ, i});
-            }
-=======
             graph2d_.addEstUsageV(x1, {y1, bestZ}, edgeCost);
             graph2d_.addEstUsageV(x2, {bestZ, y2}, edgeCost);
             graph2d_.addEstUsageH({x1, x2}, bestZ, edgeCost);
@@ -912,7 +721,6 @@
             graph2d_.addEstUsageV(x2, {y2, bestZ}, edgeCost);
             graph2d_.addEstUsageV(x1, {bestZ, y1}, edgeCost);
             graph2d_.addEstUsageH({x1, x2}, bestZ, edgeCost);
->>>>>>> 6b2c5097
             treeedge->route.HVH = HVH;
             treeedge->route.Zpoint = bestZ;
           }
@@ -974,14 +782,7 @@
 
   treeedge->route.type = RouteType::LRoute;
   if (x1 == x2) {  // V-routing
-<<<<<<< HEAD
-    for (int j = ymin; j < ymax; j++) {
-      v_edges_[j][x1].est_usage += getEdgeCostNDRAware(v_edges_[j][x1], edgeCost);
-      v_used_ggrid_.insert({j, x1});
-    }
-=======
     graph2d_.addEstUsageV(x1, {ymin, ymax}, edgeCost);
->>>>>>> 6b2c5097
     treeedge->route.xFirst = false;
     if (treenodes[n1].status % 2 == 0) {
       treenodes[n1].status += 1;
@@ -997,14 +798,7 @@
       treenodes[n2a].status += 1;
     }
   } else if (y1 == y2) {  // H-routing
-<<<<<<< HEAD
-    for (int j = x1; j < x2; j++) {
-      h_edges_[y1][j].est_usage += getEdgeCostNDRAware(h_edges_[y1][j], edgeCost);
-      h_used_ggrid_.insert({y1, j});
-    }
-=======
     graph2d_.addEstUsageH({x1, x2}, y1, edgeCost);
->>>>>>> 6b2c5097
     treeedge->route.xFirst = true;
     if (treenodes[n2].status < 2) {
       treenodes[n2].status += 2;
@@ -1078,20 +872,9 @@
       treenodes[n1a].lID++;
 
       // two parts (x1, y1)-(x1, y2) and (x1, y2)-(x2, y2)
-<<<<<<< HEAD
-      for (int j = ymin; j < ymax; j++) {
-        v_edges_[j][x1].est_usage += getEdgeCostNDRAware(v_edges_[j][x1], edgeCost);
-        v_used_ggrid_.insert({j, x1});
-      }
-      for (int j = x1; j < x2; j++) {
-        h_edges_[y2][j].est_usage += getEdgeCostNDRAware(h_edges_[y2][j], edgeCost);
-        h_used_ggrid_.insert({y2, j});
-      }
-=======
       graph2d_.addEstUsageV(x1, {ymin, ymax}, edgeCost);
       graph2d_.addEstUsageH({x1, x2}, y2, edgeCost);
 
->>>>>>> 6b2c5097
       treeedge->route.xFirst = false;
     } else {
       if (treenodes[n2].status % 2 == 0) {
@@ -1112,19 +895,8 @@
       treenodes[n2a].lID++;
 
       // two parts (x1, y1)-(x2, y1) and (x2, y1)-(x2, y2)
-<<<<<<< HEAD
-      for (int j = x1; j < x2; j++) {
-        h_edges_[y1][j].est_usage += getEdgeCostNDRAware(h_edges_[y1][j], edgeCost);
-        h_used_ggrid_.insert({y1, j});
-      }
-      for (int j = ymin; j < ymax; j++) {
-        v_edges_[j][x2].est_usage += getEdgeCostNDRAware(v_edges_[j][x2], edgeCost);
-        v_used_ggrid_.insert({j, x2});
-      }
-=======
       graph2d_.addEstUsageH({x1, x2}, y1, edgeCost);
       graph2d_.addEstUsageV(x2, {ymin, ymax}, edgeCost);
->>>>>>> 6b2c5097
       treeedge->route.xFirst = true;
     }
   }  // else L-routing
@@ -1292,7 +1064,7 @@
 
   FrNet* net = nets_[netID];
   bool is_ndr = net->getDbNet()->getNonDefaultRule() ? true : false;
-  if (is_ndr && net->getDbNet() == debug_->net_) {
+  if (is_ndr && net->getDbNet() == debug_->net) {
         logger_->report("Before ripup");
         printEdge(netID,edgeID);
   }
@@ -1427,24 +1199,14 @@
       for (int i = x1; i < bestp1x; i++) {
         gridsX[cnt] = i;
         gridsY[cnt] = y1;
-<<<<<<< HEAD
-        h_edges_[y1][i].usage += getEdgeCostNDRAware(h_edges_[y1][i], edgeCost);
-        h_used_ggrid_.insert({y1, i});
-=======
         graph2d_.addUsageH(i, y1, edgeCost);
->>>>>>> 6b2c5097
         cnt++;
       }
     } else {
       for (int i = x1; i > bestp1x; i--) {
         gridsX[cnt] = i;
         gridsY[cnt] = y1;
-<<<<<<< HEAD
-        h_edges_[y1][i - 1].usage += getEdgeCostNDRAware(h_edges_[y1][i - 1], edgeCost);
-        h_used_ggrid_.insert({y1, i - 1});
-=======
         graph2d_.addUsageH(i - 1, y1, edgeCost);
->>>>>>> 6b2c5097
         cnt++;
       }
     }
@@ -1453,24 +1215,14 @@
         gridsX[cnt] = bestp1x;
         gridsY[cnt] = i;
         cnt++;
-<<<<<<< HEAD
-        v_edges_[i][bestp1x].usage += getEdgeCostNDRAware(v_edges_[i][bestp1x], edgeCost);
-        v_used_ggrid_.insert({i, bestp1x});
-=======
         graph2d_.addUsageV(bestp1x, i, edgeCost);
->>>>>>> 6b2c5097
       }
     } else {
       for (int i = y1; i > bestp1y; i--) {
         gridsX[cnt] = bestp1x;
         gridsY[cnt] = i;
         cnt++;
-<<<<<<< HEAD
-        v_edges_[(i - 1)][bestp1x].usage += getEdgeCostNDRAware(v_edges_[(i - 1)][bestp1x], edgeCost);
-        v_used_ggrid_.insert({i - 1, bestp1x});
-=======
         graph2d_.addUsageV(bestp1x, i - 1, edgeCost);
->>>>>>> 6b2c5097
       }
     }
   } else {
@@ -1479,48 +1231,28 @@
         gridsX[cnt] = x1;
         gridsY[cnt] = i;
         cnt++;
-<<<<<<< HEAD
-        v_edges_[i][x1].usage += getEdgeCostNDRAware(v_edges_[i][x1], edgeCost);
-        v_used_ggrid_.insert({i, x1});
-=======
         graph2d_.addUsageV(x1, i, edgeCost);
->>>>>>> 6b2c5097
       }
     } else {
       for (int i = y1; i > bestp1y; i--) {
         gridsX[cnt] = x1;
         gridsY[cnt] = i;
         cnt++;
-<<<<<<< HEAD
-        v_edges_[(i - 1)][x1].usage += getEdgeCostNDRAware(v_edges_[(i - 1)][x1], edgeCost);
-        v_used_ggrid_.insert({i - 1, x1});
-=======
         graph2d_.addUsageV(x1, i - 1, edgeCost);
->>>>>>> 6b2c5097
       }
     }
     if (bestp1x > x1) {
       for (int i = x1; i < bestp1x; i++) {
         gridsX[cnt] = i;
         gridsY[cnt] = bestp1y;
-<<<<<<< HEAD
-        h_edges_[bestp1y][i].usage += getEdgeCostNDRAware(h_edges_[bestp1y][i], edgeCost);
-        h_used_ggrid_.insert({bestp1y, i});
-=======
         graph2d_.addUsageH(i, bestp1y, edgeCost);
->>>>>>> 6b2c5097
         cnt++;
       }
     } else {
       for (int i = x1; i > bestp1x; i--) {
         gridsX[cnt] = i;
         gridsY[cnt] = bestp1y;
-<<<<<<< HEAD
-        h_edges_[bestp1y][(i - 1)].usage += getEdgeCostNDRAware(h_edges_[bestp1y][(i - 1)], edgeCost);
-        h_used_ggrid_.insert({bestp1y, i - 1});
-=======
         graph2d_.addUsageH(i - 1, bestp1y, edgeCost);
->>>>>>> 6b2c5097
         cnt++;
       }
     }
@@ -1531,24 +1263,14 @@
       for (int i = bestp1x; i < x2; i++) {
         gridsX[cnt] = i;
         gridsY[cnt] = bestp1y;
-<<<<<<< HEAD
-        h_edges_[bestp1y][i].usage += getEdgeCostNDRAware(h_edges_[bestp1y][(i)], edgeCost);
-        h_used_ggrid_.insert({bestp1y, i});
-=======
         graph2d_.addUsageH(i, bestp1y, edgeCost);
->>>>>>> 6b2c5097
         cnt++;
       }
     } else {
       for (int i = bestp1x; i > x2; i--) {
         gridsX[cnt] = i;
         gridsY[cnt] = bestp1y;
-<<<<<<< HEAD
-        h_edges_[bestp1y][i - 1].usage += getEdgeCostNDRAware(h_edges_[bestp1y][i - 1], edgeCost);
-        h_used_ggrid_.insert({bestp1y, i - 1});
-=======
         graph2d_.addUsageH(i - 1, bestp1y, edgeCost);
->>>>>>> 6b2c5097
         cnt++;
       }
     }
@@ -1558,24 +1280,14 @@
         gridsX[cnt] = x2;
         gridsY[cnt] = i;
         cnt++;
-<<<<<<< HEAD
-        v_edges_[i][x2].usage += getEdgeCostNDRAware(v_edges_[i][x2], edgeCost);
-        v_used_ggrid_.insert({i, x2});
-=======
         graph2d_.addUsageV(x2, i, edgeCost);
->>>>>>> 6b2c5097
       }
     } else {
       for (int i = bestp1y; i > y2; i--) {
         gridsX[cnt] = x2;
         gridsY[cnt] = i;
         cnt++;
-<<<<<<< HEAD
-        v_edges_[(i - 1)][x2].usage += getEdgeCostNDRAware(v_edges_[i-1][x2], edgeCost);
-        v_used_ggrid_.insert({i - 1, x2});
-=======
         graph2d_.addUsageV(x2, i - 1, edgeCost);
->>>>>>> 6b2c5097
       }
     }
   } else {
@@ -1584,48 +1296,28 @@
         gridsX[cnt] = bestp1x;
         gridsY[cnt] = i;
         cnt++;
-<<<<<<< HEAD
-        v_edges_[i][bestp1x].usage += getEdgeCostNDRAware(v_edges_[i][bestp1x], edgeCost);
-        v_used_ggrid_.insert({i, bestp1x});
-=======
         graph2d_.addUsageV(bestp1x, i, edgeCost);
->>>>>>> 6b2c5097
       }
     } else {
       for (int i = bestp1y; i > y2; i--) {
         gridsX[cnt] = bestp1x;
         gridsY[cnt] = i;
         cnt++;
-<<<<<<< HEAD
-        v_edges_[(i - 1)][bestp1x].usage += getEdgeCostNDRAware(v_edges_[(i - 1)][bestp1x], edgeCost);
-        v_used_ggrid_.insert({i - 1, bestp1x});
-=======
         graph2d_.addUsageV(bestp1x, i - 1, edgeCost);
->>>>>>> 6b2c5097
       }
     }
     if (x2 > bestp1x) {
       for (int i = bestp1x; i < x2; i++) {
         gridsX[cnt] = i;
         gridsY[cnt] = y2;
-<<<<<<< HEAD
-        h_edges_[y2][i].usage += getEdgeCostNDRAware(h_edges_[y2][i], edgeCost);
-        h_used_ggrid_.insert({y2, i});
-=======
         graph2d_.addUsageH(i, y2, edgeCost);
->>>>>>> 6b2c5097
         cnt++;
       }
     } else {
       for (int i = bestp1x; i > x2; i--) {
         gridsX[cnt] = i;
         gridsY[cnt] = y2;
-<<<<<<< HEAD
-        h_edges_[y2][(i - 1)].usage += getEdgeCostNDRAware(h_edges_[y2][(i - 1)], edgeCost);
-        h_used_ggrid_.insert({y2, i - 1});
-=======
         graph2d_.addUsageH(i - 1, y2, edgeCost);
->>>>>>> 6b2c5097
         cnt++;
       }
     }
@@ -1640,7 +1332,7 @@
   gridsX.resize(cnt);
   gridsY.resize(cnt);
 
-  if (is_ndr && net->getDbNet() == debug_->net_) {
+  if (is_ndr && net->getDbNet() == debug_->net) {
         logger_->report("After reroute monotonic");
         printEdge(netID,edgeID);
   }
@@ -1711,23 +1403,10 @@
 
     treeedge->route.type = RouteType::LRoute;
     if (x1 == x2) {  // V-routing
-<<<<<<< HEAD
-      for (int j = ymin; j < ymax; j++) {
-        v_edges_[j][x1].usage += getEdgeCostNDRAware(v_edges_[j][x1], edgeCost);
-        v_used_ggrid_.insert({j, x1});
-      }
-      treeedge->route.xFirst = false;
-    } else if (y1 == y2) {  // H-routing
-      for (int j = x1; j < x2; j++) {
-        h_edges_[y1][j].usage += getEdgeCostNDRAware(h_edges_[y1][j], edgeCost);
-        h_used_ggrid_.insert({y1, j});
-      }
-=======
       graph2d_.addUsageV(x1, {ymin, ymax}, edgeCost);
       treeedge->route.xFirst = false;
     } else if (y1 == y2) {  // H-routing
       graph2d_.addUsageH({x1, x2}, y1, edgeCost);
->>>>>>> 6b2c5097
       treeedge->route.xFirst = true;
     } else {  // L-routing
       int costL1 = 0;
@@ -1756,27 +1435,6 @@
 
       if (costL1 < costL2) {
         // two parts (x1, y1)-(x1, y2) and (x1, y2)-(x2, y2)
-<<<<<<< HEAD
-        for (int j = ymin; j < ymax; j++) {
-          v_edges_[j][x1].usage += getEdgeCostNDRAware(v_edges_[j][x1], edgeCost);
-          v_used_ggrid_.insert({j, x1});
-        }
-        for (int j = x1; j < x2; j++) {
-          h_edges_[y2][j].usage += getEdgeCostNDRAware(h_edges_[y2][j], edgeCost);
-          h_used_ggrid_.insert({y2, j});
-        }
-        treeedge->route.xFirst = false;
-      } else {
-        // two parts (x1, y1)-(x2, y1) and (x2, y1)-(x2, y2)
-        for (int j = x1; j < x2; j++) {
-          h_edges_[y1][j].usage += getEdgeCostNDRAware(h_edges_[y1][j], edgeCost);
-          h_used_ggrid_.insert({y1, j});
-        }
-        for (int j = ymin; j < ymax; j++) {
-          v_edges_[j][x2].usage += getEdgeCostNDRAware(v_edges_[j][x2], edgeCost);
-          v_used_ggrid_.insert({j, x2});
-        }
-=======
         graph2d_.addEstUsageV(x1, {ymin, ymax}, edgeCost);
         graph2d_.addEstUsageH({x1, x2}, y2, edgeCost);
 
@@ -1786,7 +1444,6 @@
         graph2d_.addEstUsageH({x1, x2}, y1, edgeCost);
         graph2d_.addEstUsageV(x2, {ymin, ymax}, edgeCost);
 
->>>>>>> 6b2c5097
         treeedge->route.xFirst = true;
       }
     }  // else L-routing
