// SPDX-License-Identifier: BSD-3-Clause
// Copyright (c) 2019-2025, The OpenROAD Authors

#include <algorithm>
#include <cstddef>
#include <cstdint>
#include <functional>
#include <set>
#include <string>
#include <utility>

#include "DataType.h"
#include "FastRoute.h"

namespace grt {

// Initializes the 2D graph with grid dimensions, capacities, and layers.
void Graph2D::init(const int x_grid,
                   const int y_grid,
                   const int h_capacity,
                   const int v_capacity,
                   const int num_layers,
                   utl::Logger* logger)
{
  x_grid_ = x_grid;
  y_grid_ = y_grid;
  num_layers_ = num_layers;
  logger_ = logger;

  h_edges_.resize(boost::extents[x_grid - 1][y_grid]);
  v_edges_.resize(boost::extents[x_grid][y_grid - 1]);

  for (int x = 0; x < x_grid - 1; x++) {
    for (int y = 0; y < y_grid; y++) {
      // Edge initialization
      h_edges_[x][y].cap = h_capacity;
      h_edges_[x][y].usage = 0;
      h_edges_[x][y].est_usage = 0;
      h_edges_[x][y].red = 0;
      h_edges_[x][y].last_usage = 0;
      h_edges_[x][y].ndr_overflow = 0;
    }
  }
  for (int x = 0; x < x_grid; x++) {
    for (int y = 0; y < y_grid - 1; y++) {
      // Edge initialization
      v_edges_[x][y].cap = v_capacity;
      v_edges_[x][y].usage = 0;
      v_edges_[x][y].est_usage = 0;
      v_edges_[x][y].red = 0;
      v_edges_[x][y].last_usage = 0;
      v_edges_[x][y].ndr_overflow = 0;
    }
  }
}

// Initializes the estimated usage of all edges to 0.
void Graph2D::InitEstUsage()
{
  foreachEdge([](Edge& edge) { edge.est_usage = 0; });
}

// Initializes the last usage of all edges based on the update type.
void Graph2D::InitLastUsage(const int upType)
{
  foreachEdge([](Edge& edge) { edge.last_usage = 0; });

  if (upType == 1) {
    foreachEdge([](Edge& edge) { edge.congCNT = 0; });
  } else if (upType == 2) {
    foreachEdge([](Edge& edge) { edge.last_usage = edge.last_usage * 0.2; });
  }
}

// Clears all horizontal and vertical edges from the graph.
void Graph2D::clear()
{
  h_edges_.resize(boost::extents[0][0]);
  v_edges_.resize(boost::extents[0][0]);
}

// Clears the sets of used horizontal and vertical grid cells.
void Graph2D::clearUsed()
{
  v_used_ggrid_.clear();
  h_used_ggrid_.clear();
}

// Clears the NDR lists
void Graph2D::clearNDRnets()
{
  for (auto row : v_ndr_nets_) {
    for (auto& ndr_set : row) {
      ndr_set.clear();
    }
  }
  for (auto row : h_ndr_nets_) {
    for (auto& ndr_set : row) {
      ndr_set.clear();
    }
  }
}

// Checks if the graph has any horizontal or vertical edges.
bool Graph2D::hasEdges() const
{
  return !h_edges_.empty() && !v_edges_.empty();
}

uint16_t Graph2D::getUsageH(const int x, const int y) const
{
  return h_edges_[x][y].usage;
}

uint16_t Graph2D::getUsageV(const int x, const int y) const
{
  return v_edges_[x][y].usage;
}

int16_t Graph2D::getLastUsageH(int x, int y) const
{
  return h_edges_[x][y].last_usage;
}

int16_t Graph2D::getLastUsageV(int x, int y) const
{
  return v_edges_[x][y].last_usage;
}

double Graph2D::getEstUsageH(const int x, const int y) const
{
  return h_edges_[x][y].est_usage;
}

double Graph2D::getEstUsageV(const int x, const int y) const
{
  return v_edges_[x][y].est_usage;
}

uint16_t Graph2D::getUsageRedH(const int x, const int y) const
{
  return h_edges_[x][y].usage_red();
}

uint16_t Graph2D::getUsageRedV(const int x, const int y) const
{
  return v_edges_[x][y].usage_red();
}

double Graph2D::getEstUsageRedH(const int x, const int y) const
{
  return h_edges_[x][y].est_usage_red();
}

double Graph2D::getEstUsageRedV(const int x, const int y) const
{
  return v_edges_[x][y].est_usage_red();
}

int Graph2D::getOverflowH(const int x, const int y) const
{
  const auto& edge = h_edges_[x][y];
  return edge.usage - edge.cap;
}

int Graph2D::getOverflowV(const int x, const int y) const
{
  const auto& edge = v_edges_[x][y];
  return edge.usage - edge.cap;
}

uint16_t Graph2D::getCapH(int x, int y) const
{
  return h_edges_[x][y].cap;
}

uint16_t Graph2D::getCapV(int x, int y) const
{
  return v_edges_[x][y].cap;
}

const std::set<std::pair<int, int>>& Graph2D::getUsedGridsH() const
{
  return h_used_ggrid_;
}

const std::set<std::pair<int, int>>& Graph2D::getUsedGridsV() const
{
  return v_used_ggrid_;
}

// Adds capacity to a horizontal edge.
void Graph2D::addCapH(const int x, const int y, const int cap)
{
  h_edges_[x][y].cap += cap;
}

// Adds capacity to a vertical edge.
void Graph2D::addCapV(const int x, const int y, const int cap)
{
  v_edges_[x][y].cap += cap;
}

// Updates estimated usage for a horizontal edge segment, considering NDRs.
void Graph2D::updateEstUsageH(const Interval& xi,
                              const int y,
                              FrNet* net,
                              const double usage)
{
  for (int x = xi.lo; x < xi.hi; x++) {
    updateEstUsageH(x, y, net, usage);
  }
}

// Updates estimated usage for a horizontal edge, considering NDRs.
void Graph2D::updateEstUsageH(const int x,
                              const int y,
                              FrNet* net,
                              const double usage)
{
  h_edges_[x][y].est_usage
      += getCostNDRAware(net, x, y, usage, EdgeDirection::Horizontal);

  if (usage > 0) {
    h_used_ggrid_.insert({x, y});
  }
}

// Adds the estimated usage to the actual usage for all edges.
void Graph2D::addEstUsageToUsage()
{
  foreachEdge([](Edge& edge) { edge.usage += edge.est_usage; });
}

// Updates estimated usage for a vertical edge segment, considering NDRs.
void Graph2D::updateEstUsageV(const int x,
                              const Interval& yi,
                              FrNet* net,
                              const double usage)
{
  for (int y = yi.lo; y < yi.hi; y++) {
    updateEstUsageV(x, y, net, usage);
  }
}

// Updates estimated usage for a vertical edge, considering NDRs.
void Graph2D::updateEstUsageV(const int x,
                              const int y,
                              FrNet* net,
                              const double usage)
{
  v_edges_[x][y].est_usage
      += getCostNDRAware(net, x, y, usage, EdgeDirection::Vertical);

  if (usage > 0) {
    v_used_ggrid_.insert({x, y});
  }
}

// Adds reduction to a horizontal edge.
void Graph2D::addRedH(const int x, const int y, const int red)
{
  auto& val = h_edges_[x][y].red;
  val = std::max(val + red, 0);
}

// Adds reduction to a vertical edge.
void Graph2D::addRedV(const int x, const int y, const int red)
{
  auto& val = v_edges_[x][y].red;
  val = std::max(val + red, 0);
}

// Adds usage to a horizontal edge segment.
void Graph2D::addUsageH(const Interval& xi, const int y, const int used)
{
  for (int x = xi.lo; x < xi.hi; x++) {
    addUsageH(x, y, used);
  }
}

// Adds usage to a horizontal edge.
void Graph2D::addUsageH(const int x, const int y, const int used)
{
  h_edges_[x][y].usage += used;
  if (used > 0) {
    h_used_ggrid_.insert({x, y});
  }
}

// Adds usage to a vertical edge segment.
void Graph2D::addUsageV(const int x, const Interval& yi, const int used)
{
  for (int y = yi.lo; y < yi.hi; y++) {
    addUsageV(x, y, used);
  }
}

// Adds usage to a vertical edge.
void Graph2D::addUsageV(const int x, const int y, const int used)
{
  v_edges_[x][y].usage += used;
  if (used > 0) {
    v_used_ggrid_.insert({x, y});
  }
}

// Updates the list of congested nets.
void Graph2D::updateCongList(const std::string& net_name,
                             const double edge_cost)
{
  if (edge_cost > 0) {
    congestion_nets_.insert(net_name);
  } else {
    congestion_nets_.erase(net_name);
  }
}

// Prints all congested nets (debug).
void Graph2D::printAllElements()
{
  if (congestion_nets_.empty()) {
    logger_->report("No congestion nets.");
    return;
  }

  logger_->reportLiteral(
      fmt::format("Congestion nets ({}): ", congestion_nets_.size()));
  for (auto it = congestion_nets_.begin(); it != congestion_nets_.end(); ++it) {
    if (it != congestion_nets_.begin()) {
      logger_->reportLiteral(", ");
    }
    logger_->reportLiteral(fmt::format("\"{}\"", *it));
  }
  logger_->reportLiteral("\n");
}

// Updates usage for a horizontal edge, considering NDRs.
void Graph2D::updateUsageH(const int x,
                           const int y,
                           FrNet* net,
                           const int usage)
{
  h_edges_[x][y].usage
      += getCostNDRAware(net, x, y, usage, EdgeDirection::Horizontal);

  if (usage > 0) {
    h_used_ggrid_.insert({x, y});
  }
}

// Updates usage for a horizontal edge segment.
void Graph2D::updateUsageH(const Interval& xi,
                           const int y,
                           FrNet* net,
                           const int usage)
{
  for (int x = xi.lo; x < xi.hi; x++) {
    updateUsageH(x, y, net, usage);
  }
}

// Updates usage for a vertical edge, considering NDRs.
void Graph2D::updateUsageV(const int x,
                           const int y,
                           FrNet* net,
                           const int usage)
{
  v_edges_[x][y].usage
      += getCostNDRAware(net, x, y, usage, EdgeDirection::Vertical);

  if (usage > 0) {
    v_used_ggrid_.insert({x, y});
  }
}

// Updates usage for a vertical edge segment.
void Graph2D::updateUsageV(const int x,
                           const Interval& yi,
                           FrNet* net,
                           const int usage)
{
  for (int y = yi.lo; y < yi.hi; y++) {
    updateUsageV(x, y, net, usage);
  }
}

/*
 * num_iteration : the total number of iterations for maze route to run
 * round : the number of maze route stages runned
 */

// Updates the congestion history of edges.
void Graph2D::updateCongestionHistory(const int up_type,
                                      const int ahth,
                                      bool stop_decreasing,
                                      int& max_adj)
{
  int maxlimit = 0;

  if (up_type == 2) {
    stop_decreasing = max_adj < ahth;
  }

  auto updateEdges = [&](const auto& grid, auto& edges) {
    for (const auto& [x, y] : grid) {
      const int overflow = edges[x][y].usage - edges[x][y].cap;
      if (overflow > 0) {
        edges[x][y].congCNT++;
        edges[x][y].last_usage += overflow;
      } else if (!stop_decreasing) {
        if (up_type != 1) {
          edges[x][y].congCNT = std::max<int>(0, edges[x][y].congCNT - 1);
        }
        if (up_type != 3) {
          edges[x][y].last_usage *= 0.9;
        } else {
          edges[x][y].last_usage
              = std::max<int>(edges[x][y].last_usage + overflow, 0);
        }
      }
      maxlimit = std::max<int>(maxlimit, edges[x][y].last_usage);
    }
  };

  updateEdges(h_used_ggrid_, h_edges_);
  updateEdges(v_used_ggrid_, v_edges_);

  max_adj = maxlimit;
}

// Accumulates stress on edges based on congestion.
void Graph2D::str_accu(const int rnd)
{
  foreachEdge([rnd](Edge& edge) {
    const int overflow = edge.usage - edge.cap;
    if (overflow > 0 || edge.congCNT > rnd) {
      edge.last_usage += edge.congCNT * overflow / 2;
    }
  });
}

// Applies a function to each edge in the graph.
void Graph2D::foreachEdge(const std::function<void(Edge&)>& func)
{
  auto inner = [&](auto& edges) {
    Edge* edges_data = edges.data();

    const size_t num_edges = edges.num_elements();

    for (size_t i = 0; i < num_edges; ++i) {
      func(edges_data[i]);
    }
  };
  inner(h_edges_);
  inner(v_edges_);
}

<<<<<<< HEAD
void Graph2D::saveResources(const int x, const int y, bool is_horizontal)
{
  if (is_horizontal) {
    h_edges_[x][y].real_cap = h_edges_[x][y].cap;
  } else {
    v_edges_[x][y].real_cap = v_edges_[x][y].cap;
  }
}

int Graph2D::getSuggestAdjustment(const int x, const int y, bool is_horizontal)
{
  float real_capacity, usage;
  if (is_horizontal) {
    real_capacity = h_edges_[x][y].real_cap;
    usage = h_edges_[x][y].usage;
  } else {
    real_capacity = v_edges_[x][y].real_cap;
    usage = v_edges_[x][y].usage;
  }
  if (real_capacity >= usage) {
    const int suggest_adj = (1.0 - (usage / real_capacity)) * 100;
    return suggest_adj;
  }
  return -1;
=======
// Initializes the 3D capacity of the graph.
void Graph2D::initCap3D()
{
  v_cap_3D_.resize(boost::extents[num_layers_][x_grid_][y_grid_]);
  h_cap_3D_.resize(boost::extents[num_layers_][x_grid_][y_grid_]);
  initNDRnets();
}

// Initializes the NDR nets for each grid cell.
void Graph2D::initNDRnets()
{
  v_ndr_nets_.resize(boost::extents[x_grid_][y_grid_]);
  h_ndr_nets_.resize(boost::extents[x_grid_][y_grid_]);
}

// Updates the 3D capacity of a specific edge.
void Graph2D::updateCap3D(int x,
                          int y,
                          int layer,
                          EdgeDirection direction,
                          const double cap)
{
  auto& cap3D = (EdgeDirection::Horizontal == direction)
                    ? h_cap_3D_[layer][x][y]
                    : v_cap_3D_[layer][x][y];
  cap3D.cap = cap;
  cap3D.cap_ndr = cap;
}

// Prints the capacity of each edge per layer.
void Graph2D::printEdgeCapPerLayer()
{
  logger_->report("=== printEdgeCapPerLayer ===");
  for (int y = 0; y < y_grid_; y++) {
    for (int x = 0; x < x_grid_; x++) {
      for (int l = 0; l < num_layers_; l++) {
        if (x < x_grid_ - 1) {
          logger_->report(
              "\tH x{} y{} l{}: {}", x, y, l, h_cap_3D_[l][x][y].cap);
        }
        if (y < y_grid_ - 1) {
          logger_->report(
              "\tV x{} y{} l{}: {}", x, y, l, v_cap_3D_[l][x][y].cap);
        }
      }
    }
  }
}

// Checks if there is enough NDR capacity for a given net.
bool Graph2D::hasNDRCapacity(FrNet* net, int x, int y, EdgeDirection direction)
{
  const int8_t edgeCost = net->getEdgeCost();

  if (edgeCost == 1) {
    return true;
  }

  // For nets with high cost, we need at least one layer with sufficient
  // capacity
  for (int l = net->getMinLayer(); l <= net->getMaxLayer(); l++) {
    double layer_cap = 0;
    int8_t layer_edge_cost = net->getLayerEdgeCost(l);

    layer_cap = (direction == EdgeDirection::Horizontal)
                    ? h_cap_3D_[l][x][y].cap_ndr
                    : v_cap_3D_[l][x][y].cap_ndr;

    if (layer_cap >= layer_edge_cost) {
      return true;
    }
  }

  // No single layer can accommodate this NDR net
  return false;
}

// Calculates the cost of an edge, considering NDRs.
double Graph2D::getCostNDRAware(FrNet* net,
                                int x,
                                int y,
                                const double edge_cost,
                                EdgeDirection direction)
{
  const int8_t edgeCost = net->getEdgeCost();

  // No processing needed for nets with 1 edge cost
  if (edgeCost == 1) {
    return edge_cost;
  }

  constexpr double OVERFLOW_COST_MULTIPLIER = 100.0;

  // Get references to the appropriate edge data based on direction
  auto& edge = (direction == EdgeDirection::Horizontal) ? h_edges_[x][y]
                                                        : v_edges_[x][y];
  auto& ndr_nets = (direction == EdgeDirection::Horizontal) ? h_ndr_nets_[x][y]
                                                            : v_ndr_nets_[x][y];

  const std::string& net_name = net->getName();
  bool is_net_present = ndr_nets.find(net_name) != ndr_nets.end();
  double final_edge_cost = 0;

  if (edge_cost < 0) {  // Rip-up: remove resource
    // If the net is in the list, remove it and compute the edge cost.
    // If the net is not in the list, it probably means that we are removing
    // half the edge cost a second time in the initial routing steps. But we
    // only need to count once to avoid problems when managing 3D capacity
    if (is_net_present) {
      ndr_nets.erase(net_name);
      // If the edge already has an overflow caused by NDR net we need to remove
      // the big edge cost value
      if (edge.ndr_overflow > 0) {
        edge.ndr_overflow--;
        final_edge_cost = -OVERFLOW_COST_MULTIPLIER * edgeCost;
      } else {
        final_edge_cost = -edgeCost;
      }
      updateNDRCapLayer(x, y, net, direction, edge_cost);
    }
  } else {  // Routing: add resource
    // If the net is not in the list, add it and compute the edge cost.
    // If the net is in the list, it probably means that we are in the
    // initial routing steps adding two times half the edge cost. But we
    // only need to count once to avoid problems when managing 3D capacity
    if (!is_net_present) {
      // If the edge already has an overflow caused by NDR net or it will have
      // an overflow due to lack of capacity in a single layer, we need to add
      // the big edge cost value
      if (edge.ndr_overflow > 0 || !hasNDRCapacity(net, x, y, direction)) {
        edge.ndr_overflow++;
        final_edge_cost = OVERFLOW_COST_MULTIPLIER * edgeCost;
      } else {
        final_edge_cost = edgeCost;
      }
      ndr_nets.insert(net_name);
      updateNDRCapLayer(x, y, net, direction, edge_cost);
    }
  }

  return final_edge_cost;
}

// Prints the NDR capacity of a specific grid cell.
void Graph2D::printNDRCap(const int x, const int y)
{
  logger_->report("=== PrintNDRCap (x{} y{}) ===", x, y);
  for (int l = 0; l < num_layers_; l++) {
    logger_->report("\tL{} - H Cap: {} NDR Cap: {} - V Cap: {} NDR Cap: {}",
                    l,
                    h_cap_3D_[l][x][y].cap,
                    h_cap_3D_[l][x][y].cap_ndr,
                    v_cap_3D_[l][x][y].cap,
                    v_cap_3D_[l][x][y].cap_ndr);
  }
}

// Updates the NDR capacity of a layer for a given net.
void Graph2D::updateNDRCapLayer(const int x,
                                const int y,
                                FrNet* net,
                                EdgeDirection dir,
                                const double edge_cost)
{
  const int8_t edgeCost = net->getEdgeCost();
  if (edgeCost == 1) {
    return;
  }

  auto& cap_3D = (dir == EdgeDirection::Horizontal) ? h_cap_3D_ : v_cap_3D_;
  int8_t layer_edge_cost = 0;

  for (int l = net->getMinLayer(); l <= net->getMaxLayer(); l++) {
    auto& layer_cap = cap_3D[l][x][y];
    layer_edge_cost = net->getLayerEdgeCost(l);
    if (edge_cost < 0) {  // Reducing edge usage
      // If we already have a NDR net in this layer, increase the NDR capacity
      // available again
      if (layer_cap.cap - layer_cap.cap_ndr >= layer_edge_cost) {
        layer_cap.cap_ndr += layer_edge_cost;
        return;
      }
    } else {  // Increasing edge usage
      // If there is NDR capacity available, reduce the capacity value
      if (layer_cap.cap_ndr >= layer_edge_cost) {
        layer_cap.cap_ndr -= layer_edge_cost;
        return;
      }
    }
  }

  // If the edge is already with congestion and there is no capacity available
  // in any layer, reduce the capacity available of the first layer.
  // When rippin-up, it will be the first to be released
  if (edge_cost > 0) {
    layer_edge_cost = net->getLayerEdgeCost(net->getMinLayer());
    cap_3D[net->getMinLayer()][x][y].cap_ndr -= layer_edge_cost;
  }
>>>>>>> dc82eddf
}

}  // namespace grt<|MERGE_RESOLUTION|>--- conflicted
+++ resolved
@@ -456,7 +456,6 @@
   inner(v_edges_);
 }
 
-<<<<<<< HEAD
 void Graph2D::saveResources(const int x, const int y, bool is_horizontal)
 {
   if (is_horizontal) {
@@ -481,7 +480,8 @@
     return suggest_adj;
   }
   return -1;
-=======
+}
+
 // Initializes the 3D capacity of the graph.
 void Graph2D::initCap3D()
 {
@@ -680,7 +680,6 @@
     layer_edge_cost = net->getLayerEdgeCost(net->getMinLayer());
     cap_3D[net->getMinLayer()][x][y].cap_ndr -= layer_edge_cost;
   }
->>>>>>> dc82eddf
 }
 
 }  // namespace grt