--- conflicted
+++ resolved
@@ -56,26 +56,15 @@
 metal10    Vertical         2256          2209          2.08%
 ---------------------------------------------------------------
 
-<<<<<<< HEAD
-[INFO GRT-0111] Final number of vias: 1260
-[INFO GRT-0112] Final usage 3D: 7468
-=======
-[INFO GRT-0111] Final number of vias: 1235
-[INFO GRT-0112] Final usage 3D: 7045
->>>>>>> 3a06dd5e
+[INFO GRT-0111] Final number of vias: 1238
+[INFO GRT-0112] Final usage 3D: 7052
 
 [INFO GRT-0096] Final congestion report:
 Layer         Resource        Demand        Usage (%)    Max H / Max V / Total Overflow
 ---------------------------------------------------------------------------------------
-<<<<<<< HEAD
-metal1           32066          1814            5.66%             0 /  0 /  0
-metal2           24581          1852            7.53%             0 /  0 /  0
-metal3           33028            22            0.07%             0 /  0 /  0
-=======
-metal1           32066          1710            5.33%             0 /  0 /  0
-metal2           24581          1630            6.63%             0 /  0 /  0
+metal1           32066          1707            5.32%             0 /  0 /  0
+metal2           24581          1631            6.64%             0 /  0 /  0
 metal3           33028             0            0.00%             0 /  0 /  0
->>>>>>> 3a06dd5e
 metal4           15698             0            0.00%             0 /  0 /  0
 metal5           15410             0            0.00%             0 /  0 /  0
 metal6           15698             0            0.00%             0 /  0 /  0
@@ -84,14 +73,8 @@
 metal9            2162             0            0.00%             0 /  0 /  0
 metal10           2209             0            0.00%             0 /  0 /  0
 ---------------------------------------------------------------------------------------
-<<<<<<< HEAD
-Total           149734          3688            2.46%             0 /  0 /  0
+Total           149734          3338            2.23%             0 /  0 /  0
 
-[INFO GRT-0018] Total wirelength: 11516 um
-=======
-Total           149734          3340            2.23%             0 /  0 /  0
-
-[INFO GRT-0018] Total wirelength: 10279 um
->>>>>>> 3a06dd5e
+[INFO GRT-0018] Total wirelength: 10277 um
 [INFO GRT-0014] Routed nets: 563
 No differences found.