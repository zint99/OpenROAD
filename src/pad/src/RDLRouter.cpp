--- conflicted
+++ resolved
@@ -266,18 +266,7 @@
           logger_, utl::PAD, "Router", 2, "Route segments {}", route.size());
       routes[net].push_back({route, points->target0, points->target1});
       commitRoute(route);
-<<<<<<< HEAD
-=======
       points->state = RouteState::SUCCESS;
-      for (const auto& [p0, p1] : added_edges0) {
-        boost::remove_edge(
-            point_vertex_map_[p0], point_vertex_map_[p1], graph_);
-      }
-      for (const auto& [p0, p1] : added_edges1) {
-        boost::remove_edge(
-            point_vertex_map_[p0], point_vertex_map_[p1], graph_);
-      }
->>>>>>> f4ec2924
     } else {
       failed[net].push_back(points);
       points->state = RouteState::FAILED;
@@ -286,6 +275,7 @@
     if (gui_ != nullptr && logger_->debugCheck(utl::PAD, "Router", 2)) {
       gui_->pause();
     }
+
     removeTerminalEdges(added_edges0);
     removeTerminalEdges(added_edges1);
   }
