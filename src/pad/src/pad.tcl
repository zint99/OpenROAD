#BSD 3-Clause License
#
#Copyright (c) 2023, The Regents of the University of California
#All rights reserved.
#
#Redistribution and use in source and binary forms, with or without
#modification, are permitted provided that the following conditions are met:
#
#1. Redistributions of source code must retain the above copyright notice, this
#   list of conditions and the following disclaimer.
#
#2. Redistributions in binary form must reproduce the above copyright notice,
#   this list of conditions and the following disclaimer in the documentation
#   and/or other materials provided with the distribution.
#
#3. Neither the name of the copyright holder nor the names of its
#   contributors may be used to endorse or promote products derived from
#   this software without specific prior written permission.
#
#THIS SOFTWARE IS PROVIDED BY THE COPYRIGHT HOLDERS AND CONTRIBUTORS "AS IS"
#AND ANY EXPRESS OR IMPLIED WARRANTIES, INCLUDING, BUT NOT LIMITED TO, THE
#IMPLIED WARRANTIES OF MERCHANTABILITY AND FITNESS FOR A PARTICULAR PURPOSE ARE
#DISCLAIMED. IN NO EVENT SHALL THE COPYRIGHT HOLDER OR CONTRIBUTORS BE LIABLE
#FOR ANY DIRECT, INDIRECT, INCIDENTAL, SPECIAL, EXEMPLARY, OR CONSEQUENTIAL
#DAMAGES (INCLUDING, BUT NOT LIMITED TO, PROCUREMENT OF SUBSTITUTE GOODS OR
#SERVICES; LOSS OF USE, DATA, OR PROFITS; OR BUSINESS INTERRUPTION) HOWEVER
#CAUSED AND ON ANY THEORY OF LIABILITY, WHETHER IN CONTRACT, STRICT LIABILITY,
#OR TORT (INCLUDING NEGLIGENCE OR OTHERWISE) ARISING IN ANY WAY OUT OF THE USE
#OF THIS SOFTWARE, EVEN IF ADVISED OF THE POSSIBILITY OF SUCH DAMAGE.

sta::define_cmd_args "make_io_bump_array" {-bump master \
                                           -origin {x y} \
                                           -rows rows \
                                           -columns columns \
                                           -pitch {x y} \
                                           [-prefix prefix]}

proc make_io_bump_array {args} {
  sta::parse_key_args "make_io_bump_array" args \
    keys {-bump -origin -rows -columns -pitch -prefix} \
    flags {}

  sta::check_argc_eq0 "make_io_bump_array" $args

  pad::assert_required make_io_bump_array -bump
  set master [pad::find_master $keys(-bump)]
  pad::assert_required make_io_bump_array -origin
  set origin $keys(-origin)
  pad::assert_required make_io_bump_array -rows
  set rows $keys(-rows)
  pad::assert_required make_io_bump_array -columns
  set columns $keys(-columns)
  pad::assert_required make_io_bump_array -pitch
  set pitch $keys(-pitch)

  set cmd_args []
  if {[info exists keys(-prefix)]} {
    lappend cmd_args $keys(-prefix)
  }

  pad::make_bump_array \
    $master \
    [ord::microns_to_dbu [lindex $origin 0]] \
    [ord::microns_to_dbu [lindex $origin 1]] \
    $rows \
    $columns \
    [ord::microns_to_dbu [lindex $pitch 0]] \
    [ord::microns_to_dbu [lindex $pitch 1]] \
    {*}$cmd_args
}

sta::define_cmd_args "remove_io_bump_array" {-bump master}

proc remove_io_bump_array {args} {
  sta::parse_key_args "remove_io_bump_array" args \
    keys {-bump} \
    flags {}

  sta::check_argc_eq0 "remove_io_bump_array" $args

  pad::assert_required remove_io_bump_array -bump
  set master [pad::find_master $keys(-bump)]
  pad::remove_bump_array $master
}

sta::define_cmd_args "remove_io_bump" {inst}

proc remove_io_bump {args} {
  sta::parse_key_args "remove_io_bump" args \
    keys {} \
    flags {}

  sta::check_argc_eq1 "remove_io_bump" $args

  pad::remove_bump [pad::find_instance [lindex $args 0]]
}

sta::define_cmd_args "assign_io_bump" {-net net \
                                       [-terminal terminal] \
                                       [-dont_route] \
                                       inst}

proc assign_io_bump {args} {
  sta::parse_key_args "assign_io_bump" args \
    keys {-net -terminal} \
    flags {-dont_route}

  sta::check_argc_eq1 "assign_io_bump" $args

  set terminal NULL
  if { [info exists keys(-terminal)] } {
    set terminal [[ord::get_db_block] findITerm $keys(-terminal)]

    if { $terminal == "NULL" } {
      utl::error PAD 113 "Unable to find $keys(-terminal)"
    }
  }

  set dont_route [info exists flags(-dont_route)]
  if { $dont_route && $terminal != "NULL" } {
    utl::error PAD 114 "-dont_route and -terminal cannot be used together"
  }

  pad::assert_required assign_io_bump -net
  pad::assign_net_to_bump \
    [pad::find_instance [lindex $args 0]] \
    [pad::find_net $keys(-net)] \
    $terminal \
    $dont_route
}

#####

sta::define_cmd_args "make_io_sites" {-horizontal_site site \
                                      -vertical_site site \
                                      -corner_site site \
                                      -offset offset \
                                      [-rotation_horizontal rotation] \
                                      [-rotation_vertical rotation] \
                                      [-rotation_corner rotation] \
                                      [-ring_index index]}; # checker off 

proc make_io_sites {args} {
  sta::parse_key_args "make_io_sites" args \
<<<<<<< HEAD
    keys {-horizontal_site -vertical_site -corner_site -offset -rotation -rotation_horizontal -rotation_vertical -rotation_corner -ring_index} \
    flags {}; # checker off 
=======
    keys {-horizontal_site -vertical_site -corner_site -offset -rotation \
      -rotation_horizontal -rotation_vertical -rotation_corner -ring_index} \
    flags {}
>>>>>>> 9f42363f

  sta::check_argc_eq0 "make_io_sites" $args
  set index -1
  if {[info exists keys(-ring_index)]} {
    set index $keys(-ring_index)
  }
  set rotation_hor "R0"
  set rotation_ver "R0"
  set rotation_cor "R0"
  if {[info exists keys(-rotation)]} {
    utl::warn PAD 112 "Use of -rotation is deprecated"
    set rotation_hor $keys(-rotation)
    set rotation_ver $keys(-rotation)
    set rotation_cor $keys(-rotation)
  }
  if {[info exists keys(-rotation_horizontal)]} {
    set rotation_hor $keys(-rotation_horizontal)
  }
  if {[info exists keys(-rotation_vertical)]} {
    set rotation_ver $keys(-rotation_vertical)
  }
  if {[info exists keys(-rotation_corner)]} {
    set rotation_cor $keys(-rotation_corner)
  }

  pad::assert_required make_io_sites -horizontal_site
  pad::assert_required make_io_sites -vertical_site
  pad::assert_required make_io_sites -corner_site
  pad::assert_required make_io_sites -offset
  set offset [ord::microns_to_dbu $keys(-offset)]
  pad::make_io_row \
    [pad::find_site $keys(-horizontal_site)] \
    [pad::find_site $keys(-vertical_site)] \
    [pad::find_site $keys(-corner_site)] \
    $offset \
    $offset \
    $offset \
    $offset \
    $rotation_hor \
    $rotation_ver \
    $rotation_cor \
    $index
}

sta::define_cmd_args "remove_io_rows" {}

proc remove_io_rows {args} {
  sta::parse_key_args "remove_io_rows" args \
    keys {} \
    flags {}

  sta::check_argc_eq0 "remove_io_rows" $args

  pad::remove_io_rows
}

sta::define_cmd_args "place_corners" {[-ring_index index] \
                                      master}

proc place_corners {args} {
  sta::parse_key_args "place_corners" args \
    keys {-ring_index} flags {}

  sta::check_argc_eq1 "place_corners" $args

  set master [pad::find_master [lindex $args 0]]
  set index -1
  if {[info exists keys(-ring_index)]} {
    set index $keys(-ring_index)
  }

  pad::place_corner $master $index
}

sta::define_cmd_args "place_pad" {[-master master] \
                                  -row row_name \
                                  -location x_or_y_offset \
                                  -mirror \
                                  name}

proc place_pad {args} {
  sta::parse_key_args "place_pad" args \
    keys {-master -location -row} \
    flags {-mirror}

  sta::check_argc_eq1 "place_pad" $args

  set master "NULL"
  if {[info exists keys(-master)]} {
    set master [pad::find_master $keys(-master)]
  }
  set name [lindex $args 0]
  pad::assert_required place_pad -location
  set offset [ord::microns_to_dbu $keys(-location)]

  pad::assert_required place_pad -row
  pad::place_pad \
    $master \
    $name \
    [pad::get_row $keys(-row)] \
    $offset \
    [info exists flags(-mirror)]
}

sta::define_cmd_args "place_io_fill" {-row row_name \
                                      [-permit_overlaps masters] \
                                      masters}

proc place_io_fill {args} {
  sta::parse_key_args "place_io_fill" args \
    keys {-row -permit_overlaps} \
    flags {}

  set masters []
  foreach m $args {
    lappend masters [pad::find_master $m]
  }

  set overlap_masters []
  if { [info exists keys(-permit_overlaps)] } {
    foreach m $keys(-permit_overlaps) {
      lappend overlap_masters [pad::find_master $m]
    }
  }

  pad::assert_required place_io_fill -row
  pad::place_filler \
    $masters \
    [pad::get_row $keys(-row)] \
    $overlap_masters
}

sta::define_cmd_args "connect_by_abutment" {}

proc connect_by_abutment {args} {
  sta::parse_key_args "connect_by_abutment" args \
    keys {} \
    flags {}

  sta::check_argc_eq0 "connect_by_abutment" $args

  pad::connect_by_abutment
}

sta::define_cmd_args "place_bondpad" {-bond master \
                                      [-offset {x y}] \
                                      [-rotation rotation] \
                                      ioinsts}

proc place_bondpad {args} {
  sta::parse_key_args "place_bondpad" args \
    keys {-bond -offset -rotation} \
    flags {}

  set insts []
  foreach inst [get_cells {*}$args] {
    lappend insts [sta::sta_to_db_inst $inst]
  }
  if { [llength $insts] == 0} {
    utl::error PAD 117 "No instances matched $args"
  }
  pad::assert_required place_bondpad -bond
  set master [pad::find_master $keys(-bond)]

  set rotation R0
  if { [info exists keys(-rotation)] } {
    set rotation $keys(-rotation)
  }
  set offset_x 0
  set offset_y 0
  if { [info exists keys(-offset)] } {
    set offset_x [lindex $keys(-offset) 0]
    set offset_y [lindex $keys(-offset) 1]
  }
  set offset_x [ord::microns_to_dbu $offset_x]
  set offset_y [ord::microns_to_dbu $offset_y]

  pad::place_bondpads \
    $master \
    $insts \
    $rotation \
    $offset_x \
    $offset_y
}

sta::define_cmd_args "place_io_terminals" {inst_terms}

proc place_io_terminals {args} {
  sta::parse_key_args "place_io_terminals" args \
    keys {} \
    flags {-allow_non_top_layer}

  set iterms []
  foreach pin [get_pins {*}$args] {
    lappend iterms [ sta::sta_to_db_pin $pin]
  }

  pad::place_terminals $iterms [info exists flags(-allow_non_top_layer)]
}

sta::define_hidden_cmd_args "make_fake_io_site" {-name name \
                                                 -width width \
                                                 -height height}

proc make_fake_io_site {args} {
  sta::parse_key_args "make_fake_io_site" args \
    keys {-name -width -height} \
    flags {};# checker off 

  sta::check_argc_eq0 "make_fake_io_site" $args

  pad::assert_required make_fake_io_site -name
  pad::assert_required make_fake_io_site -width
  pad::assert_required make_fake_io_site -height
  pad::make_fake_site \
    $keys(-name) \
    [ord::microns_to_dbu $keys(-width)] \
    [ord::microns_to_dbu $keys(-height)]
}

#####

sta::define_cmd_args "rdl_route" {-layer layer \
                                  [-bump_via access_via] \
                                  [-pad_via access_via] \
                                  [-width width] \
                                  [-spacing spacing] \
                                  [-turn_penalty penalty] \
                                  [-allow45] \
                                  nets}

proc rdl_route {args} {
  sta::parse_key_args "rdl_route" args \
    keys {-layer -width -spacing -bump_via -pad_via -turn_penalty} \
    flags {-allow45}

  set nets []
  foreach net [get_nets {*}$args] {
    lappend nets [sta::sta_to_db_net $net]
  }

  pad::assert_required rdl_route -layer
  set layer [[ord::get_db_tech] findLayer $keys(-layer)]
  if {$layer == "NULL"} {
    utl::error PAD 105 "Unable to find layer: $keys(-layer)"
  }
  set bump_via "NULL"
  if {[info exists keys(-bump_via)]} {
    set bump_via [[ord::get_db_tech] findVia $keys(-bump_via)]
    if {$bump_via == "NULL"} {
      utl::error PAD 107 "Unable to find techvia: $keys(-bump_via)"
    }
  }
  set pad_via "NULL"
  if {[info exists keys(-pad_via)]} {
    set pad_via [[ord::get_db_tech] findVia $keys(-pad_via)]
    if {$pad_via == "NULL"} {
      utl::error PAD 108 "Unable to find techvia: $keys(-pad_via)"
    }
  }

  set width 0
  if {[info exists keys(-width)]} {
    sta::check_positive_float "-width" $keys(-width)
    set width [ord::microns_to_dbu $keys(-width)]
  }
  set spacing 0
  if {[info exists keys(-spacing)]} {
    sta::check_positive_float "-spacing" $keys(-spacing)
    set spacing [ord::microns_to_dbu $keys(-spacing)]
  }

  set penalty 2.0
  if {[info exists keys(-turn_penalty)]} {
    set penalty $keys(-turn_penalty)
  }
  sta::check_positive_float "-turn_penalty" $penalty

  pad::route_rdl $layer \
    $bump_via $pad_via \
    $nets \
    $width $spacing \
    [info exists flags(-allow45)] \
    $penalty
}

namespace eval pad {
proc find_site {name} {
  set site "NULL"

  foreach lib [[ord::get_db] getLibs] {
    set site [$lib findSite $name]
    if {$site != "NULL"} {
      return $site
    }
  }

  if { $site == "NULL" } {
    utl::error PAD 100 "Unable to find site: $name"
  }
  return $site
}

proc find_master {name} {
  set master [[ord::get_db] findMaster $name]
  if { $master == "NULL" } {
    utl::error PAD 101 "Unable to find master: $name"
  }
  return $master
}

proc find_instance {name} {
  set inst [[ord::get_db_block] findInst $name]
  if { $inst == "NULL" } {
    utl::error PAD 102 "Unable to find instance: $name"
  }
  return $inst
}

proc find_net {name} {
  set net [[ord::get_db_block] findNet $name]
  if { $net == "NULL" } {
    utl::error PAD 103 "Unable to find net: $name"
  }
  return $net
}

proc assert_required { cmd arg } {
  upvar keys keys
  if {![info exists keys($arg)]} {
    utl::error PAD 104 "$arg is required for $cmd"
  }
}

proc connect_iterm { inst_name iterm_name net_name } {
  set block [ord::get_db_block]
  set inst [$block findInst $inst_name]
  if { $inst == "NULL" } {
    utl::error PAD 109 "Unable to find instance: $inst_name"
  }

  set iterm [$inst findITerm $iterm_name]
  if { $iterm == "NULL" } {
    utl::error PAD 110 "Unable to find iterm: $iterm_name of $inst_name"
  }

  set net [$block findNet $net_name]
  if { $net == "NULL" } {
    utl::error PAD 111 "Unable to find net: $net_name"
  }

  $iterm connect $net
}

proc convert_tcl {} {
  set cmds []
  set cmds_assign []

  set rows 0
  if {[dict exists $ICeWall::library bump array_size rows]} {
    set rows [dict get $ICeWall::library bump array_size rows]
  }

  foreach cell "[dict keys [dict get $ICeWall::footprint padcell]]" {
    set param [dict get $ICeWall::footprint padcell $cell]

    set origin [dict get $param cell scaled_origin]
    set side [dict get $param side]
    if {$side == "top"} {
      set side "IO_NORTH"
      set location [ord::dbu_to_microns [lindex $origin 1]]
    } elseif {$side == "left"} {
      set side "IO_WEST"
      set location [ord::dbu_to_microns [lindex $origin 3]]
    } elseif {$side == "bottom"} {
      set side "IO_SOUTH"
      set location [ord::dbu_to_microns [lindex $origin 1]]
    } elseif {$side == "right"} {
      set side "IO_EAST"
      set location [ord::dbu_to_microns [lindex $origin 3]]
    }

    set inst [dict get $param inst]
    set inst_name [$inst getName]
    set master [[$inst getMaster] getName]

    lappend cmds "place_pad -master $master -row $side -location $location {$inst_name}"

    set icewall_type [dict get $param type]
    set icewall_cell [dict get $ICeWall::library types $icewall_type]
    if {![dict exists $ICeWall::library cells $icewall_cell pad_pin_name]} {
      continue
    }
    set pad_term [dict get $ICeWall::library cells $icewall_cell pad_pin_name]

    set iterm [$inst findITerm $pad_term]
    if {$iterm != "NULL"} {
      set net [$iterm getNet]
      if {$net != "NULL"} {
        lappend cmds "pad::connect_iterm {$inst_name} [[$iterm getMTerm] getName] [$net getName]"

        if {[dict exists $param bump]} {
          set bump [dict get $param bump]
          set row [expr $rows - [dict get $bump row]]
          set col [expr [dict get $bump col] - 1]
          lappend cmds_assign "assign_io_bump -net {[$net getName]} BUMP_${col}_${row}"
        }
      }
    }
  }

  puts "######## Place Pads ########"
  foreach c $cmds {
    puts $c
  }
  puts "######## Assign Bumps ########"
  foreach c $cmds_assign {
    puts $c
  }
}
}<|MERGE_RESOLUTION|>--- conflicted
+++ resolved
@@ -142,14 +142,9 @@
 
 proc make_io_sites {args} {
   sta::parse_key_args "make_io_sites" args \
-<<<<<<< HEAD
-    keys {-horizontal_site -vertical_site -corner_site -offset -rotation -rotation_horizontal -rotation_vertical -rotation_corner -ring_index} \
-    flags {}; # checker off 
-=======
     keys {-horizontal_site -vertical_site -corner_site -offset -rotation \
       -rotation_horizontal -rotation_vertical -rotation_corner -ring_index} \
-    flags {}
->>>>>>> 9f42363f
+    flags {}; # checker off
 
   sta::check_argc_eq0 "make_io_sites" $args
   set index -1
