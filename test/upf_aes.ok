--- conflicted
+++ resolved
@@ -89,159 +89,6 @@
 [INFO GPL-0028] BinCnt:       256    256
 [INFO GPL-0029] BinSize: (  5.290  5.281 )
 [INFO GPL-0030] NumBins: 65536
-<<<<<<< HEAD
-[NesterovSolve] Iter:    1 overflow: 0.984 HPWL: 869692971
-[NesterovSolve] Iter:    1 overflow: 0.994 HPWL: 869692971 (PD_AES_1)
-[NesterovSolve] Iter:    1 overflow: 0.994 HPWL: 869692971 (PD_AES_2)
-[NesterovSolve] Iter:   10 overflow: 0.938 HPWL: 1020486694
-[NesterovSolve] Iter:   10 overflow: 0.963 HPWL: 1020486694 (PD_AES_1)
-[NesterovSolve] Iter:   10 overflow: 0.943 HPWL: 1020486694 (PD_AES_2)
-[NesterovSolve] Iter:   20 overflow: 0.940 HPWL: 1068914481
-[NesterovSolve] Iter:   20 overflow: 0.976 HPWL: 1068914481 (PD_AES_1)
-[NesterovSolve] Iter:   20 overflow: 0.926 HPWL: 1068914481 (PD_AES_2)
-[NesterovSolve] Iter:   30 overflow: 0.945 HPWL: 1013771574
-[NesterovSolve] Iter:   30 overflow: 0.975 HPWL: 1013771574 (PD_AES_1)
-[NesterovSolve] Iter:   30 overflow: 0.933 HPWL: 1013771574 (PD_AES_2)
-[NesterovSolve] Iter:   40 overflow: 0.948 HPWL: 968480507
-[NesterovSolve] Iter:   40 overflow: 0.978 HPWL: 968480507 (PD_AES_1)
-[NesterovSolve] Iter:   40 overflow: 0.937 HPWL: 968480507 (PD_AES_2)
-[NesterovSolve] Iter:   50 overflow: 0.948 HPWL: 949325278
-[NesterovSolve] Iter:   50 overflow: 0.987 HPWL: 949325278 (PD_AES_1)
-[NesterovSolve] Iter:   50 overflow: 0.936 HPWL: 949325278 (PD_AES_2)
-[NesterovSolve] Iter:   60 overflow: 0.949 HPWL: 910305490
-[NesterovSolve] Iter:   60 overflow: 0.998 HPWL: 910305490 (PD_AES_1)
-[NesterovSolve] Iter:   60 overflow: 0.939 HPWL: 910305490 (PD_AES_2)
-[NesterovSolve] Iter:   70 overflow: 0.951 HPWL: 866009745
-[NesterovSolve] Iter:   70 overflow: 1.000 HPWL: 866009745 (PD_AES_1)
-[NesterovSolve] Iter:   70 overflow: 0.941 HPWL: 866009745 (PD_AES_2)
-[NesterovSolve] Iter:   80 overflow: 0.952 HPWL: 826279246
-[NesterovSolve] Iter:   80 overflow: 1.000 HPWL: 826279246 (PD_AES_1)
-[NesterovSolve] Iter:   80 overflow: 0.942 HPWL: 826279246 (PD_AES_2)
-[NesterovSolve] Iter:   90 overflow: 0.952 HPWL: 785761818
-[NesterovSolve] Iter:   90 overflow: 1.000 HPWL: 785761818 (PD_AES_1)
-[NesterovSolve] Iter:   90 overflow: 0.942 HPWL: 785761818 (PD_AES_2)
-[NesterovSolve] Iter:  100 overflow: 0.953 HPWL: 749304112
-[NesterovSolve] Iter:  100 overflow: 1.000 HPWL: 749304112 (PD_AES_1)
-[NesterovSolve] Iter:  100 overflow: 0.941 HPWL: 749304112 (PD_AES_2)
-[NesterovSolve] Iter:  110 overflow: 0.953 HPWL: 719722172
-[NesterovSolve] Iter:  110 overflow: 1.000 HPWL: 719722172 (PD_AES_1)
-[NesterovSolve] Iter:  110 overflow: 0.939 HPWL: 719722172 (PD_AES_2)
-[NesterovSolve] Iter:  120 overflow: 0.952 HPWL: 696577002
-[NesterovSolve] Iter:  120 overflow: 1.000 HPWL: 696577002 (PD_AES_1)
-[NesterovSolve] Iter:  120 overflow: 0.934 HPWL: 696577002 (PD_AES_2)
-[NesterovSolve] Iter:  130 overflow: 0.951 HPWL: 679572928
-[NesterovSolve] Iter:  130 overflow: 1.000 HPWL: 679572928 (PD_AES_1)
-[NesterovSolve] Iter:  130 overflow: 0.931 HPWL: 679572928 (PD_AES_2)
-[NesterovSolve] Iter:  140 overflow: 0.949 HPWL: 670858158
-[NesterovSolve] Iter:  140 overflow: 1.000 HPWL: 670858158 (PD_AES_1)
-[NesterovSolve] Iter:  140 overflow: 0.927 HPWL: 670858158 (PD_AES_2)
-[NesterovSolve] Iter:  150 overflow: 0.947 HPWL: 673405771
-[NesterovSolve] Iter:  150 overflow: 1.000 HPWL: 673405771 (PD_AES_1)
-[NesterovSolve] Iter:  150 overflow: 0.922 HPWL: 673405771 (PD_AES_2)
-[NesterovSolve] Iter:  160 overflow: 0.943 HPWL: 686934931
-[NesterovSolve] Iter:  160 overflow: 1.000 HPWL: 686934931 (PD_AES_1)
-[NesterovSolve] Iter:  160 overflow: 0.915 HPWL: 686934931 (PD_AES_2)
-[NesterovSolve] Iter:  170 overflow: 0.939 HPWL: 711815217
-[NesterovSolve] Iter:  170 overflow: 1.000 HPWL: 711815217 (PD_AES_1)
-[NesterovSolve] Iter:  170 overflow: 0.906 HPWL: 711815217 (PD_AES_2)
-[NesterovSolve] Iter:  180 overflow: 0.934 HPWL: 751893176
-[NesterovSolve] Iter:  180 overflow: 1.000 HPWL: 751893176 (PD_AES_1)
-[NesterovSolve] Iter:  180 overflow: 0.893 HPWL: 751893176 (PD_AES_2)
-[NesterovSolve] Iter:  190 overflow: 0.929 HPWL: 808149494
-[NesterovSolve] Iter:  190 overflow: 1.000 HPWL: 808149494 (PD_AES_1)
-[NesterovSolve] Iter:  190 overflow: 0.873 HPWL: 808149494 (PD_AES_2)
-[NesterovSolve] Iter:  200 overflow: 0.920 HPWL: 871261685
-[NesterovSolve] Iter:  200 overflow: 1.000 HPWL: 871261685 (PD_AES_1)
-[NesterovSolve] Iter:  200 overflow: 0.848 HPWL: 871261685 (PD_AES_2)
-[NesterovSolve] Iter:  210 overflow: 0.914 HPWL: 942493775
-[NesterovSolve] Iter:  210 overflow: 1.000 HPWL: 942493775 (PD_AES_1)
-[NesterovSolve] Iter:  210 overflow: 0.819 HPWL: 942493775 (PD_AES_2)
-[NesterovSolve] Iter:  220 overflow: 0.897 HPWL: 1079772141
-[NesterovSolve] Iter:  220 overflow: 0.993 HPWL: 1079772141 (PD_AES_1)
-[NesterovSolve] Iter:  220 overflow: 0.787 HPWL: 1079772141 (PD_AES_2)
-[NesterovSolve] Iter:  230 overflow: 0.886 HPWL: 1306889474
-[NesterovSolve] Iter:  230 overflow: 0.945 HPWL: 1306889474 (PD_AES_1)
-[NesterovSolve] Iter:  230 overflow: 0.759 HPWL: 1306889474 (PD_AES_2)
-[NesterovSolve] Iter:  240 overflow: 0.882 HPWL: 1435862996
-[NesterovSolve] Iter:  240 overflow: 0.890 HPWL: 1435862996 (PD_AES_1)
-[NesterovSolve] Iter:  240 overflow: 0.730 HPWL: 1435862996 (PD_AES_2)
-[NesterovSolve] Iter:  250 overflow: 0.868 HPWL: 1550872765
-[NesterovSolve] Iter:  250 overflow: 0.857 HPWL: 1550872765 (PD_AES_1)
-[NesterovSolve] Iter:  250 overflow: 0.711 HPWL: 1550872765 (PD_AES_2)
-[NesterovSolve] Iter:  260 overflow: 0.838 HPWL: 1569223256
-[NesterovSolve] Iter:  260 overflow: 0.772 HPWL: 1569223256 (PD_AES_1)
-[NesterovSolve] Iter:  260 overflow: 0.700 HPWL: 1569223256 (PD_AES_2)
-[NesterovSolve] Iter:  270 overflow: 0.811 HPWL: 1565456111
-[NesterovSolve] Iter:  270 overflow: 0.678 HPWL: 1565456111 (PD_AES_1)
-[NesterovSolve] Iter:  270 overflow: 0.676 HPWL: 1565456111 (PD_AES_2)
-[NesterovSolve] Iter:  280 overflow: 0.770 HPWL: 1549673984
-[NesterovSolve] Iter:  280 overflow: 0.627 HPWL: 1549673984 (PD_AES_1)
-[NesterovSolve] Iter:  280 overflow: 0.639 HPWL: 1549673984 (PD_AES_2)
-[NesterovSolve] Iter:  290 overflow: 0.727 HPWL: 1546284856
-[NesterovSolve] Iter:  290 overflow: 0.574 HPWL: 1546284856 (PD_AES_1)
-[NesterovSolve] Iter:  290 overflow: 0.612 HPWL: 1546284856 (PD_AES_2)
-[NesterovSolve] Iter:  300 overflow: 0.679 HPWL: 1551384605
-[NesterovSolve] Iter:  300 overflow: 0.539 HPWL: 1551384605 (PD_AES_1)
-[NesterovSolve] Iter:  300 overflow: 0.585 HPWL: 1551384605 (PD_AES_2)
-[NesterovSolve] Iter:  310 overflow: 0.623 HPWL: 1587316788
-[NesterovSolve] Iter:  310 overflow: 0.489 HPWL: 1587316788 (PD_AES_1)
-[NesterovSolve] Iter:  310 overflow: 0.546 HPWL: 1587316788 (PD_AES_2)
-[NesterovSolve] Iter:  320 overflow: 0.578 HPWL: 1600970703
-[NesterovSolve] Iter:  320 overflow: 0.442 HPWL: 1600970703 (PD_AES_1)
-[NesterovSolve] Iter:  320 overflow: 0.513 HPWL: 1600970703 (PD_AES_2)
-[NesterovSolve] Iter:  330 overflow: 0.511 HPWL: 1633758083
-[NesterovSolve] Iter:  330 overflow: 0.387 HPWL: 1633758083 (PD_AES_1)
-[NesterovSolve] Iter:  330 overflow: 0.469 HPWL: 1633758083 (PD_AES_2)
-[NesterovSolve] Iter:  340 overflow: 0.454 HPWL: 1662515672
-[NesterovSolve] Iter:  340 overflow: 0.332 HPWL: 1662515672 (PD_AES_1)
-[NesterovSolve] Iter:  340 overflow: 0.428 HPWL: 1662515672 (PD_AES_2)
-[NesterovSolve] Iter:  350 overflow: 0.411 HPWL: 1684581479
-[NesterovSolve] Iter:  350 overflow: 0.284 HPWL: 1684581479 (PD_AES_1)
-[NesterovSolve] Iter:  350 overflow: 0.381 HPWL: 1684581479 (PD_AES_2)
-[NesterovSolve] Iter:  360 overflow: 0.356 HPWL: 1716839701
-[NesterovSolve] Iter:  360 overflow: 0.234 HPWL: 1716839701 (PD_AES_1)
-[NesterovSolve] Iter:  360 overflow: 0.326 HPWL: 1716839701 (PD_AES_2)
-[NesterovSolve] Iter:  370 overflow: 0.325 HPWL: 1728671928
-[NesterovSolve] Iter:  370 overflow: 0.210 HPWL: 1728671928 (PD_AES_1)
-[NesterovSolve] Iter:  370 overflow: 0.294 HPWL: 1728671928 (PD_AES_2)
-[NesterovSolve] Iter:  380 overflow: 0.292 HPWL: 1744007695
-[NesterovSolve] Iter:  380 overflow: 0.186 HPWL: 1744007695 (PD_AES_1)
-[NesterovSolve] Iter:  380 overflow: 0.264 HPWL: 1744007695 (PD_AES_2)
-[NesterovSolve] Iter:  390 overflow: 0.263 HPWL: 1757982877
-[NesterovSolve] Iter:  390 overflow: 0.167 HPWL: 1757982877 (PD_AES_1)
-[NesterovSolve] Iter:  390 overflow: 0.238 HPWL: 1757982877 (PD_AES_2)
-[NesterovSolve] Iter:  400 overflow: 0.237 HPWL: 1771570107
-[NesterovSolve] Iter:  400 overflow: 0.150 HPWL: 1771570107 (PD_AES_1)
-[NesterovSolve] Iter:  400 overflow: 0.214 HPWL: 1771570107 (PD_AES_2)
-[NesterovSolve] Iter:  410 overflow: 0.213 HPWL: 1784354513
-[NesterovSolve] Iter:  410 overflow: 0.135 HPWL: 1784354513 (PD_AES_1)
-[NesterovSolve] Iter:  410 overflow: 0.193 HPWL: 1784354513 (PD_AES_2)
-[NesterovSolve] Iter:  420 overflow: 0.190 HPWL: 1794808309
-[NesterovSolve] Iter:  420 overflow: 0.120 HPWL: 1794808309 (PD_AES_1)
-[NesterovSolve] Iter:  420 overflow: 0.174 HPWL: 1794808309 (PD_AES_2)
-[NesterovSolve] Iter:  430 overflow: 0.171 HPWL: 1803653237
-[NesterovSolve] Iter:  430 overflow: 0.108 HPWL: 1803653237 (PD_AES_1)
-[NesterovSolve] Iter:  430 overflow: 0.157 HPWL: 1803653237 (PD_AES_2)
-[NesterovSolve] PowerDomain PD_AES_1 finished with Overflow: 0.099319
-[NesterovSolve] Iter:  440 overflow: 0.154 HPWL: 1810747713
-[NesterovSolve] Iter:  440 overflow: 0.140 HPWL: 1810747713 (PD_AES_2)
-[NesterovSolve] Iter:  450 overflow: 0.139 HPWL: 1816896517
-[NesterovSolve] Iter:  450 overflow: 0.126 HPWL: 1816896517 (PD_AES_2)
-[NesterovSolve] Iter:  460 overflow: 0.124 HPWL: 1821924820
-[NesterovSolve] Iter:  460 overflow: 0.114 HPWL: 1821924820 (PD_AES_2)
-[NesterovSolve] Iter:  470 overflow: 0.113 HPWL: 1826677273
-[NesterovSolve] Iter:  470 overflow: 0.104 HPWL: 1826677273 (PD_AES_2)
-[NesterovSolve] PowerDomain PD_AES_2 finished with Overflow: 0.099408
-[NesterovSolve] Iter:  480 overflow: 0.102 HPWL: 1829731710
-[NesterovSolve] Finished with Overflow: 0.099110
-Placement Analysis
----------------------------------
-total displacement     136054.9 u
-average displacement        2.6 u
-max displacement          132.3 u
-original HPWL         1830509.0 u
-legalized HPWL        1939264.4 u
-=======
 [NesterovSolve] Iter:    1 overflow: 0.986 HPWL: 916644951
 [NesterovSolve] Iter:    1 overflow: 0.994 HPWL: 916644951 (PD_AES_1)
 [NesterovSolve] Iter:    1 overflow: 0.993 HPWL: 916644951 (PD_AES_2)
@@ -392,7 +239,6 @@
 max displacement           80.5 u
 original HPWL         1863570.4 u
 legalized HPWL        1970030.2 u
->>>>>>> 7e0fce87
 delta HPWL                    6 %
 
 Detailed placement improvement.
@@ -414,20 +260,6 @@
 [INFO DPO-0312] Found 0 edge spacing violations and 0 padding violations.
 [INFO DPO-0303] Running algorithm for independent set matching.
 [INFO DPO-0300] Set matching objective is wirelength.
-<<<<<<< HEAD
-[INFO DPO-0301] Pass   1 of matching; objective is 1.943474e+09.
-[INFO DPO-0302] End of matching; objective is 1.938426e+09, improvement is 0.26 percent.
-[INFO DPO-0303] Running algorithm for global swaps.
-[INFO DPO-0306] Pass   1 of global swaps; hpwl is 1.916820e+09.
-[INFO DPO-0306] Pass   2 of global swaps; hpwl is 1.912154e+09.
-[INFO DPO-0307] End of global swaps; objective is 1.912154e+09, improvement is 1.36 percent.
-[INFO DPO-0303] Running algorithm for vertical swaps.
-[INFO DPO-0308] Pass   1 of vertical swaps; hpwl is 1.906867e+09.
-[INFO DPO-0309] End of vertical swaps; objective is 1.906867e+09, improvement is 0.28 percent.
-[INFO DPO-0303] Running algorithm for reordering.
-[INFO DPO-0304] Pass   1 of reordering; objective is 1.892109e+09.
-[INFO DPO-0305] End of reordering; objective is 1.892109e+09, improvement is 0.77 percent.
-=======
 [INFO DPO-0301] Pass   1 of matching; objective is 1.974122e+09.
 [INFO DPO-0302] End of matching; objective is 1.968737e+09, improvement is 0.27 percent.
 [INFO DPO-0303] Running algorithm for global swaps.
@@ -440,23 +272,11 @@
 [INFO DPO-0303] Running algorithm for reordering.
 [INFO DPO-0304] Pass   1 of reordering; objective is 1.920533e+09.
 [INFO DPO-0305] End of reordering; objective is 1.920533e+09, improvement is 0.78 percent.
->>>>>>> 7e0fce87
 [INFO DPO-0303] Running algorithm for random improvement.
 [INFO DPO-0324] Random improver is using displacement generator.
 [INFO DPO-0325] Random improver is using hpwl objective.
 [INFO DPO-0326] Random improver cost string is (a).
 [INFO DPO-0332] End of pass, Generator displacement called 1032860 times.
-<<<<<<< HEAD
-[INFO DPO-0335] Generator displacement, Cumulative attempts 1032860, swaps 712229, moves 258956 since last reset.
-[INFO DPO-0333] End of pass, Objective hpwl, Initial cost 1.887822e+09, Scratch cost 1.876725e+09, Incremental cost 1.876725e+09, Mismatch? N
-[INFO DPO-0338] End of pass, Total cost is 1.876725e+09.
-[INFO DPO-0327] Pass   1 of random improver; improvement in cost is 0.59 percent.
-[INFO DPO-0328] End of random improver; improvement is 0.587835 percent.
-[INFO DPO-0380] Cell flipping.
-[INFO DPO-0382] Changed 25786 cell orientations for row compatibility.
-[INFO DPO-0383] Performed 15947 cell flips.
-[INFO DPO-0384] End of flipping; objective is 1.867070e+09, improvement is 0.74 percent.
-=======
 [INFO DPO-0335] Generator displacement, Cumulative attempts 1032860, swaps 708025, moves 265955 since last reset.
 [INFO DPO-0333] End of pass, Objective hpwl, Initial cost 1.916800e+09, Scratch cost 1.905092e+09, Incremental cost 1.905092e+09, Mismatch? N
 [INFO DPO-0338] End of pass, Total cost is 1.905092e+09.
@@ -466,7 +286,6 @@
 [INFO DPO-0382] Changed 25852 cell orientations for row compatibility.
 [INFO DPO-0383] Performed 16778 cell flips.
 [INFO DPO-0384] End of flipping; objective is 1.891181e+09, improvement is 0.92 percent.
->>>>>>> 7e0fce87
 [INFO DPO-0313] Found 0 cells in wrong regions.
 [INFO DPO-0315] Found 0 row alignment problems.
 [INFO DPO-0314] Found 0 site alignment problems.
@@ -474,14 +293,8 @@
 [INFO DPO-0312] Found 0 edge spacing violations and 0 padding violations.
 Detailed Improvement Results
 ------------------------------------------
-<<<<<<< HEAD
-Original HPWL          1939264.4 u
-Final HPWL             1858714.5 u
-Delta HPWL                  -4.2 %
-=======
 Original HPWL          1970030.2 u
 Final HPWL             1883142.8 u
 Delta HPWL                  -4.4 %
->>>>>>> 7e0fce87
 
 No differences found.