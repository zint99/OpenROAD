[INFO ODB-0227] LEF file: sky130hd/sky130hd.tlef, created 13 layers, 25 vias
[INFO ODB-0227] LEF file: sky130hd/sky130_fd_sc_hd_merged.lef, created 437 library cells
[WARNING IFP-0028] Core area lower left (2.000, 2.000) snapped to (2.300, 2.720).
[INFO IFP-0001] Added 39 rows of 235 site unithd.
Found 0 macro blocks.
Using 2 tracks default min distance between IO pins.
[INFO PPL-0001] Number of available slots 398
[INFO PPL-0002] Number of I/O             7
[INFO PPL-0003] Number of I/O w/sink      7
[INFO PPL-0004] Number of I/O w/o sink    0
[INFO PPL-0005] Slots per section         200
[INFO PPL-0008] Successfully assigned pins to sections.
[INFO PPL-0012] I/O nets HPWL: 410.02 um.
[INFO GPL-0002] DBU: 1000
[INFO GPL-0003] SiteSize: (  0.460  2.720 ) um
[INFO GPL-0004] CoreBBox: (  2.300  2.720 ) ( 110.400 108.800 ) um
<<<<<<< HEAD
[INFO GPL-0006] Total GPL instances:                37
[INFO GPL-0007] Movable instances:                  13
[INFO GPL-0008] Fixed instances:                     0
[INFO GPL-0009] Dummy instances:                    24
[INFO GPL-0010] Number of nets:                     29
[INFO GPL-0011] Number of pins:                     71
[INFO GPL-0012] Die BBox:  (  0.000  0.000 ) ( 112.450 112.450 ) um
[INFO GPL-0013] Core BBox: (  2.300  2.720 ) ( 110.400 108.800 ) um
[INFO GPL-0016] Core area:                   11467.248 um^2
[INFO GPL-0017] Fixed instances area:         4654.464 um^2
[INFO GPL-0018] Movable instances area:         93.840 um^2
[INFO GPL-0019] Utilization:                     1.377 %
[INFO GPL-0020] Standard cells area:            93.840 um^2
[INFO GPL-0021] Large instances area:            0.000 um^2
[INFO GPL-0006] Total GPL instances:                42
[INFO GPL-0007] Movable instances:                   3
[INFO GPL-0008] Fixed instances:                     0
[INFO GPL-0009] Dummy instances:                    39
[INFO GPL-0010] Number of nets:                     29
[INFO GPL-0011] Number of pins:                     71
[INFO GPL-0012] Die BBox:  (  0.000  0.000 ) ( 112.450 112.450 ) um
[INFO GPL-0013] Core BBox: (  2.300  2.720 ) ( 110.400 108.800 ) um
[INFO GPL-0016] Core area:                   11467.248 um^2
[INFO GPL-0017] Fixed instances area:        10566.384 um^2
[INFO GPL-0018] Movable instances area:         21.270 um^2
[INFO GPL-0019] Utilization:                     2.361 %
[INFO GPL-0020] Standard cells area:            21.270 um^2
[INFO GPL-0021] Large instances area:            0.000 um^2
[INFO GPL-0006] Total GPL instances:                48
[INFO GPL-0007] Movable instances:                   9
[INFO GPL-0008] Fixed instances:                     0
[INFO GPL-0009] Dummy instances:                    39
[INFO GPL-0010] Number of nets:                     29
[INFO GPL-0011] Number of pins:                     71
[INFO GPL-0012] Die BBox:  (  0.000  0.000 ) ( 112.450 112.450 ) um
[INFO GPL-0013] Core BBox: (  2.300  2.720 ) ( 110.400 108.800 ) um
[INFO GPL-0016] Core area:                   11467.248 um^2
[INFO GPL-0017] Fixed instances area:        10566.384 um^2
[INFO GPL-0018] Movable instances area:         51.299 um^2
[INFO GPL-0019] Utilization:                     5.694 %
[INFO GPL-0020] Standard cells area:            51.299 um^2
[INFO GPL-0021] Large instances area:            0.000 um^2
[INFO GPL-0032] Uniform density:                0.0138
[INFO GPL-0033] Density w/ 90% whitespace util: 0.0153
[INFO GPL-0023] Placement target density:       0.7000
[INFO GPL-0024] Movable insts average area:      7.218 um^2
[INFO GPL-0025] Ideal bin area:                 10.312 um^2
[INFO GPL-0026] Ideal bin count:                  1112
[INFO GPL-0027] Total bin area:              11467.248 um^2
[INFO GPL-0028] Bin count (X, Y):          32 *     32
[INFO GPL-0029] Bin size (W * H):       3.379 *  3.315 um
[INFO GPL-0030] Number of bins:                   1024
[INFO GPL-0032] Uniform density:                0.0236
[INFO GPL-0033] Density w/ 90% whitespace util: 0.0262
[INFO GPL-0023] Placement target density:       0.7000
[INFO GPL-0024] Movable insts average area:      7.090 um^2
[INFO GPL-0025] Ideal bin area:                 10.129 um^2
[INFO GPL-0026] Ideal bin count:                  1132
[INFO GPL-0027] Total bin area:              11467.248 um^2
[INFO GPL-0028] Bin count (X, Y):          32 *     32
[INFO GPL-0029] Bin size (W * H):       3.379 *  3.315 um
[INFO GPL-0030] Number of bins:                   1024
[INFO GPL-0032] Uniform density:                0.0569
[INFO GPL-0033] Density w/ 90% whitespace util: 0.0633
[INFO GPL-0023] Placement target density:       0.7000
[INFO GPL-0024] Movable insts average area:      5.700 um^2
[INFO GPL-0025] Ideal bin area:                  8.143 um^2
[INFO GPL-0026] Ideal bin count:                  1408
[INFO GPL-0027] Total bin area:              11467.248 um^2
[INFO GPL-0028] Bin count (X, Y):          32 *     32
[INFO GPL-0029] Bin size (W * H):       3.379 *  3.315 um
[INFO GPL-0030] Number of bins:                   1024
[NesterovSolve] HPWL: Half-Perimeter Wirelength
[NesterovSolve] Iter  Overflow          HPWL    HPWL(%)      Penalty  Group
[NesterovSolve]    1    0.3840  1.159011e+06     +0.00%     8.12e-14  
[NesterovSolve] Iter  Overflow          HPWL    HPWL(%)      Penalty  Group
[NesterovSolve]    1    0.9998  1.159011e+06     +0.00%     6.64e-13   (PD_D1)
[NesterovSolve] Iter  Overflow          HPWL    HPWL(%)      Penalty  Group
[NesterovSolve]    1    0.2941  1.159011e+06     +0.00%     8.73e-13   (PD_D2)
[NesterovSolve] Finished with Overflow: 0.059938
[NesterovSolve]   10    0.9998  5.935070e+05    -48.79%     8.17e-13   (PD_D1)
[NesterovSolve]   10    0.9998  5.935070e+05    -48.79%     1.07e-12   (PD_D2)
[NesterovSolve]   20    0.9998  5.681460e+05     -4.27%     9.85e-13   (PD_D1)
[NesterovSolve]   20    0.9998  5.681460e+05     -4.27%     1.29e-12   (PD_D2)
[NesterovSolve]   30    0.9998  5.646640e+05     -0.61%     1.19e-12   (PD_D1)
[NesterovSolve]   30    0.9998  5.646640e+05     -0.61%     1.56e-12   (PD_D2)
[NesterovSolve]   40    0.9998  5.656430e+05     +0.17%     1.43e-12   (PD_D1)
[NesterovSolve]   40    0.9998  5.656430e+05     +0.17%     1.88e-12   (PD_D2)
[NesterovSolve]   50    0.9998  5.659600e+05     +0.06%     1.72e-12   (PD_D1)
[NesterovSolve] Iter  Overflow          HPWL    HPWL(%)      Penalty  Group
[NesterovSolve]   50    0.9998  5.659600e+05     +0.06%     2.26e-12   (PD_D2)
[NesterovSolve] Iter  Overflow          HPWL    HPWL(%)      Penalty  Group
[NesterovSolve]   60    0.9998  5.658310e+05     -0.02%     2.08e-12   (PD_D1)
[NesterovSolve]   60    0.9998  5.658310e+05     -0.02%     2.73e-12   (PD_D2)
[NesterovSolve]   70    0.9998  5.658220e+05     -0.00%     2.50e-12   (PD_D1)
[NesterovSolve]   70    0.9998  5.658220e+05     -0.00%     3.29e-12   (PD_D2)
[NesterovSolve]   80    0.9998  5.658030e+05     -0.00%     3.01e-12   (PD_D1)
[NesterovSolve]   80    0.9998  5.658030e+05     -0.00%     3.96e-12   (PD_D2)
[NesterovSolve]   90    0.9998  5.657780e+05     -0.00%     3.63e-12   (PD_D1)
[NesterovSolve]   90    0.9998  5.657780e+05     -0.00%     4.77e-12   (PD_D2)
[NesterovSolve]  100    0.9998  5.657600e+05     -0.00%     4.38e-12   (PD_D1)
[NesterovSolve] Iter  Overflow          HPWL    HPWL(%)      Penalty  Group
[NesterovSolve]  100    0.9998  5.657600e+05     -0.00%     5.75e-12   (PD_D2)
[NesterovSolve] Iter  Overflow          HPWL    HPWL(%)      Penalty  Group
[NesterovSolve]  110    0.9998  5.657260e+05     -0.01%     5.27e-12   (PD_D1)
[NesterovSolve]  110    0.9998  5.657260e+05     -0.01%     6.93e-12   (PD_D2)
[NesterovSolve]  120    0.9998  5.657050e+05     -0.00%     6.35e-12   (PD_D1)
[NesterovSolve]  120    0.9998  5.657050e+05     -0.00%     8.35e-12   (PD_D2)
[NesterovSolve]  130    0.9998  5.656940e+05     -0.00%     7.65e-12   (PD_D1)
[NesterovSolve]  130    0.9998  5.656940e+05     -0.00%     1.01e-11   (PD_D2)
[NesterovSolve]  140    0.9998  5.656890e+05     -0.00%     9.22e-12   (PD_D1)
[NesterovSolve]  140    0.9998  5.656890e+05     -0.00%     1.21e-11   (PD_D2)
[NesterovSolve]  150    0.9998  5.656820e+05     -0.00%     1.11e-11   (PD_D1)
[NesterovSolve] Iter  Overflow          HPWL    HPWL(%)      Penalty  Group
[NesterovSolve]  150    0.9998  5.656820e+05     -0.00%     1.46e-11   (PD_D2)
[NesterovSolve] Iter  Overflow          HPWL    HPWL(%)      Penalty  Group
[NesterovSolve]  160    0.9998  5.656740e+05     -0.00%     1.34e-11   (PD_D1)
[NesterovSolve]  160    0.9998  5.656740e+05     -0.00%     1.76e-11   (PD_D2)
[NesterovSolve]  170    0.9998  5.659510e+05     +0.05%     1.61e-11   (PD_D1)
[NesterovSolve]  170    0.9998  5.659510e+05     +0.05%     2.12e-11   (PD_D2)
[NesterovSolve]  180    0.9998  5.664170e+05     +0.08%     1.94e-11   (PD_D1)
[NesterovSolve]  180    0.9998  5.664170e+05     +0.08%     2.55e-11   (PD_D2)
[NesterovSolve]  190    0.9998  5.669180e+05     +0.09%     2.34e-11   (PD_D1)
[NesterovSolve]  190    0.9998  5.669180e+05     +0.09%     3.08e-11   (PD_D2)
[NesterovSolve]  200    0.9998  5.675080e+05     +0.10%     2.82e-11   (PD_D1)
[NesterovSolve] Iter  Overflow          HPWL    HPWL(%)      Penalty  Group
[NesterovSolve]  200    0.9998  5.675080e+05     +0.10%     3.71e-11   (PD_D2)
[NesterovSolve] Iter  Overflow          HPWL    HPWL(%)      Penalty  Group
[NesterovSolve]  210    0.9630  5.680130e+05     +0.09%     3.40e-11   (PD_D1)
[NesterovSolve]  210    0.9998  5.680130e+05     +0.09%     4.47e-11   (PD_D2)
[NesterovSolve]  220    0.9190  5.678990e+05     -0.02%     4.10e-11   (PD_D1)
[NesterovSolve]  220    0.9998  5.678990e+05     -0.02%     5.38e-11   (PD_D2)
[NesterovSolve]  230    0.8789  5.674220e+05     -0.08%     4.94e-11   (PD_D1)
[NesterovSolve]  230    0.9998  5.674220e+05     -0.08%     6.49e-11   (PD_D2)
[NesterovSolve]  240    0.8421  5.669980e+05     -0.07%     5.95e-11   (PD_D1)
[NesterovSolve]  240    0.9998  5.669980e+05     -0.07%     7.82e-11   (PD_D2)
[NesterovSolve]  250    0.8083  5.667630e+05     -0.04%     7.17e-11   (PD_D1)
[NesterovSolve] Iter  Overflow          HPWL    HPWL(%)      Penalty  Group
[NesterovSolve]  250    0.9998  5.667630e+05     -0.04%     9.42e-11   (PD_D2)
[NesterovSolve] Iter  Overflow          HPWL    HPWL(%)      Penalty  Group
[NesterovSolve]  260    0.7771  5.660950e+05     -0.12%     8.63e-11   (PD_D1)
[NesterovSolve]  260    0.9998  5.660950e+05     -0.12%     1.13e-10   (PD_D2)
[NesterovSolve]  270    0.7482  5.640510e+05     -0.36%     1.04e-10   (PD_D1)
[NesterovSolve]  270    0.9998  5.640510e+05     -0.36%     1.37e-10   (PD_D2)
[NesterovSolve]  280    0.7214  5.625450e+05     -0.27%     1.25e-10   (PD_D1)
[NesterovSolve]  280    0.9998  5.625450e+05     -0.27%     1.65e-10   (PD_D2)
[NesterovSolve]  290    0.6964  5.619010e+05     -0.11%     1.51e-10   (PD_D1)
[NesterovSolve]  290    0.9998  5.619010e+05     -0.11%     1.98e-10   (PD_D2)
[NesterovSolve]  300    0.6731  5.607250e+05     -0.21%     1.82e-10   (PD_D1)
[NesterovSolve] Iter  Overflow          HPWL    HPWL(%)      Penalty  Group
[NesterovSolve]  300    0.9998  5.607250e+05     -0.21%     2.39e-10   (PD_D2)
[NesterovSolve] Iter  Overflow          HPWL    HPWL(%)      Penalty  Group
[NesterovSolve]  310    0.6514  5.595290e+05     -0.21%     2.19e-10   (PD_D1)
[NesterovSolve]  310    0.9998  5.595290e+05     -0.21%     2.88e-10   (PD_D2)
[NesterovSolve]  320    0.6309  5.586560e+05     -0.16%     2.64e-10   (PD_D1)
[NesterovSolve]  320    0.9998  5.586560e+05     -0.16%     3.47e-10   (PD_D2)
[NesterovSolve]  330    0.6118  5.582570e+05     -0.07%     3.18e-10   (PD_D1)
[NesterovSolve]  330    0.9998  5.582570e+05     -0.07%     4.18e-10   (PD_D2)
[NesterovSolve]  340    0.5937  5.561350e+05     -0.38%     3.84e-10   (PD_D1)
[NesterovSolve]  340    0.9998  5.561350e+05     -0.38%     5.04e-10   (PD_D2)
[NesterovSolve]  350    0.5767  5.561490e+05     +0.00%     4.62e-10   (PD_D1)
[NesterovSolve] Iter  Overflow          HPWL    HPWL(%)      Penalty  Group
[NesterovSolve]  350    0.9998  5.561490e+05     +0.00%     6.07e-10   (PD_D2)
[NesterovSolve] Iter  Overflow          HPWL    HPWL(%)      Penalty  Group
[NesterovSolve]  360    0.5606  5.560810e+05     -0.01%     5.57e-10   (PD_D1)
[NesterovSolve]  360    0.9998  5.560810e+05     -0.01%     7.32e-10   (PD_D2)
[NesterovSolve]  370    0.5454  5.540900e+05     -0.36%     6.71e-10   (PD_D1)
[NesterovSolve]  370    0.9998  5.540900e+05     -0.36%     8.82e-10   (PD_D2)
[NesterovSolve]  380    0.5311  5.534470e+05     -0.12%     8.08e-10   (PD_D1)
[NesterovSolve]  380    0.9998  5.534470e+05     -0.12%     1.06e-09   (PD_D2)
[NesterovSolve]  390    0.5174  5.483400e+05     -0.92%     9.74e-10   (PD_D1)
[NesterovSolve]  390    0.9998  5.483400e+05     -0.92%     1.28e-09   (PD_D2)
[NesterovSolve]  400    0.5044  5.475840e+05     -0.14%     1.17e-09   (PD_D1)
[NesterovSolve] Iter  Overflow          HPWL    HPWL(%)      Penalty  Group
[NesterovSolve]  400    0.9998  5.475840e+05     -0.14%     1.54e-09   (PD_D2)
[NesterovSolve] Iter  Overflow          HPWL    HPWL(%)      Penalty  Group
[NesterovSolve]  410    0.4921  5.469380e+05     -0.12%     1.41e-09   (PD_D1)
[NesterovSolve]  410    0.9998  5.469380e+05     -0.12%     1.86e-09   (PD_D2)
[NesterovSolve]  420    0.4804  5.443810e+05     -0.47%     1.70e-09   (PD_D1)
[NesterovSolve]  420    0.9998  5.443810e+05     -0.47%     2.24e-09   (PD_D2)
[NesterovSolve]  430    0.4692  5.426110e+05     -0.33%     2.05e-09   (PD_D1)
[NesterovSolve]  430    0.9998  5.426110e+05     -0.33%     2.70e-09   (PD_D2)
[NesterovSolve]  440    0.4585  5.407590e+05     -0.34%     2.47e-09   (PD_D1)
[NesterovSolve]  440    0.9998  5.407590e+05     -0.34%     3.25e-09   (PD_D2)
[NesterovSolve]  450    0.4483  5.391500e+05     -0.30%     2.98e-09   (PD_D1)
[NesterovSolve] Iter  Overflow          HPWL    HPWL(%)      Penalty  Group
[NesterovSolve]  450    0.9998  5.391500e+05     -0.30%     3.92e-09   (PD_D2)
[NesterovSolve] Iter  Overflow          HPWL    HPWL(%)      Penalty  Group
[NesterovSolve]  460    0.4385  5.373650e+05     -0.33%     3.59e-09   (PD_D1)
[NesterovSolve]  460    0.9998  5.373650e+05     -0.33%     4.72e-09   (PD_D2)
[NesterovSolve]  470    0.4291  5.341470e+05     -0.60%     4.33e-09   (PD_D1)
[NesterovSolve]  470    0.9998  5.341470e+05     -0.60%     5.69e-09   (PD_D2)
[NesterovSolve]  480    0.4202  5.351870e+05     +0.19%     5.21e-09   (PD_D1)
[NesterovSolve]  480    0.9998  5.351870e+05     +0.19%     6.85e-09   (PD_D2)
[NesterovSolve]  490    0.4116  5.306470e+05     -0.85%     6.28e-09   (PD_D1)
[NesterovSolve]  490    0.9927  5.306470e+05     -0.85%     8.26e-09   (PD_D2)
[NesterovSolve]  500    0.4033  5.290930e+05     -0.29%     7.57e-09   (PD_D1)
[NesterovSolve] Iter  Overflow          HPWL    HPWL(%)      Penalty  Group
[NesterovSolve]  500    0.9728  5.290930e+05     -0.29%     9.95e-09   (PD_D2)
[NesterovSolve] Iter  Overflow          HPWL    HPWL(%)      Penalty  Group
[NesterovSolve]  510    0.3954  5.289960e+05     -0.02%     9.12e-09   (PD_D1)
[NesterovSolve]  510    0.9537  5.289960e+05     -0.02%     1.20e-08   (PD_D2)
[NesterovSolve]  520    0.3878  5.245530e+05     -0.84%     1.10e-08   (PD_D1)
[NesterovSolve]  520    0.9353  5.245530e+05     -0.84%     1.44e-08   (PD_D2)
[NesterovSolve]  530    0.3805  5.242240e+05     -0.06%     1.32e-08   (PD_D1)
[NesterovSolve]  530    0.9176  5.242240e+05     -0.06%     1.74e-08   (PD_D2)
[NesterovSolve]  540    0.3734  5.239490e+05     -0.05%     1.59e-08   (PD_D1)
[NesterovSolve]  540    0.9006  5.239490e+05     -0.05%     2.10e-08   (PD_D2)
[NesterovSolve]  550    0.3666  5.204780e+05     -0.66%     1.92e-08   (PD_D1)
[NesterovSolve] Iter  Overflow          HPWL    HPWL(%)      Penalty  Group
[NesterovSolve]  550    0.8842  5.204780e+05     -0.66%     2.53e-08   (PD_D2)
[NesterovSolve] Iter  Overflow          HPWL    HPWL(%)      Penalty  Group
[NesterovSolve]  560    0.3601  5.202470e+05     -0.04%     2.32e-08   (PD_D1)
[NesterovSolve]  560    0.8684  5.202470e+05     -0.04%     3.04e-08   (PD_D2)
[NesterovSolve]  570    0.3537  5.178130e+05     -0.47%     2.79e-08   (PD_D1)
[NesterovSolve]  570    0.8531  5.178130e+05     -0.47%     3.67e-08   (PD_D2)
[NesterovSolve]  580    0.3476  5.171370e+05     -0.13%     3.36e-08   (PD_D1)
[NesterovSolve]  580    0.8384  5.171370e+05     -0.13%     4.42e-08   (PD_D2)
[NesterovSolve]  590    0.3417  5.167420e+05     -0.08%     4.05e-08   (PD_D1)
[NesterovSolve]  590    0.8241  5.167420e+05     -0.08%     5.32e-08   (PD_D2)
[NesterovSolve]  600    0.3360  5.167190e+05     -0.00%     4.88e-08   (PD_D1)
[NesterovSolve] Iter  Overflow          HPWL    HPWL(%)      Penalty  Group
[NesterovSolve]  600    0.8104  5.167190e+05     -0.00%     6.41e-08   (PD_D2)
[NesterovSolve] Iter  Overflow          HPWL    HPWL(%)      Penalty  Group
[NesterovSolve]  610    0.3305  5.167930e+05     +0.01%     5.88e-08   (PD_D1)
[NesterovSolve]  610    0.7971  5.167930e+05     +0.01%     7.73e-08   (PD_D2)
[NesterovSolve]  620    0.3252  5.170690e+05     +0.05%     7.08e-08   (PD_D1)
[NesterovSolve]  620    0.7842  5.170690e+05     +0.05%     9.31e-08   (PD_D2)
[NesterovSolve]  630    0.3200  5.173260e+05     +0.05%     8.54e-08   (PD_D1)
[NesterovSolve]  630    0.7717  5.173260e+05     +0.05%     1.12e-07   (PD_D2)
[NesterovSolve]  640    0.3150  5.178830e+05     +0.11%     1.03e-07   (PD_D1)
[NesterovSolve]  640    0.7597  5.178830e+05     +0.11%     1.35e-07   (PD_D2)
[NesterovSolve]  650    0.3101  5.189300e+05     +0.20%     1.24e-07   (PD_D1)
[NesterovSolve] Iter  Overflow          HPWL    HPWL(%)      Penalty  Group
[NesterovSolve]  650    0.7479  5.189300e+05     +0.20%     1.63e-07   (PD_D2)
[NesterovSolve] Iter  Overflow          HPWL    HPWL(%)      Penalty  Group
[NesterovSolve]  660    0.3054  5.207760e+05     +0.36%     1.49e-07   (PD_D1)
[NesterovSolve]  660    0.7366  5.207760e+05     +0.36%     1.96e-07   (PD_D2)
[NesterovSolve]  670    0.3009  5.230330e+05     +0.43%     1.80e-07   (PD_D1)
[NesterovSolve]  670    0.7256  5.230330e+05     +0.43%     2.36e-07   (PD_D2)
[NesterovSolve]  680    0.2964  5.257300e+05     +0.52%     2.17e-07   (PD_D1)
[NesterovSolve]  680    0.7149  5.257300e+05     +0.52%     2.85e-07   (PD_D2)
[NesterovSolve]  690    0.2921  5.288590e+05     +0.60%     2.61e-07   (PD_D1)
[NesterovSolve]  690    0.7045  5.288590e+05     +0.60%     3.43e-07   (PD_D2)
[NesterovSolve]  700    0.2879  5.336060e+05     +0.90%     3.15e-07   (PD_D1)
[NesterovSolve] Iter  Overflow          HPWL    HPWL(%)      Penalty  Group
[NesterovSolve]  700    0.6944  5.336060e+05     +0.90%     4.14e-07   (PD_D2)
[NesterovSolve] Iter  Overflow          HPWL    HPWL(%)      Penalty  Group
[NesterovSolve]  710    0.2839  5.400720e+05     +1.21%     3.79e-07   (PD_D1)
[NesterovSolve]  710    0.6847  5.400720e+05     +1.21%     4.98e-07   (PD_D2)
[NesterovSolve]  720    0.2799  5.502340e+05     +1.88%     4.57e-07   (PD_D1)
[NesterovSolve]  720    0.6751  5.502340e+05     +1.88%     6.01e-07   (PD_D2)
[NesterovSolve]  730    0.2761  5.748150e+05     +4.47%     5.51e-07   (PD_D1)
[NesterovSolve]  730    0.6659  5.748150e+05     +4.47%     7.24e-07   (PD_D2)
[NesterovSolve]  740    0.2724  6.347750e+05    +10.43%     6.63e-07   (PD_D1)
[NesterovSolve]  740    0.4326  6.347750e+05    +10.43%     8.72e-07   (PD_D2)
[NesterovSolve]  750    0.2687  6.519090e+05     +2.70%     7.99e-07   (PD_D1)
[NesterovSolve] Iter  Overflow          HPWL    HPWL(%)      Penalty  Group
[NesterovSolve]  750    0.4268  6.519090e+05     +2.70%     1.05e-06   (PD_D2)
[NesterovSolve] Iter  Overflow          HPWL    HPWL(%)      Penalty  Group
[NesterovSolve]  760    0.2652  6.793210e+05     +4.20%     9.63e-07   (PD_D1)
[NesterovSolve]  760    0.2914  6.793210e+05     +4.20%     1.27e-06   (PD_D2)
[NesterovSolve]  770    0.2617  6.993660e+05     +2.95%     1.16e-06   (PD_D1)
[NesterovSolve]  770    0.2400  6.993660e+05     +2.95%     1.53e-06   (PD_D2)
[NesterovSolve]  780    0.2584  7.085730e+05     +1.32%     1.40e-06   (PD_D1)
[NesterovSolve]  780    0.1925  7.085730e+05     +1.32%     1.84e-06   (PD_D2)
[NesterovSolve] PowerDomain PD_D2 finished with Overflow: 0.099741
[NesterovSolve]  790    0.2551  7.237420e+05     +2.14%     1.68e-06   (PD_D1)
[NesterovSolve]  800    0.2519  7.265260e+05     +0.38%     2.03e-06   (PD_D1)
[NesterovSolve] Iter  Overflow          HPWL    HPWL(%)      Penalty  Group
[NesterovSolve]  810    0.2488  7.345370e+05     +1.10%     2.45e-06   (PD_D1)
[NesterovSolve]  820    0.2458  7.570590e+05     +3.07%     2.95e-06   (PD_D1)
[NesterovSolve]  830    0.2328  8.024520e+05     +6.00%     3.55e-06   (PD_D1)
[NesterovSolve]  840    0.1696  8.393770e+05     +4.60%     4.28e-06   (PD_D1)
[NesterovSolve]  850    0.1753  8.307140e+05     -1.03%     5.15e-06   (PD_D1)
[NesterovSolve] Iter  Overflow          HPWL    HPWL(%)      Penalty  Group
[NesterovSolve]  860    0.1516  8.450210e+05     +1.72%     6.21e-06   (PD_D1)
[NesterovSolve]  870    0.1499  8.714200e+05     +3.12%     7.48e-06   (PD_D1)
[NesterovSolve] PowerDomain PD_D1 finished with Overflow: 0.081185
=======
[INFO GPL-0006] NumInstances:                37
[INFO GPL-0007] NumPlaceInstances:           13
[INFO GPL-0008] NumFixedInstances:            0
[INFO GPL-0009] NumDummyInstances:           24
[INFO GPL-0010] NumNets:                     26
[INFO GPL-0011] NumPins:                     65
[INFO GPL-0012] DieBBox:  (  0.000  0.000 ) ( 112.450 112.450 ) um
[INFO GPL-0013] CoreBBox: (  2.300  2.720 ) ( 110.400 108.800 ) um
[INFO GPL-0016] CoreArea:             11467.248 um^2
[INFO GPL-0017] NonPlaceInstsArea:     4654.464 um^2
[INFO GPL-0018] PlaceInstsArea:          93.840 um^2
[INFO GPL-0019] Util:                     1.377 %
[INFO GPL-0020] StdInstsArea:            93.840 um^2
[INFO GPL-0021] MacroInstsArea:           0.000 um^2
[INFO GPL-0006] NumInstances:                42
[INFO GPL-0007] NumPlaceInstances:            3
[INFO GPL-0008] NumFixedInstances:            0
[INFO GPL-0009] NumDummyInstances:           39
[INFO GPL-0010] NumNets:                     26
[INFO GPL-0011] NumPins:                     65
[INFO GPL-0012] DieBBox:  (  0.000  0.000 ) ( 112.450 112.450 ) um
[INFO GPL-0013] CoreBBox: (  2.300  2.720 ) ( 110.400 108.800 ) um
[INFO GPL-0016] CoreArea:             11467.248 um^2
[INFO GPL-0017] NonPlaceInstsArea:    10566.384 um^2
[INFO GPL-0018] PlaceInstsArea:          21.270 um^2
[INFO GPL-0019] Util:                     2.361 %
[INFO GPL-0020] StdInstsArea:            21.270 um^2
[INFO GPL-0021] MacroInstsArea:           0.000 um^2
[INFO GPL-0006] NumInstances:                45
[INFO GPL-0007] NumPlaceInstances:            6
[INFO GPL-0008] NumFixedInstances:            0
[INFO GPL-0009] NumDummyInstances:           39
[INFO GPL-0010] NumNets:                     26
[INFO GPL-0011] NumPins:                     65
[INFO GPL-0012] DieBBox:  (  0.000  0.000 ) ( 112.450 112.450 ) um
[INFO GPL-0013] CoreBBox: (  2.300  2.720 ) ( 110.400 108.800 ) um
[INFO GPL-0016] CoreArea:             11467.248 um^2
[INFO GPL-0017] NonPlaceInstsArea:    10566.384 um^2
[INFO GPL-0018] PlaceInstsArea:          43.792 um^2
[INFO GPL-0019] Util:                     4.861 %
[INFO GPL-0020] StdInstsArea:            43.792 um^2
[INFO GPL-0021] MacroInstsArea:           0.000 um^2
[INFO GPL-0031] FillerInit:NumGCells:       672
[INFO GPL-0032] FillerInit:NumGNets:         26
[INFO GPL-0033] FillerInit:NumGPins:         65
[INFO GPL-0023] TargetDensity:            0.700
[INFO GPL-0024] AvrgPlaceInstArea:        7.218 um^2
[INFO GPL-0025] IdealBinArea:            10.312 um^2
[INFO GPL-0026] IdealBinCnt:               1112
[INFO GPL-0027] TotalBinArea:         11467.248 um^2
[INFO GPL-0028] BinCnt:        32     32
[INFO GPL-0029] BinSize: (  3.379  3.315 )
[INFO GPL-0030] NumBins: 1024
[INFO GPL-0031] FillerInit:NumGCells:        91
[INFO GPL-0032] FillerInit:NumGNets:         26
[INFO GPL-0033] FillerInit:NumGPins:         65
[INFO GPL-0023] TargetDensity:            0.700
[INFO GPL-0024] AvrgPlaceInstArea:        7.090 um^2
[INFO GPL-0025] IdealBinArea:            10.129 um^2
[INFO GPL-0026] IdealBinCnt:               1132
[INFO GPL-0027] TotalBinArea:         11467.248 um^2
[INFO GPL-0028] BinCnt:        32     32
[INFO GPL-0029] BinSize: (  3.379  3.315 )
[INFO GPL-0030] NumBins: 1024
[INFO GPL-0031] FillerInit:NumGCells:        86
[INFO GPL-0032] FillerInit:NumGNets:         26
[INFO GPL-0033] FillerInit:NumGPins:         65
[INFO GPL-0023] TargetDensity:            0.700
[INFO GPL-0024] AvrgPlaceInstArea:        7.299 um^2
[INFO GPL-0025] IdealBinArea:            10.427 um^2
[INFO GPL-0026] IdealBinCnt:               1099
[INFO GPL-0027] TotalBinArea:         11467.248 um^2
[INFO GPL-0028] BinCnt:        32     32
[INFO GPL-0029] BinSize: (  3.379  3.315 )
[INFO GPL-0030] NumBins: 1024
[NesterovSolve] Iter:    1 overflow: 0.422 HPWL: 1127956
[NesterovSolve] Iter:    1 overflow: 1.000 HPWL: 1127956 (PD_D1)
[NesterovSolve] Iter:    1 overflow: 0.167 HPWL: 1127956 (PD_D2)
[NesterovSolve] Finished with Overflow: 0.081593
[NesterovSolve] Iter:   10 overflow: 1.000 HPWL: 449530 (PD_D1)
[NesterovSolve] Iter:   10 overflow: 1.000 HPWL: 449530 (PD_D2)
[NesterovSolve] Iter:   20 overflow: 1.000 HPWL: 430594 (PD_D1)
[NesterovSolve] Iter:   20 overflow: 1.000 HPWL: 430594 (PD_D2)
[NesterovSolve] Iter:   30 overflow: 1.000 HPWL: 428982 (PD_D1)
[NesterovSolve] Iter:   30 overflow: 1.000 HPWL: 428982 (PD_D2)
[NesterovSolve] Iter:   40 overflow: 1.000 HPWL: 428824 (PD_D1)
[NesterovSolve] Iter:   40 overflow: 1.000 HPWL: 428824 (PD_D2)
[NesterovSolve] Iter:   50 overflow: 1.000 HPWL: 428812 (PD_D1)
[NesterovSolve] Iter:   50 overflow: 1.000 HPWL: 428812 (PD_D2)
[NesterovSolve] Iter:   60 overflow: 1.000 HPWL: 428820 (PD_D1)
[NesterovSolve] Iter:   60 overflow: 1.000 HPWL: 428820 (PD_D2)
[NesterovSolve] Iter:   70 overflow: 1.000 HPWL: 428823 (PD_D1)
[NesterovSolve] Iter:   70 overflow: 1.000 HPWL: 428823 (PD_D2)
[NesterovSolve] Iter:   80 overflow: 1.000 HPWL: 428863 (PD_D1)
[NesterovSolve] Iter:   80 overflow: 1.000 HPWL: 428863 (PD_D2)
[NesterovSolve] Iter:   90 overflow: 1.000 HPWL: 428894 (PD_D1)
[NesterovSolve] Iter:   90 overflow: 1.000 HPWL: 428894 (PD_D2)
[NesterovSolve] Iter:  100 overflow: 1.000 HPWL: 428954 (PD_D1)
[NesterovSolve] Iter:  100 overflow: 1.000 HPWL: 428954 (PD_D2)
[NesterovSolve] Iter:  110 overflow: 1.000 HPWL: 429006 (PD_D1)
[NesterovSolve] Iter:  110 overflow: 1.000 HPWL: 429006 (PD_D2)
[NesterovSolve] Iter:  120 overflow: 1.000 HPWL: 429072 (PD_D1)
[NesterovSolve] Iter:  120 overflow: 1.000 HPWL: 429072 (PD_D2)
[NesterovSolve] Iter:  130 overflow: 1.000 HPWL: 429167 (PD_D1)
[NesterovSolve] Iter:  130 overflow: 1.000 HPWL: 429167 (PD_D2)
[NesterovSolve] Iter:  140 overflow: 1.000 HPWL: 429378 (PD_D1)
[NesterovSolve] Iter:  140 overflow: 1.000 HPWL: 429378 (PD_D2)
[NesterovSolve] Iter:  150 overflow: 1.000 HPWL: 429642 (PD_D1)
[NesterovSolve] Iter:  150 overflow: 1.000 HPWL: 429642 (PD_D2)
[NesterovSolve] Iter:  160 overflow: 1.000 HPWL: 430052 (PD_D1)
[NesterovSolve] Iter:  160 overflow: 1.000 HPWL: 430052 (PD_D2)
[NesterovSolve] Iter:  170 overflow: 1.000 HPWL: 430677 (PD_D1)
[NesterovSolve] Iter:  170 overflow: 1.000 HPWL: 430677 (PD_D2)
[NesterovSolve] Iter:  180 overflow: 1.000 HPWL: 431496 (PD_D1)
[NesterovSolve] Iter:  180 overflow: 1.000 HPWL: 431496 (PD_D2)
[NesterovSolve] Iter:  190 overflow: 1.000 HPWL: 432453 (PD_D1)
[NesterovSolve] Iter:  190 overflow: 1.000 HPWL: 432453 (PD_D2)
[NesterovSolve] Iter:  200 overflow: 1.000 HPWL: 433497 (PD_D1)
[NesterovSolve] Iter:  200 overflow: 1.000 HPWL: 433497 (PD_D2)
[NesterovSolve] Iter:  210 overflow: 0.963 HPWL: 434716 (PD_D1)
[NesterovSolve] Iter:  210 overflow: 1.000 HPWL: 434716 (PD_D2)
[NesterovSolve] Iter:  220 overflow: 0.919 HPWL: 435824 (PD_D1)
[NesterovSolve] Iter:  220 overflow: 1.000 HPWL: 435824 (PD_D2)
[NesterovSolve] Iter:  230 overflow: 0.879 HPWL: 436999 (PD_D1)
[NesterovSolve] Iter:  230 overflow: 1.000 HPWL: 436999 (PD_D2)
[NesterovSolve] Iter:  240 overflow: 0.842 HPWL: 437701 (PD_D1)
[NesterovSolve] Iter:  240 overflow: 1.000 HPWL: 437701 (PD_D2)
[NesterovSolve] Iter:  250 overflow: 0.808 HPWL: 437642 (PD_D1)
[NesterovSolve] Iter:  250 overflow: 1.000 HPWL: 437642 (PD_D2)
[NesterovSolve] Iter:  260 overflow: 0.777 HPWL: 437834 (PD_D1)
[NesterovSolve] Iter:  260 overflow: 1.000 HPWL: 437834 (PD_D2)
[NesterovSolve] Iter:  270 overflow: 0.748 HPWL: 437389 (PD_D1)
[NesterovSolve] Iter:  270 overflow: 1.000 HPWL: 437389 (PD_D2)
[NesterovSolve] Iter:  280 overflow: 0.721 HPWL: 437334 (PD_D1)
[NesterovSolve] Iter:  280 overflow: 1.000 HPWL: 437334 (PD_D2)
[NesterovSolve] Iter:  290 overflow: 0.696 HPWL: 438478 (PD_D1)
[NesterovSolve] Iter:  290 overflow: 1.000 HPWL: 438478 (PD_D2)
[NesterovSolve] Iter:  300 overflow: 0.673 HPWL: 437491 (PD_D1)
[NesterovSolve] Iter:  300 overflow: 1.000 HPWL: 437491 (PD_D2)
[NesterovSolve] Iter:  310 overflow: 0.651 HPWL: 437969 (PD_D1)
[NesterovSolve] Iter:  310 overflow: 1.000 HPWL: 437969 (PD_D2)
[NesterovSolve] Iter:  320 overflow: 0.631 HPWL: 439249 (PD_D1)
[NesterovSolve] Iter:  320 overflow: 1.000 HPWL: 439249 (PD_D2)
[NesterovSolve] Iter:  330 overflow: 0.612 HPWL: 440173 (PD_D1)
[NesterovSolve] Iter:  330 overflow: 1.000 HPWL: 440173 (PD_D2)
[NesterovSolve] Iter:  340 overflow: 0.594 HPWL: 439733 (PD_D1)
[NesterovSolve] Iter:  340 overflow: 1.000 HPWL: 439733 (PD_D2)
[NesterovSolve] Iter:  350 overflow: 0.577 HPWL: 439215 (PD_D1)
[NesterovSolve] Iter:  350 overflow: 1.000 HPWL: 439215 (PD_D2)
[NesterovSolve] Iter:  360 overflow: 0.561 HPWL: 438796 (PD_D1)
[NesterovSolve] Iter:  360 overflow: 1.000 HPWL: 438796 (PD_D2)
[NesterovSolve] Iter:  370 overflow: 0.545 HPWL: 437061 (PD_D1)
[NesterovSolve] Iter:  370 overflow: 1.000 HPWL: 437061 (PD_D2)
[NesterovSolve] Iter:  380 overflow: 0.531 HPWL: 436184 (PD_D1)
[NesterovSolve] Iter:  380 overflow: 1.000 HPWL: 436184 (PD_D2)
[NesterovSolve] Iter:  390 overflow: 0.517 HPWL: 436780 (PD_D1)
[NesterovSolve] Iter:  390 overflow: 1.000 HPWL: 436780 (PD_D2)
[NesterovSolve] Iter:  400 overflow: 0.504 HPWL: 435760 (PD_D1)
[NesterovSolve] Iter:  400 overflow: 1.000 HPWL: 435760 (PD_D2)
[NesterovSolve] Iter:  410 overflow: 0.492 HPWL: 433052 (PD_D1)
[NesterovSolve] Iter:  410 overflow: 1.000 HPWL: 433052 (PD_D2)
[NesterovSolve] Iter:  420 overflow: 0.480 HPWL: 432370 (PD_D1)
[NesterovSolve] Iter:  420 overflow: 0.989 HPWL: 432370 (PD_D2)
[NesterovSolve] Iter:  430 overflow: 0.469 HPWL: 431444 (PD_D1)
[NesterovSolve] Iter:  430 overflow: 0.966 HPWL: 431444 (PD_D2)
[NesterovSolve] Iter:  440 overflow: 0.458 HPWL: 428463 (PD_D1)
[NesterovSolve] Iter:  440 overflow: 0.944 HPWL: 428463 (PD_D2)
[NesterovSolve] Iter:  450 overflow: 0.448 HPWL: 428044 (PD_D1)
[NesterovSolve] Iter:  450 overflow: 0.923 HPWL: 428044 (PD_D2)
[NesterovSolve] Iter:  460 overflow: 0.438 HPWL: 426119 (PD_D1)
[NesterovSolve] Iter:  460 overflow: 0.903 HPWL: 426119 (PD_D2)
[NesterovSolve] Iter:  470 overflow: 0.429 HPWL: 423968 (PD_D1)
[NesterovSolve] Iter:  470 overflow: 0.884 HPWL: 423968 (PD_D2)
[NesterovSolve] Iter:  480 overflow: 0.420 HPWL: 424557 (PD_D1)
[NesterovSolve] Iter:  480 overflow: 0.865 HPWL: 424557 (PD_D2)
[NesterovSolve] Iter:  490 overflow: 0.412 HPWL: 423705 (PD_D1)
[NesterovSolve] Iter:  490 overflow: 0.847 HPWL: 423705 (PD_D2)
[NesterovSolve] Iter:  500 overflow: 0.403 HPWL: 421774 (PD_D1)
[NesterovSolve] Iter:  500 overflow: 0.830 HPWL: 421774 (PD_D2)
[NesterovSolve] Iter:  510 overflow: 0.395 HPWL: 421481 (PD_D1)
[NesterovSolve] Iter:  510 overflow: 0.814 HPWL: 421481 (PD_D2)
[NesterovSolve] Iter:  520 overflow: 0.388 HPWL: 423114 (PD_D1)
[NesterovSolve] Iter:  520 overflow: 0.798 HPWL: 423114 (PD_D2)
[NesterovSolve] Iter:  530 overflow: 0.380 HPWL: 417634 (PD_D1)
[NesterovSolve] Iter:  530 overflow: 0.783 HPWL: 417634 (PD_D2)
[NesterovSolve] Iter:  540 overflow: 0.373 HPWL: 417554 (PD_D1)
[NesterovSolve] Iter:  540 overflow: 0.769 HPWL: 417554 (PD_D2)
[NesterovSolve] Iter:  550 overflow: 0.367 HPWL: 417645 (PD_D1)
[NesterovSolve] Iter:  550 overflow: 0.755 HPWL: 417645 (PD_D2)
[NesterovSolve] Iter:  560 overflow: 0.360 HPWL: 417461 (PD_D1)
[NesterovSolve] Iter:  560 overflow: 0.741 HPWL: 417461 (PD_D2)
[NesterovSolve] Iter:  570 overflow: 0.354 HPWL: 417725 (PD_D1)
[NesterovSolve] Iter:  570 overflow: 0.728 HPWL: 417725 (PD_D2)
[NesterovSolve] Iter:  580 overflow: 0.348 HPWL: 418865 (PD_D1)
[NesterovSolve] Iter:  580 overflow: 0.716 HPWL: 418865 (PD_D2)
[NesterovSolve] Iter:  590 overflow: 0.342 HPWL: 416360 (PD_D1)
[NesterovSolve] Iter:  590 overflow: 0.704 HPWL: 416360 (PD_D2)
[NesterovSolve] Iter:  600 overflow: 0.336 HPWL: 416351 (PD_D1)
[NesterovSolve] Iter:  600 overflow: 0.692 HPWL: 416351 (PD_D2)
[NesterovSolve] Iter:  610 overflow: 0.330 HPWL: 416452 (PD_D1)
[NesterovSolve] Iter:  610 overflow: 0.680 HPWL: 416452 (PD_D2)
[NesterovSolve] Iter:  620 overflow: 0.325 HPWL: 416725 (PD_D1)
[NesterovSolve] Iter:  620 overflow: 0.669 HPWL: 416725 (PD_D2)
[NesterovSolve] Iter:  630 overflow: 0.320 HPWL: 417094 (PD_D1)
[NesterovSolve] Iter:  630 overflow: 0.659 HPWL: 417094 (PD_D2)
[NesterovSolve] Iter:  640 overflow: 0.315 HPWL: 417133 (PD_D1)
[NesterovSolve] Iter:  640 overflow: 0.648 HPWL: 417133 (PD_D2)
[NesterovSolve] Iter:  650 overflow: 0.310 HPWL: 417814 (PD_D1)
[NesterovSolve] Iter:  650 overflow: 0.638 HPWL: 417814 (PD_D2)
[NesterovSolve] Iter:  660 overflow: 0.305 HPWL: 418255 (PD_D1)
[NesterovSolve] Iter:  660 overflow: 0.629 HPWL: 418255 (PD_D2)
[NesterovSolve] Iter:  670 overflow: 0.301 HPWL: 419078 (PD_D1)
[NesterovSolve] Iter:  670 overflow: 0.619 HPWL: 419078 (PD_D2)
[NesterovSolve] Iter:  680 overflow: 0.296 HPWL: 420652 (PD_D1)
[NesterovSolve] Iter:  680 overflow: 0.610 HPWL: 420652 (PD_D2)
[NesterovSolve] Iter:  690 overflow: 0.292 HPWL: 421316 (PD_D1)
[NesterovSolve] Iter:  690 overflow: 0.601 HPWL: 421316 (PD_D2)
[NesterovSolve] Iter:  700 overflow: 0.288 HPWL: 427503 (PD_D1)
[NesterovSolve] Iter:  700 overflow: 0.593 HPWL: 427503 (PD_D2)
[NesterovSolve] Iter:  710 overflow: 0.284 HPWL: 431937 (PD_D1)
[NesterovSolve] Iter:  710 overflow: 0.584 HPWL: 431937 (PD_D2)
[NesterovSolve] Iter:  720 overflow: 0.280 HPWL: 435935 (PD_D1)
[NesterovSolve] Iter:  720 overflow: 0.576 HPWL: 435935 (PD_D2)
[NesterovSolve] Iter:  730 overflow: 0.276 HPWL: 441967 (PD_D1)
[NesterovSolve] Iter:  730 overflow: 0.568 HPWL: 441967 (PD_D2)
[NesterovSolve] Iter:  740 overflow: 0.272 HPWL: 452689 (PD_D1)
[NesterovSolve] Iter:  740 overflow: 0.561 HPWL: 452689 (PD_D2)
[NesterovSolve] Iter:  750 overflow: 0.269 HPWL: 464936 (PD_D1)
[NesterovSolve] Iter:  750 overflow: 0.553 HPWL: 464936 (PD_D2)
[NesterovSolve] Iter:  760 overflow: 0.265 HPWL: 492164 (PD_D1)
[NesterovSolve] Iter:  760 overflow: 0.546 HPWL: 492164 (PD_D2)
[NesterovSolve] Iter:  770 overflow: 0.262 HPWL: 573554 (PD_D1)
[NesterovSolve] Iter:  770 overflow: 0.446 HPWL: 573554 (PD_D2)
[NesterovSolve] Iter:  780 overflow: 0.258 HPWL: 602792 (PD_D1)
[NesterovSolve] Iter:  780 overflow: 0.361 HPWL: 602792 (PD_D2)
[NesterovSolve] Iter:  790 overflow: 0.255 HPWL: 641170 (PD_D1)
[NesterovSolve] Iter:  790 overflow: 0.345 HPWL: 641170 (PD_D2)
[NesterovSolve] Iter:  800 overflow: 0.252 HPWL: 694661 (PD_D1)
[NesterovSolve] Iter:  800 overflow: 0.169 HPWL: 694661 (PD_D2)
[NesterovSolve] Iter:  810 overflow: 0.249 HPWL: 682614 (PD_D1)
[NesterovSolve] Iter:  810 overflow: 0.172 HPWL: 682614 (PD_D2)
[NesterovSolve] Iter:  820 overflow: 0.246 HPWL: 697716 (PD_D1)
[NesterovSolve] Iter:  820 overflow: 0.174 HPWL: 697716 (PD_D2)
[NesterovSolve] Iter:  830 overflow: 0.243 HPWL: 722791 (PD_D1)
[NesterovSolve] Iter:  830 overflow: 0.176 HPWL: 722791 (PD_D2)
[NesterovSolve] Iter:  840 overflow: 0.240 HPWL: 769720 (PD_D1)
[NesterovSolve] Iter:  840 overflow: 0.099 HPWL: 769720 (PD_D2)
[NesterovSolve] PowerDomain PD_D2 finished with Overflow: 0.099244
[NesterovSolve] Iter:  850 overflow: 0.237 HPWL: 792572 (PD_D1)
[NesterovSolve] Iter:  860 overflow: 0.152 HPWL: 852570 (PD_D1)
[NesterovSolve] Iter:  870 overflow: 0.152 HPWL: 868177 (PD_D1)
[NesterovSolve] Iter:  880 overflow: 0.148 HPWL: 880757 (PD_D1)
[NesterovSolve] Iter:  890 overflow: 0.146 HPWL: 917942 (PD_D1)
[NesterovSolve] Iter:  900 overflow: 0.142 HPWL: 986907 (PD_D1)
[NesterovSolve] PowerDomain PD_D1 finished with Overflow: 0.077729
>>>>>>> 723f7818
Placement Analysis
---------------------------------
total displacement         70.7 u
average displacement        3.2 u
max displacement           33.8 u
original HPWL             996.5 u
legalized HPWL           1062.3 u
delta HPWL                    7 %

Detailed placement improvement.
Importing netlist into detailed improver.
[INFO DPO-0100] Creating network with 22 cells, 7 terminals, 26 edges, 65 pins, and 0 blockages.
[INFO DPO-0109] Network stats: inst 29, edges 26, pins 65
[INFO DPO-0110] Number of regions is 3
[INFO DPO-0401] Setting random seed to 1.
[INFO DPO-0402] Setting maximum displacement 0 0 to 216200 216200 units.
[INFO DPO-0320] Collected 31 fixed cells.
[INFO DPO-0318] Collected 22 single height cells.
[INFO DPO-0321] Collected 0 wide cells.
[INFO DPO-0322] Image (2300, 2720) - (110400, 108800)
[INFO DPO-0310] Assigned 22 cells into segments.  Movement in X-direction is 0.000000, movement in Y-direction is 0.000000.
[INFO DPO-0313] Found 0 cells in wrong regions.
[INFO DPO-0315] Found 0 row alignment problems.
[INFO DPO-0314] Found 0 site alignment problems.
[INFO DPO-0311] Found 0 overlaps between adjacent cells.
[INFO DPO-0312] Found 0 edge spacing violations and 0 padding violations.
[INFO DPO-0303] Running algorithm for independent set matching.
[INFO DPO-0300] Set matching objective is wirelength.
[INFO DPO-0301] Pass   1 of matching; objective is 1.063798e+06.
[INFO DPO-0301] Pass   2 of matching; objective is 1.032382e+06.
[INFO DPO-0302] End of matching; objective is 1.032382e+06, improvement is 2.95 percent.
[INFO DPO-0303] Running algorithm for global swaps.
[INFO DPO-0306] Pass   1 of global swaps; hpwl is 9.567825e+05.
[INFO DPO-0306] Pass   2 of global swaps; hpwl is 9.465875e+05.
[INFO DPO-0306] Pass   3 of global swaps; hpwl is 9.465875e+05.
[INFO DPO-0307] End of global swaps; objective is 9.465875e+05, improvement is 8.31 percent.
[INFO DPO-0303] Running algorithm for vertical swaps.
[INFO DPO-0308] Pass   1 of vertical swaps; hpwl is 9.354800e+05.
[INFO DPO-0308] Pass   2 of vertical swaps; hpwl is 9.274050e+05.
[INFO DPO-0309] End of vertical swaps; objective is 9.274050e+05, improvement is 2.03 percent.
[INFO DPO-0303] Running algorithm for reordering.
[INFO DPO-0304] Pass   1 of reordering; objective is 9.264850e+05.
[INFO DPO-0305] End of reordering; objective is 9.264850e+05, improvement is 0.10 percent.
[INFO DPO-0303] Running algorithm for random improvement.
[INFO DPO-0324] Random improver is using displacement generator.
[INFO DPO-0325] Random improver is using hpwl objective.
[INFO DPO-0326] Random improver cost string is (a).
[INFO DPO-0332] End of pass, Generator displacement called 440 times.
[INFO DPO-0335] Generator displacement, Cumulative attempts 440, swaps 30, moves   396 since last reset.
[INFO DPO-0333] End of pass, Objective hpwl, Initial cost 9.264850e+05, Scratch cost 9.001800e+05, Incremental cost 9.001800e+05, Mismatch? N
[INFO DPO-0338] End of pass, Total cost is 9.001800e+05.
[INFO DPO-0327] Pass   1 of random improver; improvement in cost is 2.84 percent.
[INFO DPO-0332] End of pass, Generator displacement called 440 times.
[INFO DPO-0335] Generator displacement, Cumulative attempts 880, swaps 61, moves   792 since last reset.
[INFO DPO-0333] End of pass, Objective hpwl, Initial cost 9.001800e+05, Scratch cost 9.001800e+05, Incremental cost 9.001800e+05, Mismatch? N
[INFO DPO-0338] End of pass, Total cost is 9.001800e+05.
[INFO DPO-0327] Pass   2 of random improver; improvement in cost is 0.00 percent.
[INFO DPO-0328] End of random improver; improvement is 2.839226 percent.
[INFO DPO-0380] Cell flipping.
[INFO DPO-0382] Changed 0 cell orientations for row compatibility.
[INFO DPO-0383] Performed 2 cell flips.
[INFO DPO-0384] End of flipping; objective is 8.963400e+05, improvement is 0.43 percent.
[INFO DPO-0313] Found 0 cells in wrong regions.
[INFO DPO-0315] Found 0 row alignment problems.
[INFO DPO-0314] Found 0 site alignment problems.
[INFO DPO-0311] Found 0 overlaps between adjacent cells.
[INFO DPO-0312] Found 0 edge spacing violations and 0 padding violations.
Detailed Improvement Results
------------------------------------------
Original HPWL             1062.3 u
Final HPWL                 894.7 u
Delta HPWL                 -15.8 %

No differences found.<|MERGE_RESOLUTION|>--- conflicted
+++ resolved
@@ -14,287 +14,6 @@
 [INFO GPL-0002] DBU: 1000
 [INFO GPL-0003] SiteSize: (  0.460  2.720 ) um
 [INFO GPL-0004] CoreBBox: (  2.300  2.720 ) ( 110.400 108.800 ) um
-<<<<<<< HEAD
-[INFO GPL-0006] Total GPL instances:                37
-[INFO GPL-0007] Movable instances:                  13
-[INFO GPL-0008] Fixed instances:                     0
-[INFO GPL-0009] Dummy instances:                    24
-[INFO GPL-0010] Number of nets:                     29
-[INFO GPL-0011] Number of pins:                     71
-[INFO GPL-0012] Die BBox:  (  0.000  0.000 ) ( 112.450 112.450 ) um
-[INFO GPL-0013] Core BBox: (  2.300  2.720 ) ( 110.400 108.800 ) um
-[INFO GPL-0016] Core area:                   11467.248 um^2
-[INFO GPL-0017] Fixed instances area:         4654.464 um^2
-[INFO GPL-0018] Movable instances area:         93.840 um^2
-[INFO GPL-0019] Utilization:                     1.377 %
-[INFO GPL-0020] Standard cells area:            93.840 um^2
-[INFO GPL-0021] Large instances area:            0.000 um^2
-[INFO GPL-0006] Total GPL instances:                42
-[INFO GPL-0007] Movable instances:                   3
-[INFO GPL-0008] Fixed instances:                     0
-[INFO GPL-0009] Dummy instances:                    39
-[INFO GPL-0010] Number of nets:                     29
-[INFO GPL-0011] Number of pins:                     71
-[INFO GPL-0012] Die BBox:  (  0.000  0.000 ) ( 112.450 112.450 ) um
-[INFO GPL-0013] Core BBox: (  2.300  2.720 ) ( 110.400 108.800 ) um
-[INFO GPL-0016] Core area:                   11467.248 um^2
-[INFO GPL-0017] Fixed instances area:        10566.384 um^2
-[INFO GPL-0018] Movable instances area:         21.270 um^2
-[INFO GPL-0019] Utilization:                     2.361 %
-[INFO GPL-0020] Standard cells area:            21.270 um^2
-[INFO GPL-0021] Large instances area:            0.000 um^2
-[INFO GPL-0006] Total GPL instances:                48
-[INFO GPL-0007] Movable instances:                   9
-[INFO GPL-0008] Fixed instances:                     0
-[INFO GPL-0009] Dummy instances:                    39
-[INFO GPL-0010] Number of nets:                     29
-[INFO GPL-0011] Number of pins:                     71
-[INFO GPL-0012] Die BBox:  (  0.000  0.000 ) ( 112.450 112.450 ) um
-[INFO GPL-0013] Core BBox: (  2.300  2.720 ) ( 110.400 108.800 ) um
-[INFO GPL-0016] Core area:                   11467.248 um^2
-[INFO GPL-0017] Fixed instances area:        10566.384 um^2
-[INFO GPL-0018] Movable instances area:         51.299 um^2
-[INFO GPL-0019] Utilization:                     5.694 %
-[INFO GPL-0020] Standard cells area:            51.299 um^2
-[INFO GPL-0021] Large instances area:            0.000 um^2
-[INFO GPL-0032] Uniform density:                0.0138
-[INFO GPL-0033] Density w/ 90% whitespace util: 0.0153
-[INFO GPL-0023] Placement target density:       0.7000
-[INFO GPL-0024] Movable insts average area:      7.218 um^2
-[INFO GPL-0025] Ideal bin area:                 10.312 um^2
-[INFO GPL-0026] Ideal bin count:                  1112
-[INFO GPL-0027] Total bin area:              11467.248 um^2
-[INFO GPL-0028] Bin count (X, Y):          32 *     32
-[INFO GPL-0029] Bin size (W * H):       3.379 *  3.315 um
-[INFO GPL-0030] Number of bins:                   1024
-[INFO GPL-0032] Uniform density:                0.0236
-[INFO GPL-0033] Density w/ 90% whitespace util: 0.0262
-[INFO GPL-0023] Placement target density:       0.7000
-[INFO GPL-0024] Movable insts average area:      7.090 um^2
-[INFO GPL-0025] Ideal bin area:                 10.129 um^2
-[INFO GPL-0026] Ideal bin count:                  1132
-[INFO GPL-0027] Total bin area:              11467.248 um^2
-[INFO GPL-0028] Bin count (X, Y):          32 *     32
-[INFO GPL-0029] Bin size (W * H):       3.379 *  3.315 um
-[INFO GPL-0030] Number of bins:                   1024
-[INFO GPL-0032] Uniform density:                0.0569
-[INFO GPL-0033] Density w/ 90% whitespace util: 0.0633
-[INFO GPL-0023] Placement target density:       0.7000
-[INFO GPL-0024] Movable insts average area:      5.700 um^2
-[INFO GPL-0025] Ideal bin area:                  8.143 um^2
-[INFO GPL-0026] Ideal bin count:                  1408
-[INFO GPL-0027] Total bin area:              11467.248 um^2
-[INFO GPL-0028] Bin count (X, Y):          32 *     32
-[INFO GPL-0029] Bin size (W * H):       3.379 *  3.315 um
-[INFO GPL-0030] Number of bins:                   1024
-[NesterovSolve] HPWL: Half-Perimeter Wirelength
-[NesterovSolve] Iter  Overflow          HPWL    HPWL(%)      Penalty  Group
-[NesterovSolve]    1    0.3840  1.159011e+06     +0.00%     8.12e-14  
-[NesterovSolve] Iter  Overflow          HPWL    HPWL(%)      Penalty  Group
-[NesterovSolve]    1    0.9998  1.159011e+06     +0.00%     6.64e-13   (PD_D1)
-[NesterovSolve] Iter  Overflow          HPWL    HPWL(%)      Penalty  Group
-[NesterovSolve]    1    0.2941  1.159011e+06     +0.00%     8.73e-13   (PD_D2)
-[NesterovSolve] Finished with Overflow: 0.059938
-[NesterovSolve]   10    0.9998  5.935070e+05    -48.79%     8.17e-13   (PD_D1)
-[NesterovSolve]   10    0.9998  5.935070e+05    -48.79%     1.07e-12   (PD_D2)
-[NesterovSolve]   20    0.9998  5.681460e+05     -4.27%     9.85e-13   (PD_D1)
-[NesterovSolve]   20    0.9998  5.681460e+05     -4.27%     1.29e-12   (PD_D2)
-[NesterovSolve]   30    0.9998  5.646640e+05     -0.61%     1.19e-12   (PD_D1)
-[NesterovSolve]   30    0.9998  5.646640e+05     -0.61%     1.56e-12   (PD_D2)
-[NesterovSolve]   40    0.9998  5.656430e+05     +0.17%     1.43e-12   (PD_D1)
-[NesterovSolve]   40    0.9998  5.656430e+05     +0.17%     1.88e-12   (PD_D2)
-[NesterovSolve]   50    0.9998  5.659600e+05     +0.06%     1.72e-12   (PD_D1)
-[NesterovSolve] Iter  Overflow          HPWL    HPWL(%)      Penalty  Group
-[NesterovSolve]   50    0.9998  5.659600e+05     +0.06%     2.26e-12   (PD_D2)
-[NesterovSolve] Iter  Overflow          HPWL    HPWL(%)      Penalty  Group
-[NesterovSolve]   60    0.9998  5.658310e+05     -0.02%     2.08e-12   (PD_D1)
-[NesterovSolve]   60    0.9998  5.658310e+05     -0.02%     2.73e-12   (PD_D2)
-[NesterovSolve]   70    0.9998  5.658220e+05     -0.00%     2.50e-12   (PD_D1)
-[NesterovSolve]   70    0.9998  5.658220e+05     -0.00%     3.29e-12   (PD_D2)
-[NesterovSolve]   80    0.9998  5.658030e+05     -0.00%     3.01e-12   (PD_D1)
-[NesterovSolve]   80    0.9998  5.658030e+05     -0.00%     3.96e-12   (PD_D2)
-[NesterovSolve]   90    0.9998  5.657780e+05     -0.00%     3.63e-12   (PD_D1)
-[NesterovSolve]   90    0.9998  5.657780e+05     -0.00%     4.77e-12   (PD_D2)
-[NesterovSolve]  100    0.9998  5.657600e+05     -0.00%     4.38e-12   (PD_D1)
-[NesterovSolve] Iter  Overflow          HPWL    HPWL(%)      Penalty  Group
-[NesterovSolve]  100    0.9998  5.657600e+05     -0.00%     5.75e-12   (PD_D2)
-[NesterovSolve] Iter  Overflow          HPWL    HPWL(%)      Penalty  Group
-[NesterovSolve]  110    0.9998  5.657260e+05     -0.01%     5.27e-12   (PD_D1)
-[NesterovSolve]  110    0.9998  5.657260e+05     -0.01%     6.93e-12   (PD_D2)
-[NesterovSolve]  120    0.9998  5.657050e+05     -0.00%     6.35e-12   (PD_D1)
-[NesterovSolve]  120    0.9998  5.657050e+05     -0.00%     8.35e-12   (PD_D2)
-[NesterovSolve]  130    0.9998  5.656940e+05     -0.00%     7.65e-12   (PD_D1)
-[NesterovSolve]  130    0.9998  5.656940e+05     -0.00%     1.01e-11   (PD_D2)
-[NesterovSolve]  140    0.9998  5.656890e+05     -0.00%     9.22e-12   (PD_D1)
-[NesterovSolve]  140    0.9998  5.656890e+05     -0.00%     1.21e-11   (PD_D2)
-[NesterovSolve]  150    0.9998  5.656820e+05     -0.00%     1.11e-11   (PD_D1)
-[NesterovSolve] Iter  Overflow          HPWL    HPWL(%)      Penalty  Group
-[NesterovSolve]  150    0.9998  5.656820e+05     -0.00%     1.46e-11   (PD_D2)
-[NesterovSolve] Iter  Overflow          HPWL    HPWL(%)      Penalty  Group
-[NesterovSolve]  160    0.9998  5.656740e+05     -0.00%     1.34e-11   (PD_D1)
-[NesterovSolve]  160    0.9998  5.656740e+05     -0.00%     1.76e-11   (PD_D2)
-[NesterovSolve]  170    0.9998  5.659510e+05     +0.05%     1.61e-11   (PD_D1)
-[NesterovSolve]  170    0.9998  5.659510e+05     +0.05%     2.12e-11   (PD_D2)
-[NesterovSolve]  180    0.9998  5.664170e+05     +0.08%     1.94e-11   (PD_D1)
-[NesterovSolve]  180    0.9998  5.664170e+05     +0.08%     2.55e-11   (PD_D2)
-[NesterovSolve]  190    0.9998  5.669180e+05     +0.09%     2.34e-11   (PD_D1)
-[NesterovSolve]  190    0.9998  5.669180e+05     +0.09%     3.08e-11   (PD_D2)
-[NesterovSolve]  200    0.9998  5.675080e+05     +0.10%     2.82e-11   (PD_D1)
-[NesterovSolve] Iter  Overflow          HPWL    HPWL(%)      Penalty  Group
-[NesterovSolve]  200    0.9998  5.675080e+05     +0.10%     3.71e-11   (PD_D2)
-[NesterovSolve] Iter  Overflow          HPWL    HPWL(%)      Penalty  Group
-[NesterovSolve]  210    0.9630  5.680130e+05     +0.09%     3.40e-11   (PD_D1)
-[NesterovSolve]  210    0.9998  5.680130e+05     +0.09%     4.47e-11   (PD_D2)
-[NesterovSolve]  220    0.9190  5.678990e+05     -0.02%     4.10e-11   (PD_D1)
-[NesterovSolve]  220    0.9998  5.678990e+05     -0.02%     5.38e-11   (PD_D2)
-[NesterovSolve]  230    0.8789  5.674220e+05     -0.08%     4.94e-11   (PD_D1)
-[NesterovSolve]  230    0.9998  5.674220e+05     -0.08%     6.49e-11   (PD_D2)
-[NesterovSolve]  240    0.8421  5.669980e+05     -0.07%     5.95e-11   (PD_D1)
-[NesterovSolve]  240    0.9998  5.669980e+05     -0.07%     7.82e-11   (PD_D2)
-[NesterovSolve]  250    0.8083  5.667630e+05     -0.04%     7.17e-11   (PD_D1)
-[NesterovSolve] Iter  Overflow          HPWL    HPWL(%)      Penalty  Group
-[NesterovSolve]  250    0.9998  5.667630e+05     -0.04%     9.42e-11   (PD_D2)
-[NesterovSolve] Iter  Overflow          HPWL    HPWL(%)      Penalty  Group
-[NesterovSolve]  260    0.7771  5.660950e+05     -0.12%     8.63e-11   (PD_D1)
-[NesterovSolve]  260    0.9998  5.660950e+05     -0.12%     1.13e-10   (PD_D2)
-[NesterovSolve]  270    0.7482  5.640510e+05     -0.36%     1.04e-10   (PD_D1)
-[NesterovSolve]  270    0.9998  5.640510e+05     -0.36%     1.37e-10   (PD_D2)
-[NesterovSolve]  280    0.7214  5.625450e+05     -0.27%     1.25e-10   (PD_D1)
-[NesterovSolve]  280    0.9998  5.625450e+05     -0.27%     1.65e-10   (PD_D2)
-[NesterovSolve]  290    0.6964  5.619010e+05     -0.11%     1.51e-10   (PD_D1)
-[NesterovSolve]  290    0.9998  5.619010e+05     -0.11%     1.98e-10   (PD_D2)
-[NesterovSolve]  300    0.6731  5.607250e+05     -0.21%     1.82e-10   (PD_D1)
-[NesterovSolve] Iter  Overflow          HPWL    HPWL(%)      Penalty  Group
-[NesterovSolve]  300    0.9998  5.607250e+05     -0.21%     2.39e-10   (PD_D2)
-[NesterovSolve] Iter  Overflow          HPWL    HPWL(%)      Penalty  Group
-[NesterovSolve]  310    0.6514  5.595290e+05     -0.21%     2.19e-10   (PD_D1)
-[NesterovSolve]  310    0.9998  5.595290e+05     -0.21%     2.88e-10   (PD_D2)
-[NesterovSolve]  320    0.6309  5.586560e+05     -0.16%     2.64e-10   (PD_D1)
-[NesterovSolve]  320    0.9998  5.586560e+05     -0.16%     3.47e-10   (PD_D2)
-[NesterovSolve]  330    0.6118  5.582570e+05     -0.07%     3.18e-10   (PD_D1)
-[NesterovSolve]  330    0.9998  5.582570e+05     -0.07%     4.18e-10   (PD_D2)
-[NesterovSolve]  340    0.5937  5.561350e+05     -0.38%     3.84e-10   (PD_D1)
-[NesterovSolve]  340    0.9998  5.561350e+05     -0.38%     5.04e-10   (PD_D2)
-[NesterovSolve]  350    0.5767  5.561490e+05     +0.00%     4.62e-10   (PD_D1)
-[NesterovSolve] Iter  Overflow          HPWL    HPWL(%)      Penalty  Group
-[NesterovSolve]  350    0.9998  5.561490e+05     +0.00%     6.07e-10   (PD_D2)
-[NesterovSolve] Iter  Overflow          HPWL    HPWL(%)      Penalty  Group
-[NesterovSolve]  360    0.5606  5.560810e+05     -0.01%     5.57e-10   (PD_D1)
-[NesterovSolve]  360    0.9998  5.560810e+05     -0.01%     7.32e-10   (PD_D2)
-[NesterovSolve]  370    0.5454  5.540900e+05     -0.36%     6.71e-10   (PD_D1)
-[NesterovSolve]  370    0.9998  5.540900e+05     -0.36%     8.82e-10   (PD_D2)
-[NesterovSolve]  380    0.5311  5.534470e+05     -0.12%     8.08e-10   (PD_D1)
-[NesterovSolve]  380    0.9998  5.534470e+05     -0.12%     1.06e-09   (PD_D2)
-[NesterovSolve]  390    0.5174  5.483400e+05     -0.92%     9.74e-10   (PD_D1)
-[NesterovSolve]  390    0.9998  5.483400e+05     -0.92%     1.28e-09   (PD_D2)
-[NesterovSolve]  400    0.5044  5.475840e+05     -0.14%     1.17e-09   (PD_D1)
-[NesterovSolve] Iter  Overflow          HPWL    HPWL(%)      Penalty  Group
-[NesterovSolve]  400    0.9998  5.475840e+05     -0.14%     1.54e-09   (PD_D2)
-[NesterovSolve] Iter  Overflow          HPWL    HPWL(%)      Penalty  Group
-[NesterovSolve]  410    0.4921  5.469380e+05     -0.12%     1.41e-09   (PD_D1)
-[NesterovSolve]  410    0.9998  5.469380e+05     -0.12%     1.86e-09   (PD_D2)
-[NesterovSolve]  420    0.4804  5.443810e+05     -0.47%     1.70e-09   (PD_D1)
-[NesterovSolve]  420    0.9998  5.443810e+05     -0.47%     2.24e-09   (PD_D2)
-[NesterovSolve]  430    0.4692  5.426110e+05     -0.33%     2.05e-09   (PD_D1)
-[NesterovSolve]  430    0.9998  5.426110e+05     -0.33%     2.70e-09   (PD_D2)
-[NesterovSolve]  440    0.4585  5.407590e+05     -0.34%     2.47e-09   (PD_D1)
-[NesterovSolve]  440    0.9998  5.407590e+05     -0.34%     3.25e-09   (PD_D2)
-[NesterovSolve]  450    0.4483  5.391500e+05     -0.30%     2.98e-09   (PD_D1)
-[NesterovSolve] Iter  Overflow          HPWL    HPWL(%)      Penalty  Group
-[NesterovSolve]  450    0.9998  5.391500e+05     -0.30%     3.92e-09   (PD_D2)
-[NesterovSolve] Iter  Overflow          HPWL    HPWL(%)      Penalty  Group
-[NesterovSolve]  460    0.4385  5.373650e+05     -0.33%     3.59e-09   (PD_D1)
-[NesterovSolve]  460    0.9998  5.373650e+05     -0.33%     4.72e-09   (PD_D2)
-[NesterovSolve]  470    0.4291  5.341470e+05     -0.60%     4.33e-09   (PD_D1)
-[NesterovSolve]  470    0.9998  5.341470e+05     -0.60%     5.69e-09   (PD_D2)
-[NesterovSolve]  480    0.4202  5.351870e+05     +0.19%     5.21e-09   (PD_D1)
-[NesterovSolve]  480    0.9998  5.351870e+05     +0.19%     6.85e-09   (PD_D2)
-[NesterovSolve]  490    0.4116  5.306470e+05     -0.85%     6.28e-09   (PD_D1)
-[NesterovSolve]  490    0.9927  5.306470e+05     -0.85%     8.26e-09   (PD_D2)
-[NesterovSolve]  500    0.4033  5.290930e+05     -0.29%     7.57e-09   (PD_D1)
-[NesterovSolve] Iter  Overflow          HPWL    HPWL(%)      Penalty  Group
-[NesterovSolve]  500    0.9728  5.290930e+05     -0.29%     9.95e-09   (PD_D2)
-[NesterovSolve] Iter  Overflow          HPWL    HPWL(%)      Penalty  Group
-[NesterovSolve]  510    0.3954  5.289960e+05     -0.02%     9.12e-09   (PD_D1)
-[NesterovSolve]  510    0.9537  5.289960e+05     -0.02%     1.20e-08   (PD_D2)
-[NesterovSolve]  520    0.3878  5.245530e+05     -0.84%     1.10e-08   (PD_D1)
-[NesterovSolve]  520    0.9353  5.245530e+05     -0.84%     1.44e-08   (PD_D2)
-[NesterovSolve]  530    0.3805  5.242240e+05     -0.06%     1.32e-08   (PD_D1)
-[NesterovSolve]  530    0.9176  5.242240e+05     -0.06%     1.74e-08   (PD_D2)
-[NesterovSolve]  540    0.3734  5.239490e+05     -0.05%     1.59e-08   (PD_D1)
-[NesterovSolve]  540    0.9006  5.239490e+05     -0.05%     2.10e-08   (PD_D2)
-[NesterovSolve]  550    0.3666  5.204780e+05     -0.66%     1.92e-08   (PD_D1)
-[NesterovSolve] Iter  Overflow          HPWL    HPWL(%)      Penalty  Group
-[NesterovSolve]  550    0.8842  5.204780e+05     -0.66%     2.53e-08   (PD_D2)
-[NesterovSolve] Iter  Overflow          HPWL    HPWL(%)      Penalty  Group
-[NesterovSolve]  560    0.3601  5.202470e+05     -0.04%     2.32e-08   (PD_D1)
-[NesterovSolve]  560    0.8684  5.202470e+05     -0.04%     3.04e-08   (PD_D2)
-[NesterovSolve]  570    0.3537  5.178130e+05     -0.47%     2.79e-08   (PD_D1)
-[NesterovSolve]  570    0.8531  5.178130e+05     -0.47%     3.67e-08   (PD_D2)
-[NesterovSolve]  580    0.3476  5.171370e+05     -0.13%     3.36e-08   (PD_D1)
-[NesterovSolve]  580    0.8384  5.171370e+05     -0.13%     4.42e-08   (PD_D2)
-[NesterovSolve]  590    0.3417  5.167420e+05     -0.08%     4.05e-08   (PD_D1)
-[NesterovSolve]  590    0.8241  5.167420e+05     -0.08%     5.32e-08   (PD_D2)
-[NesterovSolve]  600    0.3360  5.167190e+05     -0.00%     4.88e-08   (PD_D1)
-[NesterovSolve] Iter  Overflow          HPWL    HPWL(%)      Penalty  Group
-[NesterovSolve]  600    0.8104  5.167190e+05     -0.00%     6.41e-08   (PD_D2)
-[NesterovSolve] Iter  Overflow          HPWL    HPWL(%)      Penalty  Group
-[NesterovSolve]  610    0.3305  5.167930e+05     +0.01%     5.88e-08   (PD_D1)
-[NesterovSolve]  610    0.7971  5.167930e+05     +0.01%     7.73e-08   (PD_D2)
-[NesterovSolve]  620    0.3252  5.170690e+05     +0.05%     7.08e-08   (PD_D1)
-[NesterovSolve]  620    0.7842  5.170690e+05     +0.05%     9.31e-08   (PD_D2)
-[NesterovSolve]  630    0.3200  5.173260e+05     +0.05%     8.54e-08   (PD_D1)
-[NesterovSolve]  630    0.7717  5.173260e+05     +0.05%     1.12e-07   (PD_D2)
-[NesterovSolve]  640    0.3150  5.178830e+05     +0.11%     1.03e-07   (PD_D1)
-[NesterovSolve]  640    0.7597  5.178830e+05     +0.11%     1.35e-07   (PD_D2)
-[NesterovSolve]  650    0.3101  5.189300e+05     +0.20%     1.24e-07   (PD_D1)
-[NesterovSolve] Iter  Overflow          HPWL    HPWL(%)      Penalty  Group
-[NesterovSolve]  650    0.7479  5.189300e+05     +0.20%     1.63e-07   (PD_D2)
-[NesterovSolve] Iter  Overflow          HPWL    HPWL(%)      Penalty  Group
-[NesterovSolve]  660    0.3054  5.207760e+05     +0.36%     1.49e-07   (PD_D1)
-[NesterovSolve]  660    0.7366  5.207760e+05     +0.36%     1.96e-07   (PD_D2)
-[NesterovSolve]  670    0.3009  5.230330e+05     +0.43%     1.80e-07   (PD_D1)
-[NesterovSolve]  670    0.7256  5.230330e+05     +0.43%     2.36e-07   (PD_D2)
-[NesterovSolve]  680    0.2964  5.257300e+05     +0.52%     2.17e-07   (PD_D1)
-[NesterovSolve]  680    0.7149  5.257300e+05     +0.52%     2.85e-07   (PD_D2)
-[NesterovSolve]  690    0.2921  5.288590e+05     +0.60%     2.61e-07   (PD_D1)
-[NesterovSolve]  690    0.7045  5.288590e+05     +0.60%     3.43e-07   (PD_D2)
-[NesterovSolve]  700    0.2879  5.336060e+05     +0.90%     3.15e-07   (PD_D1)
-[NesterovSolve] Iter  Overflow          HPWL    HPWL(%)      Penalty  Group
-[NesterovSolve]  700    0.6944  5.336060e+05     +0.90%     4.14e-07   (PD_D2)
-[NesterovSolve] Iter  Overflow          HPWL    HPWL(%)      Penalty  Group
-[NesterovSolve]  710    0.2839  5.400720e+05     +1.21%     3.79e-07   (PD_D1)
-[NesterovSolve]  710    0.6847  5.400720e+05     +1.21%     4.98e-07   (PD_D2)
-[NesterovSolve]  720    0.2799  5.502340e+05     +1.88%     4.57e-07   (PD_D1)
-[NesterovSolve]  720    0.6751  5.502340e+05     +1.88%     6.01e-07   (PD_D2)
-[NesterovSolve]  730    0.2761  5.748150e+05     +4.47%     5.51e-07   (PD_D1)
-[NesterovSolve]  730    0.6659  5.748150e+05     +4.47%     7.24e-07   (PD_D2)
-[NesterovSolve]  740    0.2724  6.347750e+05    +10.43%     6.63e-07   (PD_D1)
-[NesterovSolve]  740    0.4326  6.347750e+05    +10.43%     8.72e-07   (PD_D2)
-[NesterovSolve]  750    0.2687  6.519090e+05     +2.70%     7.99e-07   (PD_D1)
-[NesterovSolve] Iter  Overflow          HPWL    HPWL(%)      Penalty  Group
-[NesterovSolve]  750    0.4268  6.519090e+05     +2.70%     1.05e-06   (PD_D2)
-[NesterovSolve] Iter  Overflow          HPWL    HPWL(%)      Penalty  Group
-[NesterovSolve]  760    0.2652  6.793210e+05     +4.20%     9.63e-07   (PD_D1)
-[NesterovSolve]  760    0.2914  6.793210e+05     +4.20%     1.27e-06   (PD_D2)
-[NesterovSolve]  770    0.2617  6.993660e+05     +2.95%     1.16e-06   (PD_D1)
-[NesterovSolve]  770    0.2400  6.993660e+05     +2.95%     1.53e-06   (PD_D2)
-[NesterovSolve]  780    0.2584  7.085730e+05     +1.32%     1.40e-06   (PD_D1)
-[NesterovSolve]  780    0.1925  7.085730e+05     +1.32%     1.84e-06   (PD_D2)
-[NesterovSolve] PowerDomain PD_D2 finished with Overflow: 0.099741
-[NesterovSolve]  790    0.2551  7.237420e+05     +2.14%     1.68e-06   (PD_D1)
-[NesterovSolve]  800    0.2519  7.265260e+05     +0.38%     2.03e-06   (PD_D1)
-[NesterovSolve] Iter  Overflow          HPWL    HPWL(%)      Penalty  Group
-[NesterovSolve]  810    0.2488  7.345370e+05     +1.10%     2.45e-06   (PD_D1)
-[NesterovSolve]  820    0.2458  7.570590e+05     +3.07%     2.95e-06   (PD_D1)
-[NesterovSolve]  830    0.2328  8.024520e+05     +6.00%     3.55e-06   (PD_D1)
-[NesterovSolve]  840    0.1696  8.393770e+05     +4.60%     4.28e-06   (PD_D1)
-[NesterovSolve]  850    0.1753  8.307140e+05     -1.03%     5.15e-06   (PD_D1)
-[NesterovSolve] Iter  Overflow          HPWL    HPWL(%)      Penalty  Group
-[NesterovSolve]  860    0.1516  8.450210e+05     +1.72%     6.21e-06   (PD_D1)
-[NesterovSolve]  870    0.1499  8.714200e+05     +3.12%     7.48e-06   (PD_D1)
-[NesterovSolve] PowerDomain PD_D1 finished with Overflow: 0.081185
-=======
 [INFO GPL-0006] NumInstances:                37
 [INFO GPL-0007] NumPlaceInstances:           13
 [INFO GPL-0008] NumFixedInstances:            0
@@ -550,7 +269,6 @@
 [NesterovSolve] Iter:  890 overflow: 0.146 HPWL: 917942 (PD_D1)
 [NesterovSolve] Iter:  900 overflow: 0.142 HPWL: 986907 (PD_D1)
 [NesterovSolve] PowerDomain PD_D1 finished with Overflow: 0.077729
->>>>>>> 723f7818
 Placement Analysis
 ---------------------------------
 total displacement         70.7 u
